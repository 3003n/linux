// SPDX-License-Identifier: GPL-2.0-only
/*
 * Copyright (C) Sistina Software, Inc.  1997-2003 All rights reserved.
 * Copyright (C) 2004-2006 Red Hat, Inc.  All rights reserved.
 */

#include <linux/sched.h>
#include <linux/slab.h>
#include <linux/spinlock.h>
#include <linux/completion.h>
#include <linux/buffer_head.h>
#include <linux/mempool.h>
#include <linux/gfs2_ondisk.h>
#include <linux/bio.h>
#include <linux/fs.h>
#include <linux/list_sort.h>
#include <linux/blkdev.h>

#include "bmap.h"
#include "dir.h"
#include "gfs2.h"
#include "incore.h"
#include "inode.h"
#include "glock.h"
#include "log.h"
#include "lops.h"
#include "meta_io.h"
#include "recovery.h"
#include "rgrp.h"
#include "trans.h"
#include "util.h"
#include "trace_gfs2.h"

/**
 * gfs2_pin - Pin a buffer in memory
 * @sdp: The superblock
 * @bh: The buffer to be pinned
 *
 * The log lock must be held when calling this function
 */
void gfs2_pin(struct gfs2_sbd *sdp, struct buffer_head *bh)
{
	struct gfs2_bufdata *bd;

	BUG_ON(!current->journal_info);

	clear_buffer_dirty(bh);
	if (test_set_buffer_pinned(bh))
		gfs2_assert_withdraw(sdp, 0);
	if (!buffer_uptodate(bh))
		gfs2_io_error_bh_wd(sdp, bh);
	bd = bh->b_private;
	/* If this buffer is in the AIL and it has already been written
	 * to in-place disk block, remove it from the AIL.
	 */
	spin_lock(&sdp->sd_ail_lock);
	if (bd->bd_tr)
		list_move(&bd->bd_ail_st_list, &bd->bd_tr->tr_ail2_list);
	spin_unlock(&sdp->sd_ail_lock);
	get_bh(bh);
	atomic_inc(&sdp->sd_log_pinned);
	trace_gfs2_pin(bd, 1);
}

static bool buffer_is_rgrp(const struct gfs2_bufdata *bd)
{
	return bd->bd_gl->gl_name.ln_type == LM_TYPE_RGRP;
}

static void maybe_release_space(struct gfs2_bufdata *bd)
{
	struct gfs2_glock *gl = bd->bd_gl;
	struct gfs2_sbd *sdp = gl->gl_name.ln_sbd;
	struct gfs2_rgrpd *rgd = gfs2_glock2rgrp(gl);
	unsigned int index = bd->bd_bh->b_blocknr - gl->gl_name.ln_number;
	struct gfs2_bitmap *bi = rgd->rd_bits + index;

	if (bi->bi_clone == NULL)
		return;
	if (sdp->sd_args.ar_discard)
		gfs2_rgrp_send_discards(sdp, rgd->rd_data0, bd->bd_bh, bi, 1, NULL);
	memcpy(bi->bi_clone + bi->bi_offset,
	       bd->bd_bh->b_data + bi->bi_offset, bi->bi_bytes);
	clear_bit(GBF_FULL, &bi->bi_flags);
	rgd->rd_free_clone = rgd->rd_free;
	rgd->rd_extfail_pt = rgd->rd_free;
}

/**
 * gfs2_unpin - Unpin a buffer
 * @sdp: the filesystem the buffer belongs to
 * @bh: The buffer to unpin
 * @ai:
 * @flags: The inode dirty flags
 *
 */

static void gfs2_unpin(struct gfs2_sbd *sdp, struct buffer_head *bh,
		       struct gfs2_trans *tr)
{
	struct gfs2_bufdata *bd = bh->b_private;

	BUG_ON(!buffer_uptodate(bh));
	BUG_ON(!buffer_pinned(bh));

	lock_buffer(bh);
	mark_buffer_dirty(bh);
	clear_buffer_pinned(bh);

	if (buffer_is_rgrp(bd))
		maybe_release_space(bd);

	spin_lock(&sdp->sd_ail_lock);
	if (bd->bd_tr) {
		list_del(&bd->bd_ail_st_list);
		brelse(bh);
	} else {
		struct gfs2_glock *gl = bd->bd_gl;
		list_add(&bd->bd_ail_gl_list, &gl->gl_ail_list);
		atomic_inc(&gl->gl_ail_count);
	}
	bd->bd_tr = tr;
	list_add(&bd->bd_ail_st_list, &tr->tr_ail1_list);
	spin_unlock(&sdp->sd_ail_lock);

	clear_bit(GLF_LFLUSH, &bd->bd_gl->gl_flags);
	trace_gfs2_pin(bd, 0);
	unlock_buffer(bh);
	atomic_dec(&sdp->sd_log_pinned);
}

static void gfs2_log_incr_head(struct gfs2_sbd *sdp)
{
	BUG_ON((sdp->sd_log_flush_head == sdp->sd_log_tail) &&
	       (sdp->sd_log_flush_head != sdp->sd_log_head));

	if (++sdp->sd_log_flush_head == sdp->sd_jdesc->jd_blocks)
		sdp->sd_log_flush_head = 0;
}

u64 gfs2_log_bmap(struct gfs2_sbd *sdp)
{
	unsigned int lbn = sdp->sd_log_flush_head;
	struct gfs2_journal_extent *je;
	u64 block;

	list_for_each_entry(je, &sdp->sd_jdesc->extent_list, list) {
		if ((lbn >= je->lblock) && (lbn < (je->lblock + je->blocks))) {
			block = je->dblock + lbn - je->lblock;
			gfs2_log_incr_head(sdp);
			return block;
		}
	}

	return -1;
}

/**
 * gfs2_end_log_write_bh - end log write of pagecache data with buffers
 * @sdp: The superblock
 * @bvec: The bio_vec
 * @error: The i/o status
 *
 * This finds the relevant buffers and unlocks them and sets the
 * error flag according to the status of the i/o request. This is
 * used when the log is writing data which has an in-place version
 * that is pinned in the pagecache.
 */

static void gfs2_end_log_write_bh(struct gfs2_sbd *sdp,
				  struct bio_vec *bvec,
				  blk_status_t error)
{
	struct buffer_head *bh, *next;
	struct page *page = bvec->bv_page;
	unsigned size;

	bh = page_buffers(page);
	size = bvec->bv_len;
	while (bh_offset(bh) < bvec->bv_offset)
		bh = bh->b_this_page;
	do {
		if (error)
			mark_buffer_write_io_error(bh);
		unlock_buffer(bh);
		next = bh->b_this_page;
		size -= bh->b_size;
		brelse(bh);
		bh = next;
	} while(bh && size);
}

/**
 * gfs2_end_log_write - end of i/o to the log
 * @bio: The bio
 *
 * Each bio_vec contains either data from the pagecache or data
 * relating to the log itself. Here we iterate over the bio_vec
 * array, processing both kinds of data.
 *
 */

static void gfs2_end_log_write(struct bio *bio)
{
	struct gfs2_sbd *sdp = bio->bi_private;
	struct bio_vec *bvec;
	struct page *page;
	struct bvec_iter_all iter_all;

	if (bio->bi_status) {
		fs_err(sdp, "Error %d writing to journal, jid=%u\n",
		       bio->bi_status, sdp->sd_jdesc->jd_jid);
		wake_up(&sdp->sd_logd_waitq);
	}

	bio_for_each_segment_all(bvec, bio, iter_all) {
		page = bvec->bv_page;
		if (page_has_buffers(page))
			gfs2_end_log_write_bh(sdp, bvec, bio->bi_status);
		else
			mempool_free(page, gfs2_page_pool);
	}

	bio_put(bio);
	if (atomic_dec_and_test(&sdp->sd_log_in_flight))
		wake_up(&sdp->sd_log_flush_wait);
}

/**
 * gfs2_log_submit_bio - Submit any pending log bio
 * @biop: Address of the bio pointer
 * @opf: REQ_OP | op_flags
 *
 * Submit any pending part-built or full bio to the block device. If
 * there is no pending bio, then this is a no-op.
 */

void gfs2_log_submit_bio(struct bio **biop, int opf)
{
	struct bio *bio = *biop;
	if (bio) {
		struct gfs2_sbd *sdp = bio->bi_private;
		atomic_inc(&sdp->sd_log_in_flight);
		bio->bi_opf = opf;
		submit_bio(bio);
		*biop = NULL;
	}
}

/**
 * gfs2_log_alloc_bio - Allocate a bio
 * @sdp: The super block
 * @blkno: The device block number we want to write to
 * @end_io: The bi_end_io callback
 *
 * Allocate a new bio, initialize it with the given parameters and return it.
 *
 * Returns: The newly allocated bio
 */

static struct bio *gfs2_log_alloc_bio(struct gfs2_sbd *sdp, u64 blkno,
				      bio_end_io_t *end_io)
{
	struct super_block *sb = sdp->sd_vfs;
	struct bio *bio = bio_alloc(GFP_NOIO, BIO_MAX_PAGES);

	bio->bi_iter.bi_sector = blkno * (sb->s_blocksize >> 9);
	bio_set_dev(bio, sb->s_bdev);
	bio->bi_end_io = end_io;
	bio->bi_private = sdp;

	return bio;
}

/**
 * gfs2_log_get_bio - Get cached log bio, or allocate a new one
 * @sdp: The super block
 * @blkno: The device block number we want to write to
 * @bio: The bio to get or allocate
 * @op: REQ_OP
 * @end_io: The bi_end_io callback
 * @flush: Always flush the current bio and allocate a new one?
 *
 * If there is a cached bio, then if the next block number is sequential
 * with the previous one, return it, otherwise flush the bio to the
 * device. If there is no cached bio, or we just flushed it, then
 * allocate a new one.
 *
 * Returns: The bio to use for log writes
 */

static struct bio *gfs2_log_get_bio(struct gfs2_sbd *sdp, u64 blkno,
				    struct bio **biop, int op,
				    bio_end_io_t *end_io, bool flush)
{
	struct bio *bio = *biop;

	if (bio) {
		u64 nblk;

		nblk = bio_end_sector(bio);
		nblk >>= sdp->sd_fsb2bb_shift;
		if (blkno == nblk && !flush)
			return bio;
		gfs2_log_submit_bio(biop, op);
	}

	*biop = gfs2_log_alloc_bio(sdp, blkno, end_io);
	return *biop;
}

/**
 * gfs2_log_write - write to log
 * @sdp: the filesystem
 * @page: the page to write
 * @size: the size of the data to write
 * @offset: the offset within the page 
 * @blkno: block number of the log entry
 *
 * Try and add the page segment to the current bio. If that fails,
 * submit the current bio to the device and create a new one, and
 * then add the page segment to that.
 */

void gfs2_log_write(struct gfs2_sbd *sdp, struct page *page,
		    unsigned size, unsigned offset, u64 blkno)
{
	struct bio *bio;
	int ret;

	bio = gfs2_log_get_bio(sdp, blkno, &sdp->sd_log_bio, REQ_OP_WRITE,
			       gfs2_end_log_write, false);
	ret = bio_add_page(bio, page, size, offset);
	if (ret == 0) {
		bio = gfs2_log_get_bio(sdp, blkno, &sdp->sd_log_bio,
				       REQ_OP_WRITE, gfs2_end_log_write, true);
		ret = bio_add_page(bio, page, size, offset);
		WARN_ON(ret == 0);
	}
}

/**
 * gfs2_log_write_bh - write a buffer's content to the log
 * @sdp: The super block
 * @bh: The buffer pointing to the in-place location
 * 
 * This writes the content of the buffer to the next available location
 * in the log. The buffer will be unlocked once the i/o to the log has
 * completed.
 */

static void gfs2_log_write_bh(struct gfs2_sbd *sdp, struct buffer_head *bh)
{
	gfs2_log_write(sdp, bh->b_page, bh->b_size, bh_offset(bh),
		       gfs2_log_bmap(sdp));
}

/**
 * gfs2_log_write_page - write one block stored in a page, into the log
 * @sdp: The superblock
 * @page: The struct page
 *
 * This writes the first block-sized part of the page into the log. Note
 * that the page must have been allocated from the gfs2_page_pool mempool
 * and that after this has been called, ownership has been transferred and
 * the page may be freed at any time.
 */

void gfs2_log_write_page(struct gfs2_sbd *sdp, struct page *page)
{
	struct super_block *sb = sdp->sd_vfs;
	gfs2_log_write(sdp, page, sb->s_blocksize, 0,
		       gfs2_log_bmap(sdp));
}

/**
 * gfs2_end_log_read - end I/O callback for reads from the log
 * @bio: The bio
 *
 * Simply unlock the pages in the bio. The main thread will wait on them and
 * process them in order as necessary.
 */

static void gfs2_end_log_read(struct bio *bio)
{
	struct page *page;
	struct bio_vec *bvec;
	struct bvec_iter_all iter_all;

	bio_for_each_segment_all(bvec, bio, iter_all) {
		page = bvec->bv_page;
		if (bio->bi_status) {
			int err = blk_status_to_errno(bio->bi_status);

			SetPageError(page);
			mapping_set_error(page->mapping, err);
		}
		unlock_page(page);
	}

	bio_put(bio);
}

/**
 * gfs2_jhead_pg_srch - Look for the journal head in a given page.
 * @jd: The journal descriptor
 * @page: The page to look in
 *
 * Returns: 1 if found, 0 otherwise.
 */

static bool gfs2_jhead_pg_srch(struct gfs2_jdesc *jd,
			      struct gfs2_log_header_host *head,
			      struct page *page)
{
	struct gfs2_sbd *sdp = GFS2_SB(jd->jd_inode);
	struct gfs2_log_header_host uninitialized_var(lh);
	void *kaddr = kmap_atomic(page);
	unsigned int offset;
	bool ret = false;

	for (offset = 0; offset < PAGE_SIZE; offset += sdp->sd_sb.sb_bsize) {
		if (!__get_log_header(sdp, kaddr + offset, 0, &lh)) {
			if (lh.lh_sequence > head->lh_sequence)
				*head = lh;
			else {
				ret = true;
				break;
			}
		}
	}
	kunmap_atomic(kaddr);
	return ret;
}

/**
 * gfs2_jhead_process_page - Search/cleanup a page
 * @jd: The journal descriptor
 * @index: Index of the page to look into
 * @done: If set, perform only cleanup, else search and set if found.
 *
 * Find the page with 'index' in the journal's mapping. Search the page for
 * the journal head if requested (cleanup == false). Release refs on the
 * page so the page cache can reclaim it (put_page() twice). We grabbed a
 * reference on this page two times, first when we did a find_or_create_page()
 * to obtain the page to add it to the bio and second when we do a
 * find_get_page() here to get the page to wait on while I/O on it is being
 * completed.
 * This function is also used to free up a page we might've grabbed but not
 * used. Maybe we added it to a bio, but not submitted it for I/O. Or we
 * submitted the I/O, but we already found the jhead so we only need to drop
 * our references to the page.
 */

static void gfs2_jhead_process_page(struct gfs2_jdesc *jd, unsigned long index,
				    struct gfs2_log_header_host *head,
				    bool *done)
{
	struct page *page;

	page = find_get_page(jd->jd_inode->i_mapping, index);
	wait_on_page_locked(page);

	if (PageError(page))
		*done = true;

	if (!*done)
		*done = gfs2_jhead_pg_srch(jd, head, page);

	put_page(page); /* Once for find_get_page */
	put_page(page); /* Once more for find_or_create_page */
}

/**
 * gfs2_find_jhead - find the head of a log
 * @jd: The journal descriptor
 * @head: The log descriptor for the head of the log is returned here
 *
 * Do a search of a journal by reading it in large chunks using bios and find
 * the valid log entry with the highest sequence number.  (i.e. the log head)
 *
 * Returns: 0 on success, errno otherwise
 */
int gfs2_find_jhead(struct gfs2_jdesc *jd, struct gfs2_log_header_host *head,
		    bool keep_cache)
{
	struct gfs2_sbd *sdp = GFS2_SB(jd->jd_inode);
	struct address_space *mapping = jd->jd_inode->i_mapping;
	unsigned int block = 0, blocks_submitted = 0, blocks_read = 0;
	unsigned int bsize = sdp->sd_sb.sb_bsize;
	unsigned int bsize_shift = sdp->sd_sb.sb_bsize_shift;
	unsigned int shift = PAGE_SHIFT - bsize_shift;
	unsigned int readhead_blocks = BIO_MAX_PAGES << shift;
	struct gfs2_journal_extent *je;
	int sz, ret = 0;
	struct bio *bio = NULL;
	struct page *page = NULL;
	bool done = false;
	errseq_t since;

	memset(head, 0, sizeof(*head));
	if (list_empty(&jd->extent_list))
		gfs2_map_journal_extents(sdp, jd);

	since = filemap_sample_wb_err(mapping);
	list_for_each_entry(je, &jd->extent_list, list) {
		for (; block < je->lblock + je->blocks; block++) {
			u64 dblock;

			if (!page) {
				page = find_or_create_page(mapping,
						block >> shift, GFP_NOFS);
				if (!page) {
					ret = -ENOMEM;
					done = true;
					goto out;
				}
			}

			if (bio) {
				unsigned int off;

				off = (block << bsize_shift) & ~PAGE_MASK;
				sz = bio_add_page(bio, page, bsize, off);
				if (sz == bsize) { /* block added */
					if (off + bsize == PAGE_SIZE) {
						page = NULL;
						goto page_added;
					}
					continue;
				}
				blocks_submitted = block + 1;
				submit_bio(bio);
				bio = NULL;
			}

			dblock = je->dblock + (block - je->lblock);
			bio = gfs2_log_alloc_bio(sdp, dblock, gfs2_end_log_read);
			bio->bi_opf = REQ_OP_READ;
			sz = bio_add_page(bio, page, bsize, 0);
			gfs2_assert_warn(sdp, sz == bsize);
			if (bsize == PAGE_SIZE)
				page = NULL;

page_added:
			if (blocks_submitted < blocks_read + readhead_blocks) {
				/* Keep at least one bio in flight */
				continue;
			}

			gfs2_jhead_process_page(jd, blocks_read >> shift, head, &done);
			blocks_read += PAGE_SIZE >> bsize_shift;
			if (done)
				goto out;  /* found */
		}
	}

out:
	if (bio)
		submit_bio(bio);
	while (blocks_read < block) {
		gfs2_jhead_process_page(jd, blocks_read >> shift, head, &done);
		blocks_read += PAGE_SIZE >> bsize_shift;
	}

	if (!ret)
		ret = filemap_check_wb_err(mapping, since);

	if (!keep_cache)
		truncate_inode_pages(mapping, 0);

	return ret;
}

static struct page *gfs2_get_log_desc(struct gfs2_sbd *sdp, u32 ld_type,
				      u32 ld_length, u32 ld_data1)
{
	struct page *page = mempool_alloc(gfs2_page_pool, GFP_NOIO);
	struct gfs2_log_descriptor *ld = page_address(page);
	clear_page(ld);
	ld->ld_header.mh_magic = cpu_to_be32(GFS2_MAGIC);
	ld->ld_header.mh_type = cpu_to_be32(GFS2_METATYPE_LD);
	ld->ld_header.mh_format = cpu_to_be32(GFS2_FORMAT_LD);
	ld->ld_type = cpu_to_be32(ld_type);
	ld->ld_length = cpu_to_be32(ld_length);
	ld->ld_data1 = cpu_to_be32(ld_data1);
	ld->ld_data2 = 0;
	return page;
}

static void gfs2_check_magic(struct buffer_head *bh)
{
	void *kaddr;
	__be32 *ptr;

	clear_buffer_escaped(bh);
	kaddr = kmap_atomic(bh->b_page);
	ptr = kaddr + bh_offset(bh);
	if (*ptr == cpu_to_be32(GFS2_MAGIC))
		set_buffer_escaped(bh);
	kunmap_atomic(kaddr);
}

static int blocknr_cmp(void *priv, struct list_head *a, struct list_head *b)
{
	struct gfs2_bufdata *bda, *bdb;

	bda = list_entry(a, struct gfs2_bufdata, bd_list);
	bdb = list_entry(b, struct gfs2_bufdata, bd_list);

	if (bda->bd_bh->b_blocknr < bdb->bd_bh->b_blocknr)
		return -1;
	if (bda->bd_bh->b_blocknr > bdb->bd_bh->b_blocknr)
		return 1;
	return 0;
}

static void gfs2_before_commit(struct gfs2_sbd *sdp, unsigned int limit,
				unsigned int total, struct list_head *blist,
				bool is_databuf)
{
	struct gfs2_log_descriptor *ld;
	struct gfs2_bufdata *bd1 = NULL, *bd2;
	struct page *page;
	unsigned int num;
	unsigned n;
	__be64 *ptr;

	gfs2_log_lock(sdp);
	list_sort(NULL, blist, blocknr_cmp);
	bd1 = bd2 = list_prepare_entry(bd1, blist, bd_list);
	while(total) {
		num = total;
		if (total > limit)
			num = limit;
		gfs2_log_unlock(sdp);
		page = gfs2_get_log_desc(sdp,
					 is_databuf ? GFS2_LOG_DESC_JDATA :
					 GFS2_LOG_DESC_METADATA, num + 1, num);
		ld = page_address(page);
		gfs2_log_lock(sdp);
		ptr = (__be64 *)(ld + 1);

		n = 0;
		list_for_each_entry_continue(bd1, blist, bd_list) {
			*ptr++ = cpu_to_be64(bd1->bd_bh->b_blocknr);
			if (is_databuf) {
				gfs2_check_magic(bd1->bd_bh);
				*ptr++ = cpu_to_be64(buffer_escaped(bd1->bd_bh) ? 1 : 0);
			}
			if (++n >= num)
				break;
		}

		gfs2_log_unlock(sdp);
		gfs2_log_write_page(sdp, page);
		gfs2_log_lock(sdp);

		n = 0;
		list_for_each_entry_continue(bd2, blist, bd_list) {
			get_bh(bd2->bd_bh);
			gfs2_log_unlock(sdp);
			lock_buffer(bd2->bd_bh);

			if (buffer_escaped(bd2->bd_bh)) {
				void *kaddr;
				page = mempool_alloc(gfs2_page_pool, GFP_NOIO);
				ptr = page_address(page);
				kaddr = kmap_atomic(bd2->bd_bh->b_page);
				memcpy(ptr, kaddr + bh_offset(bd2->bd_bh),
				       bd2->bd_bh->b_size);
				kunmap_atomic(kaddr);
				*(__be32 *)ptr = 0;
				clear_buffer_escaped(bd2->bd_bh);
				unlock_buffer(bd2->bd_bh);
				brelse(bd2->bd_bh);
				gfs2_log_write_page(sdp, page);
			} else {
				gfs2_log_write_bh(sdp, bd2->bd_bh);
			}
			gfs2_log_lock(sdp);
			if (++n >= num)
				break;
		}

		BUG_ON(total < num);
		total -= num;
	}
	gfs2_log_unlock(sdp);
}

static void buf_lo_before_commit(struct gfs2_sbd *sdp, struct gfs2_trans *tr)
{
	unsigned int limit = buf_limit(sdp); /* 503 for 4k blocks */
	unsigned int nbuf;
	if (tr == NULL)
		return;
	nbuf = tr->tr_num_buf_new - tr->tr_num_buf_rm;
	gfs2_before_commit(sdp, limit, nbuf, &tr->tr_buf, 0);
}

static void buf_lo_after_commit(struct gfs2_sbd *sdp, struct gfs2_trans *tr)
{
	struct list_head *head;
	struct gfs2_bufdata *bd;

	if (tr == NULL)
		return;

	head = &tr->tr_buf;
	while (!list_empty(head)) {
		bd = list_entry(head->next, struct gfs2_bufdata, bd_list);
		list_del_init(&bd->bd_list);
		gfs2_unpin(sdp, bd->bd_bh, tr);
	}
}

static void buf_lo_before_scan(struct gfs2_jdesc *jd,
			       struct gfs2_log_header_host *head, int pass)
{
	if (pass != 0)
		return;

	jd->jd_found_blocks = 0;
	jd->jd_replayed_blocks = 0;
}

static int buf_lo_scan_elements(struct gfs2_jdesc *jd, u32 start,
				struct gfs2_log_descriptor *ld, __be64 *ptr,
				int pass)
{
	struct gfs2_inode *ip = GFS2_I(jd->jd_inode);
	struct gfs2_sbd *sdp = GFS2_SB(jd->jd_inode);
	struct gfs2_glock *gl = ip->i_gl;
	unsigned int blks = be32_to_cpu(ld->ld_data1);
	struct buffer_head *bh_log, *bh_ip;
	u64 blkno;
	int error = 0;

	if (pass != 1 || be32_to_cpu(ld->ld_type) != GFS2_LOG_DESC_METADATA)
		return 0;

	gfs2_replay_incr_blk(jd, &start);

	for (; blks; gfs2_replay_incr_blk(jd, &start), blks--) {
		blkno = be64_to_cpu(*ptr++);

		jd->jd_found_blocks++;

		if (gfs2_revoke_check(jd, blkno, start))
			continue;

		error = gfs2_replay_read_block(jd, start, &bh_log);
		if (error)
			return error;

		bh_ip = gfs2_meta_new(gl, blkno);
		memcpy(bh_ip->b_data, bh_log->b_data, bh_log->b_size);

		if (gfs2_meta_check(sdp, bh_ip))
			error = -EIO;
		else
			mark_buffer_dirty(bh_ip);

		brelse(bh_log);
		brelse(bh_ip);

		if (error)
			break;

		jd->jd_replayed_blocks++;
	}

	return error;
}

/**
 * gfs2_meta_sync - Sync all buffers associated with a glock
 * @gl: The glock
 *
 */

static void gfs2_meta_sync(struct gfs2_glock *gl)
{
	struct address_space *mapping = gfs2_glock2aspace(gl);
	struct gfs2_sbd *sdp = gl->gl_name.ln_sbd;
	int error;

	if (mapping == NULL)
		mapping = &sdp->sd_aspace;

	filemap_fdatawrite(mapping);
	error = filemap_fdatawait(mapping);

	if (error)
		gfs2_io_error(gl->gl_name.ln_sbd);
}

static void buf_lo_after_scan(struct gfs2_jdesc *jd, int error, int pass)
{
	struct gfs2_inode *ip = GFS2_I(jd->jd_inode);
	struct gfs2_sbd *sdp = GFS2_SB(jd->jd_inode);

	if (error) {
		gfs2_meta_sync(ip->i_gl);
		return;
	}
	if (pass != 1)
		return;

	gfs2_meta_sync(ip->i_gl);

	fs_info(sdp, "jid=%u: Replayed %u of %u blocks\n",
	        jd->jd_jid, jd->jd_replayed_blocks, jd->jd_found_blocks);
}

static void revoke_lo_before_commit(struct gfs2_sbd *sdp, struct gfs2_trans *tr)
{
	struct gfs2_meta_header *mh;
	unsigned int offset;
	struct list_head *head = &sdp->sd_log_revokes;
	struct gfs2_bufdata *bd;
	struct page *page;
	unsigned int length;

	gfs2_write_revokes(sdp);
	if (!sdp->sd_log_num_revoke)
		return;

	length = gfs2_struct2blk(sdp, sdp->sd_log_num_revoke, sizeof(u64));
	page = gfs2_get_log_desc(sdp, GFS2_LOG_DESC_REVOKE, length, sdp->sd_log_num_revoke);
	offset = sizeof(struct gfs2_log_descriptor);

	list_for_each_entry(bd, head, bd_list) {
		sdp->sd_log_num_revoke--;

		if (offset + sizeof(u64) > sdp->sd_sb.sb_bsize) {

			gfs2_log_write_page(sdp, page);
			page = mempool_alloc(gfs2_page_pool, GFP_NOIO);
			mh = page_address(page);
			clear_page(mh);
			mh->mh_magic = cpu_to_be32(GFS2_MAGIC);
			mh->mh_type = cpu_to_be32(GFS2_METATYPE_LB);
			mh->mh_format = cpu_to_be32(GFS2_FORMAT_LB);
			offset = sizeof(struct gfs2_meta_header);
		}

		*(__be64 *)(page_address(page) + offset) = cpu_to_be64(bd->bd_blkno);
		offset += sizeof(u64);
	}
	gfs2_assert_withdraw(sdp, !sdp->sd_log_num_revoke);

	gfs2_log_write_page(sdp, page);
}

static void revoke_lo_after_commit(struct gfs2_sbd *sdp, struct gfs2_trans *tr)
{
	struct list_head *head = &sdp->sd_log_revokes;
<<<<<<< HEAD
	struct gfs2_bufdata *bd, *tmp;

	/*
	 * Glocks can be referenced repeatedly on the revoke list, but the list
	 * only holds one reference.  All glocks on the list will have the
	 * GLF_REVOKES flag set initially.
	 */

	list_for_each_entry_safe(bd, tmp, head, bd_list) {
		struct gfs2_glock *gl = bd->bd_gl;

		if (test_bit(GLF_REVOKES, &gl->gl_flags)) {
			/* Keep each glock on the list exactly once. */
			clear_bit(GLF_REVOKES, &gl->gl_flags);
			continue;
		}
		list_del(&bd->bd_list);
=======
	struct gfs2_bufdata *bd;
	struct gfs2_glock *gl;

	while (!list_empty(head)) {
		bd = list_entry(head->next, struct gfs2_bufdata, bd_list);
		list_del_init(&bd->bd_list);
		gl = bd->bd_gl;
		if (atomic_dec_return(&gl->gl_revokes) == 0) {
			clear_bit(GLF_LFLUSH, &gl->gl_flags);
			gfs2_glock_queue_put(gl);
		}
>>>>>>> 4b972a01
		kmem_cache_free(gfs2_bufdata_cachep, bd);
	}
	list_for_each_entry_safe(bd, tmp, head, bd_list) {
		struct gfs2_glock *gl = bd->bd_gl;

		list_del(&bd->bd_list);
		kmem_cache_free(gfs2_bufdata_cachep, bd);
		clear_bit(GLF_LFLUSH, &gl->gl_flags);
		gfs2_glock_queue_put(gl);
	}
	/* the list is empty now */
}

static void revoke_lo_before_scan(struct gfs2_jdesc *jd,
				  struct gfs2_log_header_host *head, int pass)
{
	if (pass != 0)
		return;

	jd->jd_found_revokes = 0;
	jd->jd_replay_tail = head->lh_tail;
}

static int revoke_lo_scan_elements(struct gfs2_jdesc *jd, u32 start,
				   struct gfs2_log_descriptor *ld, __be64 *ptr,
				   int pass)
{
	struct gfs2_sbd *sdp = GFS2_SB(jd->jd_inode);
	unsigned int blks = be32_to_cpu(ld->ld_length);
	unsigned int revokes = be32_to_cpu(ld->ld_data1);
	struct buffer_head *bh;
	unsigned int offset;
	u64 blkno;
	int first = 1;
	int error;

	if (pass != 0 || be32_to_cpu(ld->ld_type) != GFS2_LOG_DESC_REVOKE)
		return 0;

	offset = sizeof(struct gfs2_log_descriptor);

	for (; blks; gfs2_replay_incr_blk(jd, &start), blks--) {
		error = gfs2_replay_read_block(jd, start, &bh);
		if (error)
			return error;

		if (!first)
			gfs2_metatype_check(sdp, bh, GFS2_METATYPE_LB);

		while (offset + sizeof(u64) <= sdp->sd_sb.sb_bsize) {
			blkno = be64_to_cpu(*(__be64 *)(bh->b_data + offset));

			error = gfs2_revoke_add(jd, blkno, start);
			if (error < 0) {
				brelse(bh);
				return error;
			}
			else if (error)
				jd->jd_found_revokes++;

			if (!--revokes)
				break;
			offset += sizeof(u64);
		}

		brelse(bh);
		offset = sizeof(struct gfs2_meta_header);
		first = 0;
	}

	return 0;
}

static void revoke_lo_after_scan(struct gfs2_jdesc *jd, int error, int pass)
{
	struct gfs2_sbd *sdp = GFS2_SB(jd->jd_inode);

	if (error) {
		gfs2_revoke_clean(jd);
		return;
	}
	if (pass != 1)
		return;

	fs_info(sdp, "jid=%u: Found %u revoke tags\n",
	        jd->jd_jid, jd->jd_found_revokes);

	gfs2_revoke_clean(jd);
}

/**
 * databuf_lo_before_commit - Scan the data buffers, writing as we go
 *
 */

static void databuf_lo_before_commit(struct gfs2_sbd *sdp, struct gfs2_trans *tr)
{
	unsigned int limit = databuf_limit(sdp);
	unsigned int nbuf;
	if (tr == NULL)
		return;
	nbuf = tr->tr_num_databuf_new - tr->tr_num_databuf_rm;
	gfs2_before_commit(sdp, limit, nbuf, &tr->tr_databuf, 1);
}

static int databuf_lo_scan_elements(struct gfs2_jdesc *jd, u32 start,
				    struct gfs2_log_descriptor *ld,
				    __be64 *ptr, int pass)
{
	struct gfs2_inode *ip = GFS2_I(jd->jd_inode);
	struct gfs2_glock *gl = ip->i_gl;
	unsigned int blks = be32_to_cpu(ld->ld_data1);
	struct buffer_head *bh_log, *bh_ip;
	u64 blkno;
	u64 esc;
	int error = 0;

	if (pass != 1 || be32_to_cpu(ld->ld_type) != GFS2_LOG_DESC_JDATA)
		return 0;

	gfs2_replay_incr_blk(jd, &start);
	for (; blks; gfs2_replay_incr_blk(jd, &start), blks--) {
		blkno = be64_to_cpu(*ptr++);
		esc = be64_to_cpu(*ptr++);

		jd->jd_found_blocks++;

		if (gfs2_revoke_check(jd, blkno, start))
			continue;

		error = gfs2_replay_read_block(jd, start, &bh_log);
		if (error)
			return error;

		bh_ip = gfs2_meta_new(gl, blkno);
		memcpy(bh_ip->b_data, bh_log->b_data, bh_log->b_size);

		/* Unescape */
		if (esc) {
			__be32 *eptr = (__be32 *)bh_ip->b_data;
			*eptr = cpu_to_be32(GFS2_MAGIC);
		}
		mark_buffer_dirty(bh_ip);

		brelse(bh_log);
		brelse(bh_ip);

		jd->jd_replayed_blocks++;
	}

	return error;
}

/* FIXME: sort out accounting for log blocks etc. */

static void databuf_lo_after_scan(struct gfs2_jdesc *jd, int error, int pass)
{
	struct gfs2_inode *ip = GFS2_I(jd->jd_inode);
	struct gfs2_sbd *sdp = GFS2_SB(jd->jd_inode);

	if (error) {
		gfs2_meta_sync(ip->i_gl);
		return;
	}
	if (pass != 1)
		return;

	/* data sync? */
	gfs2_meta_sync(ip->i_gl);

	fs_info(sdp, "jid=%u: Replayed %u of %u data blocks\n",
		jd->jd_jid, jd->jd_replayed_blocks, jd->jd_found_blocks);
}

static void databuf_lo_after_commit(struct gfs2_sbd *sdp, struct gfs2_trans *tr)
{
	struct list_head *head;
	struct gfs2_bufdata *bd;

	if (tr == NULL)
		return;

	head = &tr->tr_databuf;
	while (!list_empty(head)) {
		bd = list_entry(head->next, struct gfs2_bufdata, bd_list);
		list_del_init(&bd->bd_list);
		gfs2_unpin(sdp, bd->bd_bh, tr);
	}
}


static const struct gfs2_log_operations gfs2_buf_lops = {
	.lo_before_commit = buf_lo_before_commit,
	.lo_after_commit = buf_lo_after_commit,
	.lo_before_scan = buf_lo_before_scan,
	.lo_scan_elements = buf_lo_scan_elements,
	.lo_after_scan = buf_lo_after_scan,
	.lo_name = "buf",
};

static const struct gfs2_log_operations gfs2_revoke_lops = {
	.lo_before_commit = revoke_lo_before_commit,
	.lo_after_commit = revoke_lo_after_commit,
	.lo_before_scan = revoke_lo_before_scan,
	.lo_scan_elements = revoke_lo_scan_elements,
	.lo_after_scan = revoke_lo_after_scan,
	.lo_name = "revoke",
};

static const struct gfs2_log_operations gfs2_databuf_lops = {
	.lo_before_commit = databuf_lo_before_commit,
	.lo_after_commit = databuf_lo_after_commit,
	.lo_scan_elements = databuf_lo_scan_elements,
	.lo_after_scan = databuf_lo_after_scan,
	.lo_name = "databuf",
};

const struct gfs2_log_operations *gfs2_log_ops[] = {
	&gfs2_databuf_lops,
	&gfs2_buf_lops,
	&gfs2_revoke_lops,
	NULL,
};
<|MERGE_RESOLUTION|>--- conflicted
+++ resolved
@@ -857,25 +857,6 @@
 static void revoke_lo_after_commit(struct gfs2_sbd *sdp, struct gfs2_trans *tr)
 {
 	struct list_head *head = &sdp->sd_log_revokes;
-<<<<<<< HEAD
-	struct gfs2_bufdata *bd, *tmp;
-
-	/*
-	 * Glocks can be referenced repeatedly on the revoke list, but the list
-	 * only holds one reference.  All glocks on the list will have the
-	 * GLF_REVOKES flag set initially.
-	 */
-
-	list_for_each_entry_safe(bd, tmp, head, bd_list) {
-		struct gfs2_glock *gl = bd->bd_gl;
-
-		if (test_bit(GLF_REVOKES, &gl->gl_flags)) {
-			/* Keep each glock on the list exactly once. */
-			clear_bit(GLF_REVOKES, &gl->gl_flags);
-			continue;
-		}
-		list_del(&bd->bd_list);
-=======
 	struct gfs2_bufdata *bd;
 	struct gfs2_glock *gl;
 
@@ -887,18 +868,8 @@
 			clear_bit(GLF_LFLUSH, &gl->gl_flags);
 			gfs2_glock_queue_put(gl);
 		}
->>>>>>> 4b972a01
 		kmem_cache_free(gfs2_bufdata_cachep, bd);
 	}
-	list_for_each_entry_safe(bd, tmp, head, bd_list) {
-		struct gfs2_glock *gl = bd->bd_gl;
-
-		list_del(&bd->bd_list);
-		kmem_cache_free(gfs2_bufdata_cachep, bd);
-		clear_bit(GLF_LFLUSH, &gl->gl_flags);
-		gfs2_glock_queue_put(gl);
-	}
-	/* the list is empty now */
 }
 
 static void revoke_lo_before_scan(struct gfs2_jdesc *jd,
