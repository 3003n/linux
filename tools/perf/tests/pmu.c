// SPDX-License-Identifier: GPL-2.0
#include "evlist.h"
#include "evsel.h"
#include "parse-events.h"
#include "pmu.h"
#include "tests.h"
#include "debug.h"
#include "fncache.h"
#include <api/fs/fs.h>
#include <ctype.h>
#include <dirent.h>
#include <errno.h>
#include <fcntl.h>
#include <stdio.h>
<<<<<<< HEAD
#include <linux/kernel.h>
#include <linux/limits.h>
#include <linux/zalloc.h>

/* Simulated format definitions. */
static struct test_format {
	const char *name;
	const char *value;
} test_formats[] = {
	{ "krava01", "config:0-1,62-63\n", },
	{ "krava02", "config:10-17\n", },
	{ "krava03", "config:5\n", },
	{ "krava11", "config1:0,2,4,6,8,20-28\n", },
	{ "krava12", "config1:63\n", },
	{ "krava13", "config1:45-47\n", },
	{ "krava21", "config2:0-3,10-13,20-23,30-33,40-43,50-53,60-63\n", },
	{ "krava22", "config2:8,18,48,58\n", },
	{ "krava23", "config2:28-29,38\n", },
};

/* Simulated users input. */
static struct parse_events_term test_terms[] = {
	{
		.config    = "krava01",
		.val.num   = 15,
		.type_val  = PARSE_EVENTS__TERM_TYPE_NUM,
		.type_term = PARSE_EVENTS__TERM_TYPE_USER,
	},
	{
		.config    = "krava02",
		.val.num   = 170,
		.type_val  = PARSE_EVENTS__TERM_TYPE_NUM,
		.type_term = PARSE_EVENTS__TERM_TYPE_USER,
	},
	{
		.config    = "krava03",
		.val.num   = 1,
		.type_val  = PARSE_EVENTS__TERM_TYPE_NUM,
		.type_term = PARSE_EVENTS__TERM_TYPE_USER,
	},
	{
		.config    = "krava11",
		.val.num   = 27,
		.type_val  = PARSE_EVENTS__TERM_TYPE_NUM,
		.type_term = PARSE_EVENTS__TERM_TYPE_USER,
	},
	{
		.config    = "krava12",
		.val.num   = 1,
		.type_val  = PARSE_EVENTS__TERM_TYPE_NUM,
		.type_term = PARSE_EVENTS__TERM_TYPE_USER,
	},
	{
		.config    = "krava13",
		.val.num   = 2,
		.type_val  = PARSE_EVENTS__TERM_TYPE_NUM,
		.type_term = PARSE_EVENTS__TERM_TYPE_USER,
	},
	{
		.config    = "krava21",
		.val.num   = 119,
		.type_val  = PARSE_EVENTS__TERM_TYPE_NUM,
		.type_term = PARSE_EVENTS__TERM_TYPE_USER,
	},
	{
		.config    = "krava22",
		.val.num   = 11,
		.type_val  = PARSE_EVENTS__TERM_TYPE_NUM,
		.type_term = PARSE_EVENTS__TERM_TYPE_USER,
	},
	{
		.config    = "krava23",
		.val.num   = 2,
		.type_val  = PARSE_EVENTS__TERM_TYPE_NUM,
		.type_term = PARSE_EVENTS__TERM_TYPE_USER,
	},
};
=======
#include <stdlib.h>
#include <unistd.h>
#include <sys/stat.h>
#include <sys/types.h>

/* Fake PMUs created in temp directory. */
static LIST_HEAD(test_pmus);

/* Cleanup test PMU directory. */
static int test_pmu_put(const char *dir, struct perf_pmu *pmu)
{
	char buf[PATH_MAX + 20];
	int ret;

	if (scnprintf(buf, sizeof(buf), "rm -fr %s", dir) < 0) {
		pr_err("Failure to set up buffer for \"%s\"\n", dir);
		return -EINVAL;
	}
	ret = system(buf);
	if (ret)
		pr_err("Failure to \"%s\"\n", buf);

	list_del(&pmu->list);
	perf_pmu__delete(pmu);
	return ret;
}
>>>>>>> 0c383648

/*
 * Prepare test PMU directory data, normally exported by kernel at
 * /sys/bus/event_source/devices/<pmu>/. Give as input a buffer to hold the file
 * path, the result is PMU loaded using that directory.
 */
static struct perf_pmu *test_pmu_get(char *dir, size_t sz)
{
	/* Simulated format definitions. */
	const struct test_format {
		const char *name;
		const char *value;
	} test_formats[] = {
		{ "krava01", "config:0-1,62-63\n", },
		{ "krava02", "config:10-17\n", },
		{ "krava03", "config:5\n", },
		{ "krava11", "config1:0,2,4,6,8,20-28\n", },
		{ "krava12", "config1:63\n", },
		{ "krava13", "config1:45-47\n", },
		{ "krava21", "config2:0-3,10-13,20-23,30-33,40-43,50-53,60-63\n", },
		{ "krava22", "config2:8,18,48,58\n", },
		{ "krava23", "config2:28-29,38\n", },
	};
	const char *test_event = "krava01=15,krava02=170,krava03=1,krava11=27,krava12=1,"
		"krava13=2,krava21=119,krava22=11,krava23=2\n";

	char name[PATH_MAX];
	int dirfd, file;
	struct perf_pmu *pmu = NULL;
	ssize_t len;

	/* Create equivalent of sysfs mount point. */
	scnprintf(dir, sz, "/tmp/perf-pmu-test-XXXXXX");
	if (!mkdtemp(dir)) {
		pr_err("mkdtemp failed\n");
		dir[0] = '\0';
		return NULL;
	}
	dirfd = open(dir, O_DIRECTORY);
	if (dirfd < 0) {
		pr_err("Failed to open test directory \"%s\"\n", dir);
		goto err_out;
	}

	/* Create the test PMU directory and give it a perf_event_attr type number. */
	if (mkdirat(dirfd, "perf-pmu-test", 0755) < 0) {
		pr_err("Failed to mkdir PMU directory\n");
		goto err_out;
	}
	file = openat(dirfd, "perf-pmu-test/type", O_WRONLY | O_CREAT, 0600);
	if (!file) {
		pr_err("Failed to open for writing file \"type\"\n");
		goto err_out;
	}
	len = strlen("9999");
	if (write(file, "9999\n", len) < len) {
		close(file);
		pr_err("Failed to write to 'type' file\n");
		goto err_out;
	}
	close(file);

	/* Create format directory and files. */
	if (mkdirat(dirfd, "perf-pmu-test/format", 0755) < 0) {
		pr_err("Failed to mkdir PMU format directory\n)");
		goto err_out;
	}
	for (size_t i = 0; i < ARRAY_SIZE(test_formats); i++) {
		const struct test_format *format = &test_formats[i];

		if (scnprintf(name, PATH_MAX, "perf-pmu-test/format/%s", format->name) < 0) {
			pr_err("Failure to set up path for \"%s\"\n", format->name);
			goto err_out;
		}
		file = openat(dirfd, name, O_WRONLY | O_CREAT, 0600);
		if (!file) {
			pr_err("Failed to open for writing file \"%s\"\n", name);
			goto err_out;
		}

		if (write(file, format->value, strlen(format->value)) < 0) {
			pr_err("Failed to write to file \"%s\"\n", name);
			close(file);
			goto err_out;
		}
		close(file);
	}

	/* Create test event. */
	if (mkdirat(dirfd, "perf-pmu-test/events", 0755) < 0) {
		pr_err("Failed to mkdir PMU events directory\n");
		goto err_out;
	}
	file = openat(dirfd, "perf-pmu-test/events/test-event", O_WRONLY | O_CREAT, 0600);
	if (!file) {
		pr_err("Failed to open for writing file \"type\"\n");
		goto err_out;
	}
	len = strlen(test_event);
	if (write(file, test_event, len) < len) {
		close(file);
		pr_err("Failed to write to 'test-event' file\n");
		goto err_out;
	}
	close(file);

	/* Make the PMU reading the files created above. */
	pmu = perf_pmus__add_test_pmu(dirfd, "perf-pmu-test");
	if (!pmu)
		pr_err("Test PMU creation failed\n");

err_out:
	if (!pmu)
		test_pmu_put(dir, pmu);
	if (dirfd >= 0)
		close(dirfd);
	return pmu;
}

static int test__pmu_format(struct test_suite *test __maybe_unused, int subtest __maybe_unused)
{
	char dir[PATH_MAX];
	struct perf_event_attr attr;
	struct parse_events_terms terms;
	int ret = TEST_FAIL;
	struct perf_pmu *pmu = test_pmu_get(dir, sizeof(dir));

	if (!pmu)
		return TEST_FAIL;

	parse_events_terms__init(&terms);
	if (parse_events_terms(&terms,
				"krava01=15,krava02=170,krava03=1,krava11=27,krava12=1,"
				"krava13=2,krava21=119,krava22=11,krava23=2",
				NULL)) {
		pr_err("Term parsing failed\n");
		goto err_out;
	}

<<<<<<< HEAD
static void add_test_terms(struct parse_events_terms *terms)
{
	unsigned int i;

	for (i = 0; i < ARRAY_SIZE(test_terms); i++) {
		struct parse_events_term *clone;

		parse_events_term__clone(&clone, &test_terms[i]);
		list_add_tail(&clone->list, &terms->terms);
	}
=======
	memset(&attr, 0, sizeof(attr));
	ret = perf_pmu__config_terms(pmu, &attr, &terms, /*zero=*/false, /*err=*/NULL);
	if (ret) {
		pr_err("perf_pmu__config_terms failed");
		goto err_out;
	}

	if (attr.config  != 0xc00000000002a823) {
		pr_err("Unexpected config value %llx\n", attr.config);
		goto err_out;
	}
	if (attr.config1 != 0x8000400000000145) {
		pr_err("Unexpected config1 value %llx\n", attr.config1);
		goto err_out;
	}
	if (attr.config2 != 0x0400000020041d07) {
		pr_err("Unexpected config2 value %llx\n", attr.config2);
		goto err_out;
	}

	ret = TEST_OK;
err_out:
	parse_events_terms__exit(&terms);
	test_pmu_put(dir, pmu);
	return ret;
>>>>>>> 0c383648
}

static int test__pmu_events(struct test_suite *test __maybe_unused, int subtest __maybe_unused)
{
	char dir[PATH_MAX];
<<<<<<< HEAD
	char *format;
	struct parse_events_terms terms;
	struct perf_event_attr attr;
	struct perf_pmu *pmu;
	int fd;
	int ret;

	parse_events_terms__init(&terms);
	add_test_terms(&terms);
	pmu = zalloc(sizeof(*pmu));
	if (!pmu) {
		parse_events_terms__exit(&terms);
		return -ENOMEM;
	}

	INIT_LIST_HEAD(&pmu->format);
	INIT_LIST_HEAD(&pmu->aliases);
	INIT_LIST_HEAD(&pmu->caps);
	format = test_format_dir_get(dir, sizeof(dir));
	if (!format) {
		free(pmu);
		parse_events_terms__exit(&terms);
		return -EINVAL;
	}

	memset(&attr, 0, sizeof(attr));

	fd = open(format, O_DIRECTORY);
	if (fd < 0) {
		ret = fd;
		goto out;
	}

	pmu->name = strdup("perf-pmu-test");
	ret = perf_pmu__format_parse(pmu, fd, /*eager_load=*/true);
	if (ret)
		goto out;

	ret = perf_pmu__config_terms(pmu, &attr, &terms, /*zero=*/false, /*err=*/NULL);
	if (ret)
		goto out;

	ret = -EINVAL;
	if (attr.config  != 0xc00000000002a823)
		goto out;
	if (attr.config1 != 0x8000400000000145)
		goto out;
	if (attr.config2 != 0x0400000020041d07)
		goto out;

	ret = 0;
out:
	test_format_dir_put(format);
	perf_pmu__delete(pmu);
	parse_events_terms__exit(&terms);
=======
	struct parse_events_error err;
	struct evlist *evlist;
	struct evsel *evsel;
	struct perf_event_attr *attr;
	int ret = TEST_FAIL;
	struct perf_pmu *pmu = test_pmu_get(dir, sizeof(dir));
	const char *event = "perf-pmu-test/test-event/";


	if (!pmu)
		return TEST_FAIL;

	evlist = evlist__new();
	if (evlist == NULL) {
		pr_err("Failed allocation");
		goto err_out;
	}
	parse_events_error__init(&err);
	ret = parse_events(evlist, event, &err);
	if (ret) {
		pr_debug("failed to parse event '%s', err %d\n", event, ret);
		parse_events_error__print(&err, event);
		if (parse_events_error__contains(&err, "can't access trace events"))
			ret = TEST_SKIP;
		goto err_out;
	}
	evsel = evlist__first(evlist);
	attr = &evsel->core.attr;
	if (attr->config  != 0xc00000000002a823) {
		pr_err("Unexpected config value %llx\n", attr->config);
		goto err_out;
	}
	if (attr->config1 != 0x8000400000000145) {
		pr_err("Unexpected config1 value %llx\n", attr->config1);
		goto err_out;
	}
	if (attr->config2 != 0x0400000020041d07) {
		pr_err("Unexpected config2 value %llx\n", attr->config2);
		goto err_out;
	}

	ret = TEST_OK;
err_out:
	parse_events_error__exit(&err);
	evlist__delete(evlist);
	test_pmu_put(dir, pmu);
	return ret;
}

static bool permitted_event_name(const char *name)
{
	bool has_lower = false, has_upper = false;

	for (size_t i = 0; i < strlen(name); i++) {
		char c = name[i];

		if (islower(c)) {
			if (has_upper)
				return false;
			has_lower = true;
			continue;
		}
		if (isupper(c)) {
			if (has_lower)
				return false;
			has_upper = true;
			continue;
		}
		if (!isdigit(c) && c != '.' && c != '_' && c != '-')
			return false;
	}
	return true;
}

static int test__pmu_event_names(struct test_suite *test __maybe_unused,
				 int subtest __maybe_unused)
{
	char path[PATH_MAX];
	DIR *pmu_dir, *event_dir;
	struct dirent *pmu_dent, *event_dent;
	const char *sysfs = sysfs__mountpoint();
	int ret = TEST_OK;

	if (!sysfs) {
		pr_err("Sysfs not mounted\n");
		return TEST_FAIL;
	}

	snprintf(path, sizeof(path), "%s/bus/event_source/devices/", sysfs);
	pmu_dir = opendir(path);
	if (!pmu_dir) {
		pr_err("Error opening \"%s\"\n", path);
		return TEST_FAIL;
	}
	while ((pmu_dent = readdir(pmu_dir))) {
		if (!strcmp(pmu_dent->d_name, ".") ||
		    !strcmp(pmu_dent->d_name, ".."))
			continue;

		snprintf(path, sizeof(path), "%s/bus/event_source/devices/%s/type",
			 sysfs, pmu_dent->d_name);

		/* Does it look like a PMU? */
		if (!file_available(path))
			continue;

		/* Process events. */
		snprintf(path, sizeof(path), "%s/bus/event_source/devices/%s/events",
			 sysfs, pmu_dent->d_name);

		event_dir = opendir(path);
		if (!event_dir) {
			pr_debug("Skipping as no event directory \"%s\"\n", path);
			continue;
		}
		while ((event_dent = readdir(event_dir))) {
			const char *event_name = event_dent->d_name;

			if (!strcmp(event_name, ".") || !strcmp(event_name, ".."))
				continue;

			if (!permitted_event_name(event_name)) {
				pr_err("Invalid sysfs event name: %s/%s\n",
					pmu_dent->d_name, event_name);
				ret = TEST_FAIL;
			}
		}
		closedir(event_dir);
	}
	closedir(pmu_dir);
>>>>>>> 0c383648
	return ret;
}

static struct test_case tests__pmu[] = {
	TEST_CASE("Parsing with PMU format directory", pmu_format),
	TEST_CASE("Parsing with PMU event", pmu_events),
	TEST_CASE("PMU event names", pmu_event_names),
	{	.name = NULL, }
};

struct test_suite suite__pmu = {
	.desc = "Sysfs PMU tests",
	.test_cases = tests__pmu,
};<|MERGE_RESOLUTION|>--- conflicted
+++ resolved
@@ -12,85 +12,6 @@
 #include <errno.h>
 #include <fcntl.h>
 #include <stdio.h>
-<<<<<<< HEAD
-#include <linux/kernel.h>
-#include <linux/limits.h>
-#include <linux/zalloc.h>
-
-/* Simulated format definitions. */
-static struct test_format {
-	const char *name;
-	const char *value;
-} test_formats[] = {
-	{ "krava01", "config:0-1,62-63\n", },
-	{ "krava02", "config:10-17\n", },
-	{ "krava03", "config:5\n", },
-	{ "krava11", "config1:0,2,4,6,8,20-28\n", },
-	{ "krava12", "config1:63\n", },
-	{ "krava13", "config1:45-47\n", },
-	{ "krava21", "config2:0-3,10-13,20-23,30-33,40-43,50-53,60-63\n", },
-	{ "krava22", "config2:8,18,48,58\n", },
-	{ "krava23", "config2:28-29,38\n", },
-};
-
-/* Simulated users input. */
-static struct parse_events_term test_terms[] = {
-	{
-		.config    = "krava01",
-		.val.num   = 15,
-		.type_val  = PARSE_EVENTS__TERM_TYPE_NUM,
-		.type_term = PARSE_EVENTS__TERM_TYPE_USER,
-	},
-	{
-		.config    = "krava02",
-		.val.num   = 170,
-		.type_val  = PARSE_EVENTS__TERM_TYPE_NUM,
-		.type_term = PARSE_EVENTS__TERM_TYPE_USER,
-	},
-	{
-		.config    = "krava03",
-		.val.num   = 1,
-		.type_val  = PARSE_EVENTS__TERM_TYPE_NUM,
-		.type_term = PARSE_EVENTS__TERM_TYPE_USER,
-	},
-	{
-		.config    = "krava11",
-		.val.num   = 27,
-		.type_val  = PARSE_EVENTS__TERM_TYPE_NUM,
-		.type_term = PARSE_EVENTS__TERM_TYPE_USER,
-	},
-	{
-		.config    = "krava12",
-		.val.num   = 1,
-		.type_val  = PARSE_EVENTS__TERM_TYPE_NUM,
-		.type_term = PARSE_EVENTS__TERM_TYPE_USER,
-	},
-	{
-		.config    = "krava13",
-		.val.num   = 2,
-		.type_val  = PARSE_EVENTS__TERM_TYPE_NUM,
-		.type_term = PARSE_EVENTS__TERM_TYPE_USER,
-	},
-	{
-		.config    = "krava21",
-		.val.num   = 119,
-		.type_val  = PARSE_EVENTS__TERM_TYPE_NUM,
-		.type_term = PARSE_EVENTS__TERM_TYPE_USER,
-	},
-	{
-		.config    = "krava22",
-		.val.num   = 11,
-		.type_val  = PARSE_EVENTS__TERM_TYPE_NUM,
-		.type_term = PARSE_EVENTS__TERM_TYPE_USER,
-	},
-	{
-		.config    = "krava23",
-		.val.num   = 2,
-		.type_val  = PARSE_EVENTS__TERM_TYPE_NUM,
-		.type_term = PARSE_EVENTS__TERM_TYPE_USER,
-	},
-};
-=======
 #include <stdlib.h>
 #include <unistd.h>
 #include <sys/stat.h>
@@ -117,7 +38,6 @@
 	perf_pmu__delete(pmu);
 	return ret;
 }
->>>>>>> 0c383648
 
 /*
  * Prepare test PMU directory data, normally exported by kernel at
@@ -257,18 +177,6 @@
 		goto err_out;
 	}
 
-<<<<<<< HEAD
-static void add_test_terms(struct parse_events_terms *terms)
-{
-	unsigned int i;
-
-	for (i = 0; i < ARRAY_SIZE(test_terms); i++) {
-		struct parse_events_term *clone;
-
-		parse_events_term__clone(&clone, &test_terms[i]);
-		list_add_tail(&clone->list, &terms->terms);
-	}
-=======
 	memset(&attr, 0, sizeof(attr));
 	ret = perf_pmu__config_terms(pmu, &attr, &terms, /*zero=*/false, /*err=*/NULL);
 	if (ret) {
@@ -294,69 +202,11 @@
 	parse_events_terms__exit(&terms);
 	test_pmu_put(dir, pmu);
 	return ret;
->>>>>>> 0c383648
 }
 
 static int test__pmu_events(struct test_suite *test __maybe_unused, int subtest __maybe_unused)
 {
 	char dir[PATH_MAX];
-<<<<<<< HEAD
-	char *format;
-	struct parse_events_terms terms;
-	struct perf_event_attr attr;
-	struct perf_pmu *pmu;
-	int fd;
-	int ret;
-
-	parse_events_terms__init(&terms);
-	add_test_terms(&terms);
-	pmu = zalloc(sizeof(*pmu));
-	if (!pmu) {
-		parse_events_terms__exit(&terms);
-		return -ENOMEM;
-	}
-
-	INIT_LIST_HEAD(&pmu->format);
-	INIT_LIST_HEAD(&pmu->aliases);
-	INIT_LIST_HEAD(&pmu->caps);
-	format = test_format_dir_get(dir, sizeof(dir));
-	if (!format) {
-		free(pmu);
-		parse_events_terms__exit(&terms);
-		return -EINVAL;
-	}
-
-	memset(&attr, 0, sizeof(attr));
-
-	fd = open(format, O_DIRECTORY);
-	if (fd < 0) {
-		ret = fd;
-		goto out;
-	}
-
-	pmu->name = strdup("perf-pmu-test");
-	ret = perf_pmu__format_parse(pmu, fd, /*eager_load=*/true);
-	if (ret)
-		goto out;
-
-	ret = perf_pmu__config_terms(pmu, &attr, &terms, /*zero=*/false, /*err=*/NULL);
-	if (ret)
-		goto out;
-
-	ret = -EINVAL;
-	if (attr.config  != 0xc00000000002a823)
-		goto out;
-	if (attr.config1 != 0x8000400000000145)
-		goto out;
-	if (attr.config2 != 0x0400000020041d07)
-		goto out;
-
-	ret = 0;
-out:
-	test_format_dir_put(format);
-	perf_pmu__delete(pmu);
-	parse_events_terms__exit(&terms);
-=======
 	struct parse_events_error err;
 	struct evlist *evlist;
 	struct evsel *evsel;
@@ -487,7 +337,6 @@
 		closedir(event_dir);
 	}
 	closedir(pmu_dir);
->>>>>>> 0c383648
 	return ret;
 }
 
