--- conflicted
+++ resolved
@@ -1532,15 +1532,7 @@
 	}
 
 	NAPI_GRO_CB(skb)->flush |= flush;
-<<<<<<< HEAD
-	skb_set_network_header(skb, off);
-	/* The above will be needed by the transport layer if there is one
-	 * immediately following this IP hdr.
-	 */
-	NAPI_GRO_CB(skb)->inner_network_offset = off;
-=======
 	NAPI_GRO_CB(skb)->network_offsets[NAPI_GRO_CB(skb)->encap_mark] = off;
->>>>>>> 0c383648
 
 	/* Note : No need to call skb_gro_postpull_rcsum() here,
 	 * as we already checked checksum over ipv4 header was 0
