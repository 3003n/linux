/*
 * INET		An implementation of the TCP/IP protocol suite for the LINUX
 *		operating system.  INET is implemented using the  BSD Socket
 *		interface as the means of communication with the user level.
 *
 *		Implementation of the Transmission Control Protocol(TCP).
 *
 * Authors:	Ross Biro
 *		Fred N. van Kempen, <waltje@uWalt.NL.Mugnet.ORG>
 *		Mark Evans, <evansmp@uhura.aston.ac.uk>
 *		Corey Minyard <wf-rch!minyard@relay.EU.net>
 *		Florian La Roche, <flla@stud.uni-sb.de>
 *		Charles Hedrick, <hedrick@klinzhai.rutgers.edu>
 *		Linus Torvalds, <torvalds@cs.helsinki.fi>
 *		Alan Cox, <gw4pts@gw4pts.ampr.org>
 *		Matthew Dillon, <dillon@apollo.west.oic.com>
 *		Arnt Gulbrandsen, <agulbra@nvg.unit.no>
 *		Jorge Cwik, <jorge@laser.satlink.net>
 *
 * Fixes:
 *		Alan Cox	:	Numerous verify_area() calls
 *		Alan Cox	:	Set the ACK bit on a reset
 *		Alan Cox	:	Stopped it crashing if it closed while
 *					sk->inuse=1 and was trying to connect
 *					(tcp_err()).
 *		Alan Cox	:	All icmp error handling was broken
 *					pointers passed where wrong and the
 *					socket was looked up backwards. Nobody
 *					tested any icmp error code obviously.
 *		Alan Cox	:	tcp_err() now handled properly. It
 *					wakes people on errors. poll
 *					behaves and the icmp error race
 *					has gone by moving it into sock.c
 *		Alan Cox	:	tcp_send_reset() fixed to work for
 *					everything not just packets for
 *					unknown sockets.
 *		Alan Cox	:	tcp option processing.
 *		Alan Cox	:	Reset tweaked (still not 100%) [Had
 *					syn rule wrong]
 *		Herp Rosmanith  :	More reset fixes
 *		Alan Cox	:	No longer acks invalid rst frames.
 *					Acking any kind of RST is right out.
 *		Alan Cox	:	Sets an ignore me flag on an rst
 *					receive otherwise odd bits of prattle
 *					escape still
 *		Alan Cox	:	Fixed another acking RST frame bug.
 *					Should stop LAN workplace lockups.
 *		Alan Cox	: 	Some tidyups using the new skb list
 *					facilities
 *		Alan Cox	:	sk->keepopen now seems to work
 *		Alan Cox	:	Pulls options out correctly on accepts
 *		Alan Cox	:	Fixed assorted sk->rqueue->next errors
 *		Alan Cox	:	PSH doesn't end a TCP read. Switched a
 *					bit to skb ops.
 *		Alan Cox	:	Tidied tcp_data to avoid a potential
 *					nasty.
 *		Alan Cox	:	Added some better commenting, as the
 *					tcp is hard to follow
 *		Alan Cox	:	Removed incorrect check for 20 * psh
 *	Michael O'Reilly	:	ack < copied bug fix.
 *	Johannes Stille		:	Misc tcp fixes (not all in yet).
 *		Alan Cox	:	FIN with no memory -> CRASH
 *		Alan Cox	:	Added socket option proto entries.
 *					Also added awareness of them to accept.
 *		Alan Cox	:	Added TCP options (SOL_TCP)
 *		Alan Cox	:	Switched wakeup calls to callbacks,
 *					so the kernel can layer network
 *					sockets.
 *		Alan Cox	:	Use ip_tos/ip_ttl settings.
 *		Alan Cox	:	Handle FIN (more) properly (we hope).
 *		Alan Cox	:	RST frames sent on unsynchronised
 *					state ack error.
 *		Alan Cox	:	Put in missing check for SYN bit.
 *		Alan Cox	:	Added tcp_select_window() aka NET2E
 *					window non shrink trick.
 *		Alan Cox	:	Added a couple of small NET2E timer
 *					fixes
 *		Charles Hedrick :	TCP fixes
 *		Toomas Tamm	:	TCP window fixes
 *		Alan Cox	:	Small URG fix to rlogin ^C ack fight
 *		Charles Hedrick	:	Rewrote most of it to actually work
 *		Linus		:	Rewrote tcp_read() and URG handling
 *					completely
 *		Gerhard Koerting:	Fixed some missing timer handling
 *		Matthew Dillon  :	Reworked TCP machine states as per RFC
 *		Gerhard Koerting:	PC/TCP workarounds
 *		Adam Caldwell	:	Assorted timer/timing errors
 *		Matthew Dillon	:	Fixed another RST bug
 *		Alan Cox	:	Move to kernel side addressing changes.
 *		Alan Cox	:	Beginning work on TCP fastpathing
 *					(not yet usable)
 *		Arnt Gulbrandsen:	Turbocharged tcp_check() routine.
 *		Alan Cox	:	TCP fast path debugging
 *		Alan Cox	:	Window clamping
 *		Michael Riepe	:	Bug in tcp_check()
 *		Matt Dillon	:	More TCP improvements and RST bug fixes
 *		Matt Dillon	:	Yet more small nasties remove from the
 *					TCP code (Be very nice to this man if
 *					tcp finally works 100%) 8)
 *		Alan Cox	:	BSD accept semantics.
 *		Alan Cox	:	Reset on closedown bug.
 *	Peter De Schrijver	:	ENOTCONN check missing in tcp_sendto().
 *		Michael Pall	:	Handle poll() after URG properly in
 *					all cases.
 *		Michael Pall	:	Undo the last fix in tcp_read_urg()
 *					(multi URG PUSH broke rlogin).
 *		Michael Pall	:	Fix the multi URG PUSH problem in
 *					tcp_readable(), poll() after URG
 *					works now.
 *		Michael Pall	:	recv(...,MSG_OOB) never blocks in the
 *					BSD api.
 *		Alan Cox	:	Changed the semantics of sk->socket to
 *					fix a race and a signal problem with
 *					accept() and async I/O.
 *		Alan Cox	:	Relaxed the rules on tcp_sendto().
 *		Yury Shevchuk	:	Really fixed accept() blocking problem.
 *		Craig I. Hagan  :	Allow for BSD compatible TIME_WAIT for
 *					clients/servers which listen in on
 *					fixed ports.
 *		Alan Cox	:	Cleaned the above up and shrank it to
 *					a sensible code size.
 *		Alan Cox	:	Self connect lockup fix.
 *		Alan Cox	:	No connect to multicast.
 *		Ross Biro	:	Close unaccepted children on master
 *					socket close.
 *		Alan Cox	:	Reset tracing code.
 *		Alan Cox	:	Spurious resets on shutdown.
 *		Alan Cox	:	Giant 15 minute/60 second timer error
 *		Alan Cox	:	Small whoops in polling before an
 *					accept.
 *		Alan Cox	:	Kept the state trace facility since
 *					it's handy for debugging.
 *		Alan Cox	:	More reset handler fixes.
 *		Alan Cox	:	Started rewriting the code based on
 *					the RFC's for other useful protocol
 *					references see: Comer, KA9Q NOS, and
 *					for a reference on the difference
 *					between specifications and how BSD
 *					works see the 4.4lite source.
 *		A.N.Kuznetsov	:	Don't time wait on completion of tidy
 *					close.
 *		Linus Torvalds	:	Fin/Shutdown & copied_seq changes.
 *		Linus Torvalds	:	Fixed BSD port reuse to work first syn
 *		Alan Cox	:	Reimplemented timers as per the RFC
 *					and using multiple timers for sanity.
 *		Alan Cox	:	Small bug fixes, and a lot of new
 *					comments.
 *		Alan Cox	:	Fixed dual reader crash by locking
 *					the buffers (much like datagram.c)
 *		Alan Cox	:	Fixed stuck sockets in probe. A probe
 *					now gets fed up of retrying without
 *					(even a no space) answer.
 *		Alan Cox	:	Extracted closing code better
 *		Alan Cox	:	Fixed the closing state machine to
 *					resemble the RFC.
 *		Alan Cox	:	More 'per spec' fixes.
 *		Jorge Cwik	:	Even faster checksumming.
 *		Alan Cox	:	tcp_data() doesn't ack illegal PSH
 *					only frames. At least one pc tcp stack
 *					generates them.
 *		Alan Cox	:	Cache last socket.
 *		Alan Cox	:	Per route irtt.
 *		Matt Day	:	poll()->select() match BSD precisely on error
 *		Alan Cox	:	New buffers
 *		Marc Tamsky	:	Various sk->prot->retransmits and
 *					sk->retransmits misupdating fixed.
 *					Fixed tcp_write_timeout: stuck close,
 *					and TCP syn retries gets used now.
 *		Mark Yarvis	:	In tcp_read_wakeup(), don't send an
 *					ack if state is TCP_CLOSED.
 *		Alan Cox	:	Look up device on a retransmit - routes may
 *					change. Doesn't yet cope with MSS shrink right
 *					but it's a start!
 *		Marc Tamsky	:	Closing in closing fixes.
 *		Mike Shaver	:	RFC1122 verifications.
 *		Alan Cox	:	rcv_saddr errors.
 *		Alan Cox	:	Block double connect().
 *		Alan Cox	:	Small hooks for enSKIP.
 *		Alexey Kuznetsov:	Path MTU discovery.
 *		Alan Cox	:	Support soft errors.
 *		Alan Cox	:	Fix MTU discovery pathological case
 *					when the remote claims no mtu!
 *		Marc Tamsky	:	TCP_CLOSE fix.
 *		Colin (G3TNE)	:	Send a reset on syn ack replies in
 *					window but wrong (fixes NT lpd problems)
 *		Pedro Roque	:	Better TCP window handling, delayed ack.
 *		Joerg Reuter	:	No modification of locked buffers in
 *					tcp_do_retransmit()
 *		Eric Schenk	:	Changed receiver side silly window
 *					avoidance algorithm to BSD style
 *					algorithm. This doubles throughput
 *					against machines running Solaris,
 *					and seems to result in general
 *					improvement.
 *	Stefan Magdalinski	:	adjusted tcp_readable() to fix FIONREAD
 *	Willy Konynenberg	:	Transparent proxying support.
 *	Mike McLagan		:	Routing by source
 *		Keith Owens	:	Do proper merging with partial SKB's in
 *					tcp_do_sendmsg to avoid burstiness.
 *		Eric Schenk	:	Fix fast close down bug with
 *					shutdown() followed by close().
 *		Andi Kleen 	:	Make poll agree with SIGIO
 *	Salvatore Sanfilippo	:	Support SO_LINGER with linger == 1 and
 *					lingertime == 0 (RFC 793 ABORT Call)
 *	Hirokazu Takahashi	:	Use copy_from_user() instead of
 *					csum_and_copy_from_user() if possible.
 *
 *		This program is free software; you can redistribute it and/or
 *		modify it under the terms of the GNU General Public License
 *		as published by the Free Software Foundation; either version
 *		2 of the License, or(at your option) any later version.
 *
 * Description of States:
 *
 *	TCP_SYN_SENT		sent a connection request, waiting for ack
 *
 *	TCP_SYN_RECV		received a connection request, sent ack,
 *				waiting for final ack in three-way handshake.
 *
 *	TCP_ESTABLISHED		connection established
 *
 *	TCP_FIN_WAIT1		our side has shutdown, waiting to complete
 *				transmission of remaining buffered data
 *
 *	TCP_FIN_WAIT2		all buffered data sent, waiting for remote
 *				to shutdown
 *
 *	TCP_CLOSING		both sides have shutdown but we still have
 *				data we have to finish sending
 *
 *	TCP_TIME_WAIT		timeout to catch resent junk before entering
 *				closed, can only be entered from FIN_WAIT2
 *				or CLOSING.  Required because the other end
 *				may not have gotten our last ACK causing it
 *				to retransmit the data packet (which we ignore)
 *
 *	TCP_CLOSE_WAIT		remote side has shutdown and is waiting for
 *				us to finish writing our data and to shutdown
 *				(we have to close() to move on to LAST_ACK)
 *
 *	TCP_LAST_ACK		out side has shutdown after remote has
 *				shutdown.  There may still be data in our
 *				buffer that we have to finish sending
 *
 *	TCP_CLOSE		socket is finished
 */

#include <linux/kernel.h>
#include <linux/module.h>
#include <linux/types.h>
#include <linux/fcntl.h>
#include <linux/poll.h>
#include <linux/init.h>
#include <linux/fs.h>
#include <linux/skbuff.h>
#include <linux/scatterlist.h>
#include <linux/splice.h>
#include <linux/net.h>
#include <linux/socket.h>
#include <linux/random.h>
#include <linux/bootmem.h>
#include <linux/highmem.h>
#include <linux/swap.h>
#include <linux/cache.h>
#include <linux/err.h>
#include <linux/crypto.h>
#include <linux/time.h>
#include <linux/slab.h>

#include <net/icmp.h>
#include <net/tcp.h>
#include <net/xfrm.h>
#include <net/ip.h>
#include <net/netdma.h>
#include <net/sock.h>

#include <asm/uaccess.h>
#include <asm/ioctls.h>

int sysctl_tcp_fin_timeout __read_mostly = TCP_FIN_TIMEOUT;

struct percpu_counter tcp_orphan_count;
EXPORT_SYMBOL_GPL(tcp_orphan_count);

int sysctl_tcp_wmem[3] __read_mostly;
int sysctl_tcp_rmem[3] __read_mostly;

EXPORT_SYMBOL(sysctl_tcp_rmem);
EXPORT_SYMBOL(sysctl_tcp_wmem);

atomic_long_t tcp_memory_allocated;	/* Current allocated memory. */
EXPORT_SYMBOL(tcp_memory_allocated);

/*
 * Current number of TCP sockets.
 */
struct percpu_counter tcp_sockets_allocated;
EXPORT_SYMBOL(tcp_sockets_allocated);

/*
 * TCP splice context
 */
struct tcp_splice_state {
	struct pipe_inode_info *pipe;
	size_t len;
	unsigned int flags;
};

/*
 * Pressure flag: try to collapse.
 * Technical note: it is used by multiple contexts non atomically.
 * All the __sk_mem_schedule() is of this nature: accounting
 * is strict, actions are advisory and have some latency.
 */
int tcp_memory_pressure __read_mostly;
EXPORT_SYMBOL(tcp_memory_pressure);

void tcp_enter_memory_pressure(struct sock *sk)
{
	if (!tcp_memory_pressure) {
		NET_INC_STATS(sock_net(sk), LINUX_MIB_TCPMEMORYPRESSURES);
		tcp_memory_pressure = 1;
	}
}
EXPORT_SYMBOL(tcp_enter_memory_pressure);

/* Convert seconds to retransmits based on initial and max timeout */
static u8 secs_to_retrans(int seconds, int timeout, int rto_max)
{
	u8 res = 0;

	if (seconds > 0) {
		int period = timeout;

		res = 1;
		while (seconds > period && res < 255) {
			res++;
			timeout <<= 1;
			if (timeout > rto_max)
				timeout = rto_max;
			period += timeout;
		}
	}
	return res;
}

/* Convert retransmits to seconds based on initial and max timeout */
static int retrans_to_secs(u8 retrans, int timeout, int rto_max)
{
	int period = 0;

	if (retrans > 0) {
		period = timeout;
		while (--retrans) {
			timeout <<= 1;
			if (timeout > rto_max)
				timeout = rto_max;
			period += timeout;
		}
	}
	return period;
}

/*
 *	Wait for a TCP event.
 *
 *	Note that we don't need to lock the socket, as the upper poll layers
 *	take care of normal races (between the test and the event) and we don't
 *	go look at any of the socket buffers directly.
 */
unsigned int tcp_poll(struct file *file, struct socket *sock, poll_table *wait)
{
	unsigned int mask;
	struct sock *sk = sock->sk;
	const struct tcp_sock *tp = tcp_sk(sk);

	sock_poll_wait(file, sk_sleep(sk), wait);
	if (sk->sk_state == TCP_LISTEN)
		return inet_csk_listen_poll(sk);

	/* Socket is not locked. We are protected from async events
	 * by poll logic and correct handling of state changes
	 * made by other threads is impossible in any case.
	 */

	mask = 0;

	/*
	 * POLLHUP is certainly not done right. But poll() doesn't
	 * have a notion of HUP in just one direction, and for a
	 * socket the read side is more interesting.
	 *
	 * Some poll() documentation says that POLLHUP is incompatible
	 * with the POLLOUT/POLLWR flags, so somebody should check this
	 * all. But careful, it tends to be safer to return too many
	 * bits than too few, and you can easily break real applications
	 * if you don't tell them that something has hung up!
	 *
	 * Check-me.
	 *
	 * Check number 1. POLLHUP is _UNMASKABLE_ event (see UNIX98 and
	 * our fs/select.c). It means that after we received EOF,
	 * poll always returns immediately, making impossible poll() on write()
	 * in state CLOSE_WAIT. One solution is evident --- to set POLLHUP
	 * if and only if shutdown has been made in both directions.
	 * Actually, it is interesting to look how Solaris and DUX
	 * solve this dilemma. I would prefer, if POLLHUP were maskable,
	 * then we could set it on SND_SHUTDOWN. BTW examples given
	 * in Stevens' books assume exactly this behaviour, it explains
	 * why POLLHUP is incompatible with POLLOUT.	--ANK
	 *
	 * NOTE. Check for TCP_CLOSE is added. The goal is to prevent
	 * blocking on fresh not-connected or disconnected socket. --ANK
	 */
	if (sk->sk_shutdown == SHUTDOWN_MASK || sk->sk_state == TCP_CLOSE)
		mask |= POLLHUP;
	if (sk->sk_shutdown & RCV_SHUTDOWN)
		mask |= POLLIN | POLLRDNORM | POLLRDHUP;

	/* Connected? */
	if ((1 << sk->sk_state) & ~(TCPF_SYN_SENT | TCPF_SYN_RECV)) {
		int target = sock_rcvlowat(sk, 0, INT_MAX);

		if (tp->urg_seq == tp->copied_seq &&
		    !sock_flag(sk, SOCK_URGINLINE) &&
		    tp->urg_data)
			target++;

		/* Potential race condition. If read of tp below will
		 * escape above sk->sk_state, we can be illegally awaken
		 * in SYN_* states. */
		if (tp->rcv_nxt - tp->copied_seq >= target)
			mask |= POLLIN | POLLRDNORM;

		if (!(sk->sk_shutdown & SEND_SHUTDOWN)) {
			if (sk_stream_wspace(sk) >= sk_stream_min_wspace(sk)) {
				mask |= POLLOUT | POLLWRNORM;
			} else {  /* send SIGIO later */
				set_bit(SOCK_ASYNC_NOSPACE,
					&sk->sk_socket->flags);
				set_bit(SOCK_NOSPACE, &sk->sk_socket->flags);

				/* Race breaker. If space is freed after
				 * wspace test but before the flags are set,
				 * IO signal will be lost.
				 */
				if (sk_stream_wspace(sk) >= sk_stream_min_wspace(sk))
					mask |= POLLOUT | POLLWRNORM;
			}
		} else
			mask |= POLLOUT | POLLWRNORM;

		if (tp->urg_data & TCP_URG_VALID)
			mask |= POLLPRI;
	}
	/* This barrier is coupled with smp_wmb() in tcp_reset() */
	smp_rmb();
	if (sk->sk_err)
		mask |= POLLERR;

	return mask;
}
EXPORT_SYMBOL(tcp_poll);

int tcp_ioctl(struct sock *sk, int cmd, unsigned long arg)
{
	struct tcp_sock *tp = tcp_sk(sk);
	int answ;

	switch (cmd) {
	case SIOCINQ:
		if (sk->sk_state == TCP_LISTEN)
			return -EINVAL;

		lock_sock(sk);
		if ((1 << sk->sk_state) & (TCPF_SYN_SENT | TCPF_SYN_RECV))
			answ = 0;
		else if (sock_flag(sk, SOCK_URGINLINE) ||
			 !tp->urg_data ||
			 before(tp->urg_seq, tp->copied_seq) ||
			 !before(tp->urg_seq, tp->rcv_nxt)) {
			struct sk_buff *skb;

			answ = tp->rcv_nxt - tp->copied_seq;

			/* Subtract 1, if FIN is in queue. */
			skb = skb_peek_tail(&sk->sk_receive_queue);
			if (answ && skb)
				answ -= tcp_hdr(skb)->fin;
		} else
			answ = tp->urg_seq - tp->copied_seq;
		release_sock(sk);
		break;
	case SIOCATMARK:
		answ = tp->urg_data && tp->urg_seq == tp->copied_seq;
		break;
	case SIOCOUTQ:
		if (sk->sk_state == TCP_LISTEN)
			return -EINVAL;

		if ((1 << sk->sk_state) & (TCPF_SYN_SENT | TCPF_SYN_RECV))
			answ = 0;
		else
			answ = tp->write_seq - tp->snd_una;
		break;
	case SIOCOUTQNSD:
		if (sk->sk_state == TCP_LISTEN)
			return -EINVAL;

		if ((1 << sk->sk_state) & (TCPF_SYN_SENT | TCPF_SYN_RECV))
			answ = 0;
		else
			answ = tp->write_seq - tp->snd_nxt;
		break;
	default:
		return -ENOIOCTLCMD;
	}

	return put_user(answ, (int __user *)arg);
}
EXPORT_SYMBOL(tcp_ioctl);

static inline void tcp_mark_push(struct tcp_sock *tp, struct sk_buff *skb)
{
	TCP_SKB_CB(skb)->tcp_flags |= TCPHDR_PSH;
	tp->pushed_seq = tp->write_seq;
}

static inline int forced_push(const struct tcp_sock *tp)
{
	return after(tp->write_seq, tp->pushed_seq + (tp->max_window >> 1));
}

static inline void skb_entail(struct sock *sk, struct sk_buff *skb)
{
	struct tcp_sock *tp = tcp_sk(sk);
	struct tcp_skb_cb *tcb = TCP_SKB_CB(skb);

	skb->csum    = 0;
	tcb->seq     = tcb->end_seq = tp->write_seq;
	tcb->tcp_flags = TCPHDR_ACK;
	tcb->sacked  = 0;
	skb_header_release(skb);
	tcp_add_write_queue_tail(sk, skb);
	sk->sk_wmem_queued += skb->truesize;
	sk_mem_charge(sk, skb->truesize);
	if (tp->nonagle & TCP_NAGLE_PUSH)
		tp->nonagle &= ~TCP_NAGLE_PUSH;
}

static inline void tcp_mark_urg(struct tcp_sock *tp, int flags)
{
	if (flags & MSG_OOB)
		tp->snd_up = tp->write_seq;
}

static inline void tcp_push(struct sock *sk, int flags, int mss_now,
			    int nonagle)
{
	if (tcp_send_head(sk)) {
		struct tcp_sock *tp = tcp_sk(sk);

		if (!(flags & MSG_MORE) || forced_push(tp))
			tcp_mark_push(tp, tcp_write_queue_tail(sk));

		tcp_mark_urg(tp, flags);
		__tcp_push_pending_frames(sk, mss_now,
					  (flags & MSG_MORE) ? TCP_NAGLE_CORK : nonagle);
	}
}

static int tcp_splice_data_recv(read_descriptor_t *rd_desc, struct sk_buff *skb,
				unsigned int offset, size_t len)
{
	struct tcp_splice_state *tss = rd_desc->arg.data;
	int ret;

	ret = skb_splice_bits(skb, offset, tss->pipe, min(rd_desc->count, len),
			      tss->flags);
	if (ret > 0)
		rd_desc->count -= ret;
	return ret;
}

static int __tcp_splice_read(struct sock *sk, struct tcp_splice_state *tss)
{
	/* Store TCP splice context information in read_descriptor_t. */
	read_descriptor_t rd_desc = {
		.arg.data = tss,
		.count	  = tss->len,
	};

	return tcp_read_sock(sk, &rd_desc, tcp_splice_data_recv);
}

/**
 *  tcp_splice_read - splice data from TCP socket to a pipe
 * @sock:	socket to splice from
 * @ppos:	position (not valid)
 * @pipe:	pipe to splice to
 * @len:	number of bytes to splice
 * @flags:	splice modifier flags
 *
 * Description:
 *    Will read pages from given socket and fill them into a pipe.
 *
 **/
ssize_t tcp_splice_read(struct socket *sock, loff_t *ppos,
			struct pipe_inode_info *pipe, size_t len,
			unsigned int flags)
{
	struct sock *sk = sock->sk;
	struct tcp_splice_state tss = {
		.pipe = pipe,
		.len = len,
		.flags = flags,
	};
	long timeo;
	ssize_t spliced;
	int ret;

	sock_rps_record_flow(sk);
	/*
	 * We can't seek on a socket input
	 */
	if (unlikely(*ppos))
		return -ESPIPE;

	ret = spliced = 0;

	lock_sock(sk);

	timeo = sock_rcvtimeo(sk, sock->file->f_flags & O_NONBLOCK);
	while (tss.len) {
		ret = __tcp_splice_read(sk, &tss);
		if (ret < 0)
			break;
		else if (!ret) {
			if (spliced)
				break;
			if (sock_flag(sk, SOCK_DONE))
				break;
			if (sk->sk_err) {
				ret = sock_error(sk);
				break;
			}
			if (sk->sk_shutdown & RCV_SHUTDOWN)
				break;
			if (sk->sk_state == TCP_CLOSE) {
				/*
				 * This occurs when user tries to read
				 * from never connected socket.
				 */
				if (!sock_flag(sk, SOCK_DONE))
					ret = -ENOTCONN;
				break;
			}
			if (!timeo) {
				ret = -EAGAIN;
				break;
			}
			sk_wait_data(sk, &timeo);
			if (signal_pending(current)) {
				ret = sock_intr_errno(timeo);
				break;
			}
			continue;
		}
		tss.len -= ret;
		spliced += ret;

		if (!timeo)
			break;
		release_sock(sk);
		lock_sock(sk);

		if (sk->sk_err || sk->sk_state == TCP_CLOSE ||
		    (sk->sk_shutdown & RCV_SHUTDOWN) ||
		    signal_pending(current))
			break;
	}

	release_sock(sk);

	if (spliced)
		return spliced;

	return ret;
}
EXPORT_SYMBOL(tcp_splice_read);

struct sk_buff *sk_stream_alloc_skb(struct sock *sk, int size, gfp_t gfp)
{
	struct sk_buff *skb;

	/* The TCP header must be at least 32-bit aligned.  */
	size = ALIGN(size, 4);

	skb = alloc_skb_fclone(size + sk->sk_prot->max_header, gfp);
	if (skb) {
		if (sk_wmem_schedule(sk, skb->truesize)) {
			/*
			 * Make sure that we have exactly size bytes
			 * available to the caller, no more, no less.
			 */
			skb_reserve(skb, skb_tailroom(skb) - size);
			return skb;
		}
		__kfree_skb(skb);
	} else {
		sk->sk_prot->enter_memory_pressure(sk);
		sk_stream_moderate_sndbuf(sk);
	}
	return NULL;
}

static unsigned int tcp_xmit_size_goal(struct sock *sk, u32 mss_now,
				       int large_allowed)
{
	struct tcp_sock *tp = tcp_sk(sk);
	u32 xmit_size_goal, old_size_goal;

	xmit_size_goal = mss_now;

	if (large_allowed && sk_can_gso(sk)) {
		xmit_size_goal = ((sk->sk_gso_max_size - 1) -
				  inet_csk(sk)->icsk_af_ops->net_header_len -
				  inet_csk(sk)->icsk_ext_hdr_len -
				  tp->tcp_header_len);

		xmit_size_goal = tcp_bound_to_half_wnd(tp, xmit_size_goal);

		/* We try hard to avoid divides here */
		old_size_goal = tp->xmit_size_goal_segs * mss_now;

		if (likely(old_size_goal <= xmit_size_goal &&
			   old_size_goal + mss_now > xmit_size_goal)) {
			xmit_size_goal = old_size_goal;
		} else {
			tp->xmit_size_goal_segs = xmit_size_goal / mss_now;
			xmit_size_goal = tp->xmit_size_goal_segs * mss_now;
		}
	}

	return max(xmit_size_goal, mss_now);
}

static int tcp_send_mss(struct sock *sk, int *size_goal, int flags)
{
	int mss_now;

	mss_now = tcp_current_mss(sk);
	*size_goal = tcp_xmit_size_goal(sk, mss_now, !(flags & MSG_OOB));

	return mss_now;
}

static ssize_t do_tcp_sendpages(struct sock *sk, struct page **pages, int poffset,
			 size_t psize, int flags)
{
	struct tcp_sock *tp = tcp_sk(sk);
	int mss_now, size_goal;
	int err;
	ssize_t copied;
	long timeo = sock_sndtimeo(sk, flags & MSG_DONTWAIT);

	/* Wait for a connection to finish. */
	if ((1 << sk->sk_state) & ~(TCPF_ESTABLISHED | TCPF_CLOSE_WAIT))
		if ((err = sk_stream_wait_connect(sk, &timeo)) != 0)
			goto out_err;

	clear_bit(SOCK_ASYNC_NOSPACE, &sk->sk_socket->flags);

	mss_now = tcp_send_mss(sk, &size_goal, flags);
	copied = 0;

	err = -EPIPE;
	if (sk->sk_err || (sk->sk_shutdown & SEND_SHUTDOWN))
		goto out_err;

	while (psize > 0) {
		struct sk_buff *skb = tcp_write_queue_tail(sk);
		struct page *page = pages[poffset / PAGE_SIZE];
		int copy, i, can_coalesce;
		int offset = poffset % PAGE_SIZE;
		int size = min_t(size_t, psize, PAGE_SIZE - offset);

		if (!tcp_send_head(sk) || (copy = size_goal - skb->len) <= 0) {
new_segment:
			if (!sk_stream_memory_free(sk))
				goto wait_for_sndbuf;

			skb = sk_stream_alloc_skb(sk, 0, sk->sk_allocation);
			if (!skb)
				goto wait_for_memory;

			skb_entail(sk, skb);
			copy = size_goal;
		}

		if (copy > size)
			copy = size;

		i = skb_shinfo(skb)->nr_frags;
		can_coalesce = skb_can_coalesce(skb, i, page, offset);
		if (!can_coalesce && i >= MAX_SKB_FRAGS) {
			tcp_mark_push(tp, skb);
			goto new_segment;
		}
		if (!sk_wmem_schedule(sk, copy))
			goto wait_for_memory;

		if (can_coalesce) {
			skb_frag_size_add(&skb_shinfo(skb)->frags[i - 1], copy);
		} else {
			get_page(page);
			skb_fill_page_desc(skb, i, page, offset, copy);
		}

		skb->len += copy;
		skb->data_len += copy;
		skb->truesize += copy;
		sk->sk_wmem_queued += copy;
		sk_mem_charge(sk, copy);
		skb->ip_summed = CHECKSUM_PARTIAL;
		tp->write_seq += copy;
		TCP_SKB_CB(skb)->end_seq += copy;
		skb_shinfo(skb)->gso_segs = 0;

		if (!copied)
			TCP_SKB_CB(skb)->tcp_flags &= ~TCPHDR_PSH;

		copied += copy;
		poffset += copy;
		if (!(psize -= copy))
			goto out;

		if (skb->len < size_goal || (flags & MSG_OOB))
			continue;

		if (forced_push(tp)) {
			tcp_mark_push(tp, skb);
			__tcp_push_pending_frames(sk, mss_now, TCP_NAGLE_PUSH);
		} else if (skb == tcp_send_head(sk))
			tcp_push_one(sk, mss_now);
		continue;

wait_for_sndbuf:
		set_bit(SOCK_NOSPACE, &sk->sk_socket->flags);
wait_for_memory:
		if (copied)
			tcp_push(sk, flags & ~MSG_MORE, mss_now, TCP_NAGLE_PUSH);

		if ((err = sk_stream_wait_memory(sk, &timeo)) != 0)
			goto do_error;

		mss_now = tcp_send_mss(sk, &size_goal, flags);
	}

out:
	if (copied)
		tcp_push(sk, flags, mss_now, tp->nonagle);
	return copied;

do_error:
	if (copied)
		goto out;
out_err:
	return sk_stream_error(sk, flags, err);
}

int tcp_sendpage(struct sock *sk, struct page *page, int offset,
		 size_t size, int flags)
{
	ssize_t res;

	if (!(sk->sk_route_caps & NETIF_F_SG) ||
	    !(sk->sk_route_caps & NETIF_F_ALL_CSUM))
		return sock_no_sendpage(sk->sk_socket, page, offset, size,
					flags);

	lock_sock(sk);
	res = do_tcp_sendpages(sk, &page, offset, size, flags);
	release_sock(sk);
	return res;
}
EXPORT_SYMBOL(tcp_sendpage);

static inline int select_size(const struct sock *sk, bool sg)
{
	const struct tcp_sock *tp = tcp_sk(sk);
	int tmp = tp->mss_cache;

	if (sg) {
		if (sk_can_gso(sk)) {
			/* Small frames wont use a full page:
			 * Payload will immediately follow tcp header.
			 */
			tmp = SKB_WITH_OVERHEAD(2048 - MAX_TCP_HEADER);
		} else {
			int pgbreak = SKB_MAX_HEAD(MAX_TCP_HEADER);

			if (tmp >= pgbreak &&
			    tmp <= pgbreak + (MAX_SKB_FRAGS - 1) * PAGE_SIZE)
				tmp = pgbreak;
		}
	}

	return tmp;
}

int tcp_sendmsg(struct kiocb *iocb, struct sock *sk, struct msghdr *msg,
		size_t size)
{
	struct iovec *iov;
	struct tcp_sock *tp = tcp_sk(sk);
	struct sk_buff *skb;
	int iovlen, flags, err, copied;
	int mss_now, size_goal;
	bool sg;
	long timeo;

	lock_sock(sk);

	flags = msg->msg_flags;
	timeo = sock_sndtimeo(sk, flags & MSG_DONTWAIT);

	/* Wait for a connection to finish. */
	if ((1 << sk->sk_state) & ~(TCPF_ESTABLISHED | TCPF_CLOSE_WAIT))
		if ((err = sk_stream_wait_connect(sk, &timeo)) != 0)
			goto out_err;

	/* This should be in poll */
	clear_bit(SOCK_ASYNC_NOSPACE, &sk->sk_socket->flags);

	mss_now = tcp_send_mss(sk, &size_goal, flags);

	/* Ok commence sending. */
	iovlen = msg->msg_iovlen;
	iov = msg->msg_iov;
	copied = 0;

	err = -EPIPE;
	if (sk->sk_err || (sk->sk_shutdown & SEND_SHUTDOWN))
		goto out_err;

	sg = !!(sk->sk_route_caps & NETIF_F_SG);

	while (--iovlen >= 0) {
		size_t seglen = iov->iov_len;
		unsigned char __user *from = iov->iov_base;

		iov++;

		while (seglen > 0) {
			int copy = 0;
			int max = size_goal;

			skb = tcp_write_queue_tail(sk);
			if (tcp_send_head(sk)) {
				if (skb->ip_summed == CHECKSUM_NONE)
					max = mss_now;
				copy = max - skb->len;
			}

			if (copy <= 0) {
new_segment:
				/* Allocate new segment. If the interface is SG,
				 * allocate skb fitting to single page.
				 */
				if (!sk_stream_memory_free(sk))
					goto wait_for_sndbuf;

				skb = sk_stream_alloc_skb(sk,
							  select_size(sk, sg),
							  sk->sk_allocation);
				if (!skb)
					goto wait_for_memory;

				/*
				 * Check whether we can use HW checksum.
				 */
				if (sk->sk_route_caps & NETIF_F_ALL_CSUM)
					skb->ip_summed = CHECKSUM_PARTIAL;

				skb_entail(sk, skb);
				copy = size_goal;
				max = size_goal;
			}

			/* Try to append data to the end of skb. */
			if (copy > seglen)
				copy = seglen;

			/* Where to copy to? */
			if (skb_tailroom(skb) > 0) {
				/* We have some space in skb head. Superb! */
				if (copy > skb_tailroom(skb))
					copy = skb_tailroom(skb);
				err = skb_add_data_nocache(sk, skb, from, copy);
				if (err)
					goto do_fault;
			} else {
				int merge = 0;
				int i = skb_shinfo(skb)->nr_frags;
				struct page *page = sk->sk_sndmsg_page;
				int off;

				if (page && page_count(page) == 1)
					sk->sk_sndmsg_off = 0;

				off = sk->sk_sndmsg_off;

				if (skb_can_coalesce(skb, i, page, off) &&
				    off != PAGE_SIZE) {
					/* We can extend the last page
					 * fragment. */
					merge = 1;
				} else if (i == MAX_SKB_FRAGS || !sg) {
					/* Need to add new fragment and cannot
					 * do this because interface is non-SG,
					 * or because all the page slots are
					 * busy. */
					tcp_mark_push(tp, skb);
					goto new_segment;
				} else if (page) {
					if (off == PAGE_SIZE) {
						put_page(page);
						sk->sk_sndmsg_page = page = NULL;
						off = 0;
					}
				} else
					off = 0;

				if (copy > PAGE_SIZE - off)
					copy = PAGE_SIZE - off;

				if (!sk_wmem_schedule(sk, copy))
					goto wait_for_memory;

				if (!page) {
					/* Allocate new cache page. */
					if (!(page = sk_stream_alloc_page(sk)))
						goto wait_for_memory;
				}

				/* Time to copy data. We are close to
				 * the end! */
				err = skb_copy_to_page_nocache(sk, from, skb,
							       page, off, copy);
				if (err) {
					/* If this page was new, give it to the
					 * socket so it does not get leaked.
					 */
					if (!sk->sk_sndmsg_page) {
						sk->sk_sndmsg_page = page;
						sk->sk_sndmsg_off = 0;
					}
					goto do_error;
				}

				/* Update the skb. */
				if (merge) {
					skb_frag_size_add(&skb_shinfo(skb)->frags[i - 1], copy);
				} else {
					skb_fill_page_desc(skb, i, page, off, copy);
					if (sk->sk_sndmsg_page) {
						get_page(page);
					} else if (off + copy < PAGE_SIZE) {
						get_page(page);
						sk->sk_sndmsg_page = page;
					}
				}

				sk->sk_sndmsg_off = off + copy;
			}

			if (!copied)
				TCP_SKB_CB(skb)->tcp_flags &= ~TCPHDR_PSH;

			tp->write_seq += copy;
			TCP_SKB_CB(skb)->end_seq += copy;
			skb_shinfo(skb)->gso_segs = 0;

			from += copy;
			copied += copy;
			if ((seglen -= copy) == 0 && iovlen == 0)
				goto out;

			if (skb->len < max || (flags & MSG_OOB))
				continue;

			if (forced_push(tp)) {
				tcp_mark_push(tp, skb);
				__tcp_push_pending_frames(sk, mss_now, TCP_NAGLE_PUSH);
			} else if (skb == tcp_send_head(sk))
				tcp_push_one(sk, mss_now);
			continue;

wait_for_sndbuf:
			set_bit(SOCK_NOSPACE, &sk->sk_socket->flags);
wait_for_memory:
			if (copied)
				tcp_push(sk, flags & ~MSG_MORE, mss_now, TCP_NAGLE_PUSH);

			if ((err = sk_stream_wait_memory(sk, &timeo)) != 0)
				goto do_error;

			mss_now = tcp_send_mss(sk, &size_goal, flags);
		}
	}

out:
	if (copied)
		tcp_push(sk, flags, mss_now, tp->nonagle);
	release_sock(sk);
	return copied;

do_fault:
	if (!skb->len) {
		tcp_unlink_write_queue(skb, sk);
		/* It is the one place in all of TCP, except connection
		 * reset, where we can be unlinking the send_head.
		 */
		tcp_check_send_head(sk, skb);
		sk_wmem_free_skb(sk, skb);
	}

do_error:
	if (copied)
		goto out;
out_err:
	err = sk_stream_error(sk, flags, err);
	release_sock(sk);
	return err;
}
EXPORT_SYMBOL(tcp_sendmsg);

/*
 *	Handle reading urgent data. BSD has very simple semantics for
 *	this, no blocking and very strange errors 8)
 */

static int tcp_recv_urg(struct sock *sk, struct msghdr *msg, int len, int flags)
{
	struct tcp_sock *tp = tcp_sk(sk);

	/* No URG data to read. */
	if (sock_flag(sk, SOCK_URGINLINE) || !tp->urg_data ||
	    tp->urg_data == TCP_URG_READ)
		return -EINVAL;	/* Yes this is right ! */

	if (sk->sk_state == TCP_CLOSE && !sock_flag(sk, SOCK_DONE))
		return -ENOTCONN;

	if (tp->urg_data & TCP_URG_VALID) {
		int err = 0;
		char c = tp->urg_data;

		if (!(flags & MSG_PEEK))
			tp->urg_data = TCP_URG_READ;

		/* Read urgent data. */
		msg->msg_flags |= MSG_OOB;

		if (len > 0) {
			if (!(flags & MSG_TRUNC))
				err = memcpy_toiovec(msg->msg_iov, &c, 1);
			len = 1;
		} else
			msg->msg_flags |= MSG_TRUNC;

		return err ? -EFAULT : len;
	}

	if (sk->sk_state == TCP_CLOSE || (sk->sk_shutdown & RCV_SHUTDOWN))
		return 0;

	/* Fixed the recv(..., MSG_OOB) behaviour.  BSD docs and
	 * the available implementations agree in this case:
	 * this call should never block, independent of the
	 * blocking state of the socket.
	 * Mike <pall@rz.uni-karlsruhe.de>
	 */
	return -EAGAIN;
}

/* Clean up the receive buffer for full frames taken by the user,
 * then send an ACK if necessary.  COPIED is the number of bytes
 * tcp_recvmsg has given to the user so far, it speeds up the
 * calculation of whether or not we must ACK for the sake of
 * a window update.
 */
void tcp_cleanup_rbuf(struct sock *sk, int copied)
{
	struct tcp_sock *tp = tcp_sk(sk);
	int time_to_ack = 0;

	struct sk_buff *skb = skb_peek(&sk->sk_receive_queue);

	WARN(skb && !before(tp->copied_seq, TCP_SKB_CB(skb)->end_seq),
	     "cleanup rbuf bug: copied %X seq %X rcvnxt %X\n",
	     tp->copied_seq, TCP_SKB_CB(skb)->end_seq, tp->rcv_nxt);

	if (inet_csk_ack_scheduled(sk)) {
		const struct inet_connection_sock *icsk = inet_csk(sk);
		   /* Delayed ACKs frequently hit locked sockets during bulk
		    * receive. */
		if (icsk->icsk_ack.blocked ||
		    /* Once-per-two-segments ACK was not sent by tcp_input.c */
		    tp->rcv_nxt - tp->rcv_wup > icsk->icsk_ack.rcv_mss ||
		    /*
		     * If this read emptied read buffer, we send ACK, if
		     * connection is not bidirectional, user drained
		     * receive buffer and there was a small segment
		     * in queue.
		     */
		    (copied > 0 &&
		     ((icsk->icsk_ack.pending & ICSK_ACK_PUSHED2) ||
		      ((icsk->icsk_ack.pending & ICSK_ACK_PUSHED) &&
		       !icsk->icsk_ack.pingpong)) &&
		      !atomic_read(&sk->sk_rmem_alloc)))
			time_to_ack = 1;
	}

	/* We send an ACK if we can now advertise a non-zero window
	 * which has been raised "significantly".
	 *
	 * Even if window raised up to infinity, do not send window open ACK
	 * in states, where we will not receive more. It is useless.
	 */
	if (copied > 0 && !time_to_ack && !(sk->sk_shutdown & RCV_SHUTDOWN)) {
		__u32 rcv_window_now = tcp_receive_window(tp);

		/* Optimize, __tcp_select_window() is not cheap. */
		if (2*rcv_window_now <= tp->window_clamp) {
			__u32 new_window = __tcp_select_window(sk);

			/* Send ACK now, if this read freed lots of space
			 * in our buffer. Certainly, new_window is new window.
			 * We can advertise it now, if it is not less than current one.
			 * "Lots" means "at least twice" here.
			 */
			if (new_window && new_window >= 2 * rcv_window_now)
				time_to_ack = 1;
		}
	}
	if (time_to_ack)
		tcp_send_ack(sk);
}

static void tcp_prequeue_process(struct sock *sk)
{
	struct sk_buff *skb;
	struct tcp_sock *tp = tcp_sk(sk);

	NET_INC_STATS_USER(sock_net(sk), LINUX_MIB_TCPPREQUEUED);

	/* RX process wants to run with disabled BHs, though it is not
	 * necessary */
	local_bh_disable();
	while ((skb = __skb_dequeue(&tp->ucopy.prequeue)) != NULL)
		sk_backlog_rcv(sk, skb);
	local_bh_enable();

	/* Clear memory counter. */
	tp->ucopy.memory = 0;
}

#ifdef CONFIG_NET_DMA
static void tcp_service_net_dma(struct sock *sk, bool wait)
{
	dma_cookie_t done, used;
	dma_cookie_t last_issued;
	struct tcp_sock *tp = tcp_sk(sk);

	if (!tp->ucopy.dma_chan)
		return;

	last_issued = tp->ucopy.dma_cookie;
	dma_async_memcpy_issue_pending(tp->ucopy.dma_chan);

	do {
		if (dma_async_memcpy_complete(tp->ucopy.dma_chan,
					      last_issued, &done,
					      &used) == DMA_SUCCESS) {
			/* Safe to free early-copied skbs now */
			__skb_queue_purge(&sk->sk_async_wait_queue);
			break;
		} else {
			struct sk_buff *skb;
			while ((skb = skb_peek(&sk->sk_async_wait_queue)) &&
			       (dma_async_is_complete(skb->dma_cookie, done,
						      used) == DMA_SUCCESS)) {
				__skb_dequeue(&sk->sk_async_wait_queue);
				kfree_skb(skb);
			}
		}
	} while (wait);
}
#endif

static inline struct sk_buff *tcp_recv_skb(struct sock *sk, u32 seq, u32 *off)
{
	struct sk_buff *skb;
	u32 offset;

	skb_queue_walk(&sk->sk_receive_queue, skb) {
		offset = seq - TCP_SKB_CB(skb)->seq;
		if (tcp_hdr(skb)->syn)
			offset--;
		if (offset < skb->len || tcp_hdr(skb)->fin) {
			*off = offset;
			return skb;
		}
	}
	return NULL;
}

/*
 * This routine provides an alternative to tcp_recvmsg() for routines
 * that would like to handle copying from skbuffs directly in 'sendfile'
 * fashion.
 * Note:
 *	- It is assumed that the socket was locked by the caller.
 *	- The routine does not block.
 *	- At present, there is no support for reading OOB data
 *	  or for 'peeking' the socket using this routine
 *	  (although both would be easy to implement).
 */
int tcp_read_sock(struct sock *sk, read_descriptor_t *desc,
		  sk_read_actor_t recv_actor)
{
	struct sk_buff *skb;
	struct tcp_sock *tp = tcp_sk(sk);
	u32 seq = tp->copied_seq;
	u32 offset;
	int copied = 0;

	if (sk->sk_state == TCP_LISTEN)
		return -ENOTCONN;
	while ((skb = tcp_recv_skb(sk, seq, &offset)) != NULL) {
		if (offset < skb->len) {
			int used;
			size_t len;

			len = skb->len - offset;
			/* Stop reading if we hit a patch of urgent data */
			if (tp->urg_data) {
				u32 urg_offset = tp->urg_seq - seq;
				if (urg_offset < len)
					len = urg_offset;
				if (!len)
					break;
			}
			used = recv_actor(desc, skb, offset, len);
			if (used < 0) {
				if (!copied)
					copied = used;
				break;
			} else if (used <= len) {
				seq += used;
				copied += used;
				offset += used;
			}
			/*
			 * If recv_actor drops the lock (e.g. TCP splice
			 * receive) the skb pointer might be invalid when
			 * getting here: tcp_collapse might have deleted it
			 * while aggregating skbs from the socket queue.
			 */
			skb = tcp_recv_skb(sk, seq-1, &offset);
			if (!skb || (offset+1 != skb->len))
				break;
		}
		if (tcp_hdr(skb)->fin) {
			sk_eat_skb(sk, skb, 0);
			++seq;
			break;
		}
		sk_eat_skb(sk, skb, 0);
		if (!desc->count)
			break;
		tp->copied_seq = seq;
	}
	tp->copied_seq = seq;

	tcp_rcv_space_adjust(sk);

	/* Clean up data we have read: This will do ACK frames. */
	if (copied > 0)
		tcp_cleanup_rbuf(sk, copied);
	return copied;
}
EXPORT_SYMBOL(tcp_read_sock);

/*
 *	This routine copies from a sock struct into the user buffer.
 *
 *	Technical note: in 2.3 we work on _locked_ socket, so that
 *	tricks with *seq access order and skb->users are not required.
 *	Probably, code can be easily improved even more.
 */

int tcp_recvmsg(struct kiocb *iocb, struct sock *sk, struct msghdr *msg,
		size_t len, int nonblock, int flags, int *addr_len)
{
	struct tcp_sock *tp = tcp_sk(sk);
	int copied = 0;
	u32 peek_seq;
	u32 *seq;
	unsigned long used;
	int err;
	int target;		/* Read at least this many bytes */
	long timeo;
	struct task_struct *user_recv = NULL;
	int copied_early = 0;
	struct sk_buff *skb;
	u32 urg_hole = 0;

	lock_sock(sk);

	err = -ENOTCONN;
	if (sk->sk_state == TCP_LISTEN)
		goto out;

	timeo = sock_rcvtimeo(sk, nonblock);

	/* Urgent data needs to be handled specially. */
	if (flags & MSG_OOB)
		goto recv_urg;

	seq = &tp->copied_seq;
	if (flags & MSG_PEEK) {
		peek_seq = tp->copied_seq;
		seq = &peek_seq;
	}

	target = sock_rcvlowat(sk, flags & MSG_WAITALL, len);

#ifdef CONFIG_NET_DMA
	tp->ucopy.dma_chan = NULL;
	preempt_disable();
	skb = skb_peek_tail(&sk->sk_receive_queue);
	{
		int available = 0;

		if (skb)
			available = TCP_SKB_CB(skb)->seq + skb->len - (*seq);
		if ((available < target) &&
		    (len > sysctl_tcp_dma_copybreak) && !(flags & MSG_PEEK) &&
		    !sysctl_tcp_low_latency &&
		    dma_find_channel(DMA_MEMCPY)) {
			preempt_enable_no_resched();
			tp->ucopy.pinned_list =
					dma_pin_iovec_pages(msg->msg_iov, len);
		} else {
			preempt_enable_no_resched();
		}
	}
#endif

	do {
		u32 offset;

		/* Are we at urgent data? Stop if we have read anything or have SIGURG pending. */
		if (tp->urg_data && tp->urg_seq == *seq) {
			if (copied)
				break;
			if (signal_pending(current)) {
				copied = timeo ? sock_intr_errno(timeo) : -EAGAIN;
				break;
			}
		}

		/* Next get a buffer. */

		skb_queue_walk(&sk->sk_receive_queue, skb) {
			/* Now that we have two receive queues this
			 * shouldn't happen.
			 */
			if (WARN(before(*seq, TCP_SKB_CB(skb)->seq),
				 "recvmsg bug: copied %X seq %X rcvnxt %X fl %X\n",
				 *seq, TCP_SKB_CB(skb)->seq, tp->rcv_nxt,
				 flags))
				break;

			offset = *seq - TCP_SKB_CB(skb)->seq;
			if (tcp_hdr(skb)->syn)
				offset--;
			if (offset < skb->len)
				goto found_ok_skb;
			if (tcp_hdr(skb)->fin)
				goto found_fin_ok;
			WARN(!(flags & MSG_PEEK),
			     "recvmsg bug 2: copied %X seq %X rcvnxt %X fl %X\n",
			     *seq, TCP_SKB_CB(skb)->seq, tp->rcv_nxt, flags);
		}

		/* Well, if we have backlog, try to process it now yet. */

		if (copied >= target && !sk->sk_backlog.tail)
			break;

		if (copied) {
			if (sk->sk_err ||
			    sk->sk_state == TCP_CLOSE ||
			    (sk->sk_shutdown & RCV_SHUTDOWN) ||
			    !timeo ||
			    signal_pending(current))
				break;
		} else {
			if (sock_flag(sk, SOCK_DONE))
				break;

			if (sk->sk_err) {
				copied = sock_error(sk);
				break;
			}

			if (sk->sk_shutdown & RCV_SHUTDOWN)
				break;

			if (sk->sk_state == TCP_CLOSE) {
				if (!sock_flag(sk, SOCK_DONE)) {
					/* This occurs when user tries to read
					 * from never connected socket.
					 */
					copied = -ENOTCONN;
					break;
				}
				break;
			}

			if (!timeo) {
				copied = -EAGAIN;
				break;
			}

			if (signal_pending(current)) {
				copied = sock_intr_errno(timeo);
				break;
			}
		}

		tcp_cleanup_rbuf(sk, copied);

		if (!sysctl_tcp_low_latency && tp->ucopy.task == user_recv) {
			/* Install new reader */
			if (!user_recv && !(flags & (MSG_TRUNC | MSG_PEEK))) {
				user_recv = current;
				tp->ucopy.task = user_recv;
				tp->ucopy.iov = msg->msg_iov;
			}

			tp->ucopy.len = len;

			WARN_ON(tp->copied_seq != tp->rcv_nxt &&
				!(flags & (MSG_PEEK | MSG_TRUNC)));

			/* Ugly... If prequeue is not empty, we have to
			 * process it before releasing socket, otherwise
			 * order will be broken at second iteration.
			 * More elegant solution is required!!!
			 *
			 * Look: we have the following (pseudo)queues:
			 *
			 * 1. packets in flight
			 * 2. backlog
			 * 3. prequeue
			 * 4. receive_queue
			 *
			 * Each queue can be processed only if the next ones
			 * are empty. At this point we have empty receive_queue.
			 * But prequeue _can_ be not empty after 2nd iteration,
			 * when we jumped to start of loop because backlog
			 * processing added something to receive_queue.
			 * We cannot release_sock(), because backlog contains
			 * packets arrived _after_ prequeued ones.
			 *
			 * Shortly, algorithm is clear --- to process all
			 * the queues in order. We could make it more directly,
			 * requeueing packets from backlog to prequeue, if
			 * is not empty. It is more elegant, but eats cycles,
			 * unfortunately.
			 */
			if (!skb_queue_empty(&tp->ucopy.prequeue))
				goto do_prequeue;

			/* __ Set realtime policy in scheduler __ */
		}

#ifdef CONFIG_NET_DMA
		if (tp->ucopy.dma_chan)
			dma_async_memcpy_issue_pending(tp->ucopy.dma_chan);
#endif
		if (copied >= target) {
			/* Do not sleep, just process backlog. */
			release_sock(sk);
			lock_sock(sk);
		} else
			sk_wait_data(sk, &timeo);

#ifdef CONFIG_NET_DMA
		tcp_service_net_dma(sk, false);  /* Don't block */
		tp->ucopy.wakeup = 0;
#endif

		if (user_recv) {
			int chunk;

			/* __ Restore normal policy in scheduler __ */

			if ((chunk = len - tp->ucopy.len) != 0) {
				NET_ADD_STATS_USER(sock_net(sk), LINUX_MIB_TCPDIRECTCOPYFROMBACKLOG, chunk);
				len -= chunk;
				copied += chunk;
			}

			if (tp->rcv_nxt == tp->copied_seq &&
			    !skb_queue_empty(&tp->ucopy.prequeue)) {
do_prequeue:
				tcp_prequeue_process(sk);

				if ((chunk = len - tp->ucopy.len) != 0) {
					NET_ADD_STATS_USER(sock_net(sk), LINUX_MIB_TCPDIRECTCOPYFROMPREQUEUE, chunk);
					len -= chunk;
					copied += chunk;
				}
			}
		}
		if ((flags & MSG_PEEK) &&
		    (peek_seq - copied - urg_hole != tp->copied_seq)) {
			if (net_ratelimit())
				printk(KERN_DEBUG "TCP(%s:%d): Application bug, race in MSG_PEEK.\n",
				       current->comm, task_pid_nr(current));
			peek_seq = tp->copied_seq;
		}
		continue;

	found_ok_skb:
		/* Ok so how much can we use? */
		used = skb->len - offset;
		if (len < used)
			used = len;

		/* Do we have urgent data here? */
		if (tp->urg_data) {
			u32 urg_offset = tp->urg_seq - *seq;
			if (urg_offset < used) {
				if (!urg_offset) {
					if (!sock_flag(sk, SOCK_URGINLINE)) {
						++*seq;
						urg_hole++;
						offset++;
						used--;
						if (!used)
							goto skip_copy;
					}
				} else
					used = urg_offset;
			}
		}

		if (!(flags & MSG_TRUNC)) {
#ifdef CONFIG_NET_DMA
			if (!tp->ucopy.dma_chan && tp->ucopy.pinned_list)
				tp->ucopy.dma_chan = dma_find_channel(DMA_MEMCPY);

			if (tp->ucopy.dma_chan) {
				tp->ucopy.dma_cookie = dma_skb_copy_datagram_iovec(
					tp->ucopy.dma_chan, skb, offset,
					msg->msg_iov, used,
					tp->ucopy.pinned_list);

				if (tp->ucopy.dma_cookie < 0) {

					printk(KERN_ALERT "dma_cookie < 0\n");

					/* Exception. Bailout! */
					if (!copied)
						copied = -EFAULT;
					break;
				}

				dma_async_memcpy_issue_pending(tp->ucopy.dma_chan);

				if ((offset + used) == skb->len)
					copied_early = 1;

			} else
#endif
			{
				err = skb_copy_datagram_iovec(skb, offset,
						msg->msg_iov, used);
				if (err) {
					/* Exception. Bailout! */
					if (!copied)
						copied = -EFAULT;
					break;
				}
			}
		}

		*seq += used;
		copied += used;
		len -= used;

		tcp_rcv_space_adjust(sk);

skip_copy:
		if (tp->urg_data && after(tp->copied_seq, tp->urg_seq)) {
			tp->urg_data = 0;
			tcp_fast_path_check(sk);
		}
		if (used + offset < skb->len)
			continue;

		if (tcp_hdr(skb)->fin)
			goto found_fin_ok;
		if (!(flags & MSG_PEEK)) {
			sk_eat_skb(sk, skb, copied_early);
			copied_early = 0;
		}
		continue;

	found_fin_ok:
		/* Process the FIN. */
		++*seq;
		if (!(flags & MSG_PEEK)) {
			sk_eat_skb(sk, skb, copied_early);
			copied_early = 0;
		}
		break;
	} while (len > 0);

	if (user_recv) {
		if (!skb_queue_empty(&tp->ucopy.prequeue)) {
			int chunk;

			tp->ucopy.len = copied > 0 ? len : 0;

			tcp_prequeue_process(sk);

			if (copied > 0 && (chunk = len - tp->ucopy.len) != 0) {
				NET_ADD_STATS_USER(sock_net(sk), LINUX_MIB_TCPDIRECTCOPYFROMPREQUEUE, chunk);
				len -= chunk;
				copied += chunk;
			}
		}

		tp->ucopy.task = NULL;
		tp->ucopy.len = 0;
	}

#ifdef CONFIG_NET_DMA
	tcp_service_net_dma(sk, true);  /* Wait for queue to drain */
	tp->ucopy.dma_chan = NULL;

	if (tp->ucopy.pinned_list) {
		dma_unpin_iovec_pages(tp->ucopy.pinned_list);
		tp->ucopy.pinned_list = NULL;
	}
#endif

	/* According to UNIX98, msg_name/msg_namelen are ignored
	 * on connected socket. I was just happy when found this 8) --ANK
	 */

	/* Clean up data we have read: This will do ACK frames. */
	tcp_cleanup_rbuf(sk, copied);

	release_sock(sk);
	return copied;

out:
	release_sock(sk);
	return err;

recv_urg:
	err = tcp_recv_urg(sk, msg, len, flags);
	goto out;
}
EXPORT_SYMBOL(tcp_recvmsg);

void tcp_set_state(struct sock *sk, int state)
{
	int oldstate = sk->sk_state;

	switch (state) {
	case TCP_ESTABLISHED:
		if (oldstate != TCP_ESTABLISHED)
			TCP_INC_STATS(sock_net(sk), TCP_MIB_CURRESTAB);
		break;

	case TCP_CLOSE:
		if (oldstate == TCP_CLOSE_WAIT || oldstate == TCP_ESTABLISHED)
			TCP_INC_STATS(sock_net(sk), TCP_MIB_ESTABRESETS);

		sk->sk_prot->unhash(sk);
		if (inet_csk(sk)->icsk_bind_hash &&
		    !(sk->sk_userlocks & SOCK_BINDPORT_LOCK))
			inet_put_port(sk);
		/* fall through */
	default:
		if (oldstate == TCP_ESTABLISHED)
			TCP_DEC_STATS(sock_net(sk), TCP_MIB_CURRESTAB);
	}

	/* Change state AFTER socket is unhashed to avoid closed
	 * socket sitting in hash tables.
	 */
	sk->sk_state = state;

#ifdef STATE_TRACE
	SOCK_DEBUG(sk, "TCP sk=%p, State %s -> %s\n", sk, statename[oldstate], statename[state]);
#endif
}
EXPORT_SYMBOL_GPL(tcp_set_state);

/*
 *	State processing on a close. This implements the state shift for
 *	sending our FIN frame. Note that we only send a FIN for some
 *	states. A shutdown() may have already sent the FIN, or we may be
 *	closed.
 */

static const unsigned char new_state[16] = {
  /* current state:        new state:      action:	*/
  /* (Invalid)		*/ TCP_CLOSE,
  /* TCP_ESTABLISHED	*/ TCP_FIN_WAIT1 | TCP_ACTION_FIN,
  /* TCP_SYN_SENT	*/ TCP_CLOSE,
  /* TCP_SYN_RECV	*/ TCP_FIN_WAIT1 | TCP_ACTION_FIN,
  /* TCP_FIN_WAIT1	*/ TCP_FIN_WAIT1,
  /* TCP_FIN_WAIT2	*/ TCP_FIN_WAIT2,
  /* TCP_TIME_WAIT	*/ TCP_CLOSE,
  /* TCP_CLOSE		*/ TCP_CLOSE,
  /* TCP_CLOSE_WAIT	*/ TCP_LAST_ACK  | TCP_ACTION_FIN,
  /* TCP_LAST_ACK	*/ TCP_LAST_ACK,
  /* TCP_LISTEN		*/ TCP_CLOSE,
  /* TCP_CLOSING	*/ TCP_CLOSING,
};

static int tcp_close_state(struct sock *sk)
{
	int next = (int)new_state[sk->sk_state];
	int ns = next & TCP_STATE_MASK;

	tcp_set_state(sk, ns);

	return next & TCP_ACTION_FIN;
}

/*
 *	Shutdown the sending side of a connection. Much like close except
 *	that we don't receive shut down or sock_set_flag(sk, SOCK_DEAD).
 */

void tcp_shutdown(struct sock *sk, int how)
{
	/*	We need to grab some memory, and put together a FIN,
	 *	and then put it into the queue to be sent.
	 *		Tim MacKenzie(tym@dibbler.cs.monash.edu.au) 4 Dec '92.
	 */
	if (!(how & SEND_SHUTDOWN))
		return;

	/* If we've already sent a FIN, or it's a closed state, skip this. */
	if ((1 << sk->sk_state) &
	    (TCPF_ESTABLISHED | TCPF_SYN_SENT |
	     TCPF_SYN_RECV | TCPF_CLOSE_WAIT)) {
		/* Clear out any half completed packets.  FIN if needed. */
		if (tcp_close_state(sk))
			tcp_send_fin(sk);
	}
}
EXPORT_SYMBOL(tcp_shutdown);

bool tcp_check_oom(struct sock *sk, int shift)
{
	bool too_many_orphans, out_of_socket_memory;

	too_many_orphans = tcp_too_many_orphans(sk, shift);
	out_of_socket_memory = tcp_out_of_memory(sk);

	if (too_many_orphans && net_ratelimit())
		pr_info("TCP: too many orphaned sockets\n");
	if (out_of_socket_memory && net_ratelimit())
		pr_info("TCP: out of memory -- consider tuning tcp_mem\n");
	return too_many_orphans || out_of_socket_memory;
}

void tcp_close(struct sock *sk, long timeout)
{
	struct sk_buff *skb;
	int data_was_unread = 0;
	int state;

	lock_sock(sk);
	sk->sk_shutdown = SHUTDOWN_MASK;

	if (sk->sk_state == TCP_LISTEN) {
		tcp_set_state(sk, TCP_CLOSE);

		/* Special case. */
		inet_csk_listen_stop(sk);

		goto adjudge_to_death;
	}

	/*  We need to flush the recv. buffs.  We do this only on the
	 *  descriptor close, not protocol-sourced closes, because the
	 *  reader process may not have drained the data yet!
	 */
	while ((skb = __skb_dequeue(&sk->sk_receive_queue)) != NULL) {
		u32 len = TCP_SKB_CB(skb)->end_seq - TCP_SKB_CB(skb)->seq -
			  tcp_hdr(skb)->fin;
		data_was_unread += len;
		__kfree_skb(skb);
	}

	sk_mem_reclaim(sk);

	/* If socket has been already reset (e.g. in tcp_reset()) - kill it. */
	if (sk->sk_state == TCP_CLOSE)
		goto adjudge_to_death;

	/* As outlined in RFC 2525, section 2.17, we send a RST here because
	 * data was lost. To witness the awful effects of the old behavior of
	 * always doing a FIN, run an older 2.1.x kernel or 2.0.x, start a bulk
	 * GET in an FTP client, suspend the process, wait for the client to
	 * advertise a zero window, then kill -9 the FTP client, wheee...
	 * Note: timeout is always zero in such a case.
	 */
	if (data_was_unread) {
		/* Unread data was tossed, zap the connection. */
		NET_INC_STATS_USER(sock_net(sk), LINUX_MIB_TCPABORTONCLOSE);
		tcp_set_state(sk, TCP_CLOSE);
		tcp_send_active_reset(sk, sk->sk_allocation);
	} else if (sock_flag(sk, SOCK_LINGER) && !sk->sk_lingertime) {
		/* Check zero linger _after_ checking for unread data. */
		sk->sk_prot->disconnect(sk, 0);
		NET_INC_STATS_USER(sock_net(sk), LINUX_MIB_TCPABORTONDATA);
	} else if (tcp_close_state(sk)) {
		/* We FIN if the application ate all the data before
		 * zapping the connection.
		 */

		/* RED-PEN. Formally speaking, we have broken TCP state
		 * machine. State transitions:
		 *
		 * TCP_ESTABLISHED -> TCP_FIN_WAIT1
		 * TCP_SYN_RECV	-> TCP_FIN_WAIT1 (forget it, it's impossible)
		 * TCP_CLOSE_WAIT -> TCP_LAST_ACK
		 *
		 * are legal only when FIN has been sent (i.e. in window),
		 * rather than queued out of window. Purists blame.
		 *
		 * F.e. "RFC state" is ESTABLISHED,
		 * if Linux state is FIN-WAIT-1, but FIN is still not sent.
		 *
		 * The visible declinations are that sometimes
		 * we enter time-wait state, when it is not required really
		 * (harmless), do not send active resets, when they are
		 * required by specs (TCP_ESTABLISHED, TCP_CLOSE_WAIT, when
		 * they look as CLOSING or LAST_ACK for Linux)
		 * Probably, I missed some more holelets.
		 * 						--ANK
		 */
		tcp_send_fin(sk);
	}

	sk_stream_wait_close(sk, timeout);

adjudge_to_death:
	state = sk->sk_state;
	sock_hold(sk);
	sock_orphan(sk);

	/* It is the last release_sock in its life. It will remove backlog. */
	release_sock(sk);


	/* Now socket is owned by kernel and we acquire BH lock
	   to finish close. No need to check for user refs.
	 */
	local_bh_disable();
	bh_lock_sock(sk);
	WARN_ON(sock_owned_by_user(sk));

	percpu_counter_inc(sk->sk_prot->orphan_count);

	/* Have we already been destroyed by a softirq or backlog? */
	if (state != TCP_CLOSE && sk->sk_state == TCP_CLOSE)
		goto out;

	/*	This is a (useful) BSD violating of the RFC. There is a
	 *	problem with TCP as specified in that the other end could
	 *	keep a socket open forever with no application left this end.
	 *	We use a 3 minute timeout (about the same as BSD) then kill
	 *	our end. If they send after that then tough - BUT: long enough
	 *	that we won't make the old 4*rto = almost no time - whoops
	 *	reset mistake.
	 *
	 *	Nope, it was not mistake. It is really desired behaviour
	 *	f.e. on http servers, when such sockets are useless, but
	 *	consume significant resources. Let's do it with special
	 *	linger2	option.					--ANK
	 */

	if (sk->sk_state == TCP_FIN_WAIT2) {
		struct tcp_sock *tp = tcp_sk(sk);
		if (tp->linger2 < 0) {
			tcp_set_state(sk, TCP_CLOSE);
			tcp_send_active_reset(sk, GFP_ATOMIC);
			NET_INC_STATS_BH(sock_net(sk),
					LINUX_MIB_TCPABORTONLINGER);
		} else {
			const int tmo = tcp_fin_time(sk);

			if (tmo > TCP_TIMEWAIT_LEN) {
				inet_csk_reset_keepalive_timer(sk,
						tmo - TCP_TIMEWAIT_LEN);
			} else {
				tcp_time_wait(sk, TCP_FIN_WAIT2, tmo);
				goto out;
			}
		}
	}
	if (sk->sk_state != TCP_CLOSE) {
		sk_mem_reclaim(sk);
		if (tcp_check_oom(sk, 0)) {
			tcp_set_state(sk, TCP_CLOSE);
			tcp_send_active_reset(sk, GFP_ATOMIC);
			NET_INC_STATS_BH(sock_net(sk),
					LINUX_MIB_TCPABORTONMEMORY);
		}
	}

	if (sk->sk_state == TCP_CLOSE)
		inet_csk_destroy_sock(sk);
	/* Otherwise, socket is reprieved until protocol close. */

out:
	bh_unlock_sock(sk);
	local_bh_enable();
	sock_put(sk);
}
EXPORT_SYMBOL(tcp_close);

/* These states need RST on ABORT according to RFC793 */

static inline int tcp_need_reset(int state)
{
	return (1 << state) &
	       (TCPF_ESTABLISHED | TCPF_CLOSE_WAIT | TCPF_FIN_WAIT1 |
		TCPF_FIN_WAIT2 | TCPF_SYN_RECV);
}

int tcp_disconnect(struct sock *sk, int flags)
{
	struct inet_sock *inet = inet_sk(sk);
	struct inet_connection_sock *icsk = inet_csk(sk);
	struct tcp_sock *tp = tcp_sk(sk);
	int err = 0;
	int old_state = sk->sk_state;

	if (old_state != TCP_CLOSE)
		tcp_set_state(sk, TCP_CLOSE);

	/* ABORT function of RFC793 */
	if (old_state == TCP_LISTEN) {
		inet_csk_listen_stop(sk);
	} else if (tcp_need_reset(old_state) ||
		   (tp->snd_nxt != tp->write_seq &&
		    (1 << old_state) & (TCPF_CLOSING | TCPF_LAST_ACK))) {
		/* The last check adjusts for discrepancy of Linux wrt. RFC
		 * states
		 */
		tcp_send_active_reset(sk, gfp_any());
		sk->sk_err = ECONNRESET;
	} else if (old_state == TCP_SYN_SENT)
		sk->sk_err = ECONNRESET;

	tcp_clear_xmit_timers(sk);
	__skb_queue_purge(&sk->sk_receive_queue);
	tcp_write_queue_purge(sk);
	__skb_queue_purge(&tp->out_of_order_queue);
#ifdef CONFIG_NET_DMA
	__skb_queue_purge(&sk->sk_async_wait_queue);
#endif

	inet->inet_dport = 0;

	if (!(sk->sk_userlocks & SOCK_BINDADDR_LOCK))
		inet_reset_saddr(sk);

	sk->sk_shutdown = 0;
	sock_reset_flag(sk, SOCK_DONE);
	tp->srtt = 0;
	if ((tp->write_seq += tp->max_window + 2) == 0)
		tp->write_seq = 1;
	icsk->icsk_backoff = 0;
	tp->snd_cwnd = 2;
	icsk->icsk_probes_out = 0;
	tp->packets_out = 0;
	tp->snd_ssthresh = TCP_INFINITE_SSTHRESH;
	tp->snd_cwnd_cnt = 0;
	tp->bytes_acked = 0;
	tp->window_clamp = 0;
	tcp_set_ca_state(sk, TCP_CA_Open);
	tcp_clear_retrans(tp);
	inet_csk_delack_init(sk);
	tcp_init_send_head(sk);
	memset(&tp->rx_opt, 0, sizeof(tp->rx_opt));
	__sk_dst_reset(sk);

	WARN_ON(inet->inet_num && !icsk->icsk_bind_hash);

	sk->sk_error_report(sk);
	return err;
}
EXPORT_SYMBOL(tcp_disconnect);

/*
 *	Socket option code for TCP.
 */
static int do_tcp_setsockopt(struct sock *sk, int level,
		int optname, char __user *optval, unsigned int optlen)
{
	struct tcp_sock *tp = tcp_sk(sk);
	struct inet_connection_sock *icsk = inet_csk(sk);
	int val;
	int err = 0;

	/* These are data/string values, all the others are ints */
	switch (optname) {
	case TCP_CONGESTION: {
		char name[TCP_CA_NAME_MAX];

		if (optlen < 1)
			return -EINVAL;

		val = strncpy_from_user(name, optval,
					min_t(long, TCP_CA_NAME_MAX-1, optlen));
		if (val < 0)
			return -EFAULT;
		name[val] = 0;

		lock_sock(sk);
		err = tcp_set_congestion_control(sk, name);
		release_sock(sk);
		return err;
	}
	case TCP_COOKIE_TRANSACTIONS: {
		struct tcp_cookie_transactions ctd;
		struct tcp_cookie_values *cvp = NULL;

		if (sizeof(ctd) > optlen)
			return -EINVAL;
		if (copy_from_user(&ctd, optval, sizeof(ctd)))
			return -EFAULT;

		if (ctd.tcpct_used > sizeof(ctd.tcpct_value) ||
		    ctd.tcpct_s_data_desired > TCP_MSS_DESIRED)
			return -EINVAL;

		if (ctd.tcpct_cookie_desired == 0) {
			/* default to global value */
		} else if ((0x1 & ctd.tcpct_cookie_desired) ||
			   ctd.tcpct_cookie_desired > TCP_COOKIE_MAX ||
			   ctd.tcpct_cookie_desired < TCP_COOKIE_MIN) {
			return -EINVAL;
		}

		if (TCP_COOKIE_OUT_NEVER & ctd.tcpct_flags) {
			/* Supercedes all other values */
			lock_sock(sk);
			if (tp->cookie_values != NULL) {
				kref_put(&tp->cookie_values->kref,
					 tcp_cookie_values_release);
				tp->cookie_values = NULL;
			}
			tp->rx_opt.cookie_in_always = 0; /* false */
			tp->rx_opt.cookie_out_never = 1; /* true */
			release_sock(sk);
			return err;
		}

		/* Allocate ancillary memory before locking.
		 */
		if (ctd.tcpct_used > 0 ||
		    (tp->cookie_values == NULL &&
		     (sysctl_tcp_cookie_size > 0 ||
		      ctd.tcpct_cookie_desired > 0 ||
		      ctd.tcpct_s_data_desired > 0))) {
			cvp = kzalloc(sizeof(*cvp) + ctd.tcpct_used,
				      GFP_KERNEL);
			if (cvp == NULL)
				return -ENOMEM;

			kref_init(&cvp->kref);
		}
		lock_sock(sk);
		tp->rx_opt.cookie_in_always =
			(TCP_COOKIE_IN_ALWAYS & ctd.tcpct_flags);
		tp->rx_opt.cookie_out_never = 0; /* false */

		if (tp->cookie_values != NULL) {
			if (cvp != NULL) {
				/* Changed values are recorded by a changed
				 * pointer, ensuring the cookie will differ,
				 * without separately hashing each value later.
				 */
				kref_put(&tp->cookie_values->kref,
					 tcp_cookie_values_release);
			} else {
				cvp = tp->cookie_values;
			}
		}

		if (cvp != NULL) {
			cvp->cookie_desired = ctd.tcpct_cookie_desired;

			if (ctd.tcpct_used > 0) {
				memcpy(cvp->s_data_payload, ctd.tcpct_value,
				       ctd.tcpct_used);
				cvp->s_data_desired = ctd.tcpct_used;
				cvp->s_data_constant = 1; /* true */
			} else {
				/* No constant payload data. */
				cvp->s_data_desired = ctd.tcpct_s_data_desired;
				cvp->s_data_constant = 0; /* false */
			}

			tp->cookie_values = cvp;
		}
		release_sock(sk);
		return err;
	}
	default:
		/* fallthru */
		break;
	}

	if (optlen < sizeof(int))
		return -EINVAL;

	if (get_user(val, (int __user *)optval))
		return -EFAULT;

	lock_sock(sk);

	switch (optname) {
	case TCP_MAXSEG:
		/* Values greater than interface MTU won't take effect. However
		 * at the point when this call is done we typically don't yet
		 * know which interface is going to be used */
		if (val < TCP_MIN_MSS || val > MAX_TCP_WINDOW) {
			err = -EINVAL;
			break;
		}
		tp->rx_opt.user_mss = val;
		break;

	case TCP_NODELAY:
		if (val) {
			/* TCP_NODELAY is weaker than TCP_CORK, so that
			 * this option on corked socket is remembered, but
			 * it is not activated until cork is cleared.
			 *
			 * However, when TCP_NODELAY is set we make
			 * an explicit push, which overrides even TCP_CORK
			 * for currently queued segments.
			 */
			tp->nonagle |= TCP_NAGLE_OFF|TCP_NAGLE_PUSH;
			tcp_push_pending_frames(sk);
		} else {
			tp->nonagle &= ~TCP_NAGLE_OFF;
		}
		break;

	case TCP_THIN_LINEAR_TIMEOUTS:
		if (val < 0 || val > 1)
			err = -EINVAL;
		else
			tp->thin_lto = val;
		break;

	case TCP_THIN_DUPACK:
		if (val < 0 || val > 1)
			err = -EINVAL;
		else
			tp->thin_dupack = val;
		break;

	case TCP_CORK:
		/* When set indicates to always queue non-full frames.
		 * Later the user clears this option and we transmit
		 * any pending partial frames in the queue.  This is
		 * meant to be used alongside sendfile() to get properly
		 * filled frames when the user (for example) must write
		 * out headers with a write() call first and then use
		 * sendfile to send out the data parts.
		 *
		 * TCP_CORK can be set together with TCP_NODELAY and it is
		 * stronger than TCP_NODELAY.
		 */
		if (val) {
			tp->nonagle |= TCP_NAGLE_CORK;
		} else {
			tp->nonagle &= ~TCP_NAGLE_CORK;
			if (tp->nonagle&TCP_NAGLE_OFF)
				tp->nonagle |= TCP_NAGLE_PUSH;
			tcp_push_pending_frames(sk);
		}
		break;

	case TCP_KEEPIDLE:
		if (val < 1 || val > MAX_TCP_KEEPIDLE)
			err = -EINVAL;
		else {
			tp->keepalive_time = val * HZ;
			if (sock_flag(sk, SOCK_KEEPOPEN) &&
			    !((1 << sk->sk_state) &
			      (TCPF_CLOSE | TCPF_LISTEN))) {
				u32 elapsed = keepalive_time_elapsed(tp);
				if (tp->keepalive_time > elapsed)
					elapsed = tp->keepalive_time - elapsed;
				else
					elapsed = 0;
				inet_csk_reset_keepalive_timer(sk, elapsed);
			}
		}
		break;
	case TCP_KEEPINTVL:
		if (val < 1 || val > MAX_TCP_KEEPINTVL)
			err = -EINVAL;
		else
			tp->keepalive_intvl = val * HZ;
		break;
	case TCP_KEEPCNT:
		if (val < 1 || val > MAX_TCP_KEEPCNT)
			err = -EINVAL;
		else
			tp->keepalive_probes = val;
		break;
	case TCP_SYNCNT:
		if (val < 1 || val > MAX_TCP_SYNCNT)
			err = -EINVAL;
		else
			icsk->icsk_syn_retries = val;
		break;

	case TCP_LINGER2:
		if (val < 0)
			tp->linger2 = -1;
		else if (val > sysctl_tcp_fin_timeout / HZ)
			tp->linger2 = 0;
		else
			tp->linger2 = val * HZ;
		break;

	case TCP_DEFER_ACCEPT:
		/* Translate value in seconds to number of retransmits */
		icsk->icsk_accept_queue.rskq_defer_accept =
			secs_to_retrans(val, TCP_TIMEOUT_INIT / HZ,
					TCP_RTO_MAX / HZ);
		break;

	case TCP_WINDOW_CLAMP:
		if (!val) {
			if (sk->sk_state != TCP_CLOSE) {
				err = -EINVAL;
				break;
			}
			tp->window_clamp = 0;
		} else
			tp->window_clamp = val < SOCK_MIN_RCVBUF / 2 ?
						SOCK_MIN_RCVBUF / 2 : val;
		break;

	case TCP_QUICKACK:
		if (!val) {
			icsk->icsk_ack.pingpong = 1;
		} else {
			icsk->icsk_ack.pingpong = 0;
			if ((1 << sk->sk_state) &
			    (TCPF_ESTABLISHED | TCPF_CLOSE_WAIT) &&
			    inet_csk_ack_scheduled(sk)) {
				icsk->icsk_ack.pending |= ICSK_ACK_PUSHED;
				tcp_cleanup_rbuf(sk, 1);
				if (!(val & 1))
					icsk->icsk_ack.pingpong = 1;
			}
		}
		break;

#ifdef CONFIG_TCP_MD5SIG
	case TCP_MD5SIG:
		/* Read the IP->Key mappings from userspace */
		err = tp->af_specific->md5_parse(sk, optval, optlen);
		break;
#endif
	case TCP_USER_TIMEOUT:
		/* Cap the max timeout in ms TCP will retry/retrans
		 * before giving up and aborting (ETIMEDOUT) a connection.
		 */
		icsk->icsk_user_timeout = msecs_to_jiffies(val);
		break;
	default:
		err = -ENOPROTOOPT;
		break;
	}

	release_sock(sk);
	return err;
}

int tcp_setsockopt(struct sock *sk, int level, int optname, char __user *optval,
		   unsigned int optlen)
{
	const struct inet_connection_sock *icsk = inet_csk(sk);

	if (level != SOL_TCP)
		return icsk->icsk_af_ops->setsockopt(sk, level, optname,
						     optval, optlen);
	return do_tcp_setsockopt(sk, level, optname, optval, optlen);
}
EXPORT_SYMBOL(tcp_setsockopt);

#ifdef CONFIG_COMPAT
int compat_tcp_setsockopt(struct sock *sk, int level, int optname,
			  char __user *optval, unsigned int optlen)
{
	if (level != SOL_TCP)
		return inet_csk_compat_setsockopt(sk, level, optname,
						  optval, optlen);
	return do_tcp_setsockopt(sk, level, optname, optval, optlen);
}
EXPORT_SYMBOL(compat_tcp_setsockopt);
#endif

/* Return information about state of tcp endpoint in API format. */
void tcp_get_info(const struct sock *sk, struct tcp_info *info)
{
	const struct tcp_sock *tp = tcp_sk(sk);
	const struct inet_connection_sock *icsk = inet_csk(sk);
	u32 now = tcp_time_stamp;

	memset(info, 0, sizeof(*info));

	info->tcpi_state = sk->sk_state;
	info->tcpi_ca_state = icsk->icsk_ca_state;
	info->tcpi_retransmits = icsk->icsk_retransmits;
	info->tcpi_probes = icsk->icsk_probes_out;
	info->tcpi_backoff = icsk->icsk_backoff;

	if (tp->rx_opt.tstamp_ok)
		info->tcpi_options |= TCPI_OPT_TIMESTAMPS;
	if (tcp_is_sack(tp))
		info->tcpi_options |= TCPI_OPT_SACK;
	if (tp->rx_opt.wscale_ok) {
		info->tcpi_options |= TCPI_OPT_WSCALE;
		info->tcpi_snd_wscale = tp->rx_opt.snd_wscale;
		info->tcpi_rcv_wscale = tp->rx_opt.rcv_wscale;
	}

	if (tp->ecn_flags & TCP_ECN_OK)
		info->tcpi_options |= TCPI_OPT_ECN;
	if (tp->ecn_flags & TCP_ECN_SEEN)
		info->tcpi_options |= TCPI_OPT_ECN_SEEN;

	info->tcpi_rto = jiffies_to_usecs(icsk->icsk_rto);
	info->tcpi_ato = jiffies_to_usecs(icsk->icsk_ack.ato);
	info->tcpi_snd_mss = tp->mss_cache;
	info->tcpi_rcv_mss = icsk->icsk_ack.rcv_mss;

	if (sk->sk_state == TCP_LISTEN) {
		info->tcpi_unacked = sk->sk_ack_backlog;
		info->tcpi_sacked = sk->sk_max_ack_backlog;
	} else {
		info->tcpi_unacked = tp->packets_out;
		info->tcpi_sacked = tp->sacked_out;
	}
	info->tcpi_lost = tp->lost_out;
	info->tcpi_retrans = tp->retrans_out;
	info->tcpi_fackets = tp->fackets_out;

	info->tcpi_last_data_sent = jiffies_to_msecs(now - tp->lsndtime);
	info->tcpi_last_data_recv = jiffies_to_msecs(now - icsk->icsk_ack.lrcvtime);
	info->tcpi_last_ack_recv = jiffies_to_msecs(now - tp->rcv_tstamp);

	info->tcpi_pmtu = icsk->icsk_pmtu_cookie;
	info->tcpi_rcv_ssthresh = tp->rcv_ssthresh;
	info->tcpi_rtt = jiffies_to_usecs(tp->srtt)>>3;
	info->tcpi_rttvar = jiffies_to_usecs(tp->mdev)>>2;
	info->tcpi_snd_ssthresh = tp->snd_ssthresh;
	info->tcpi_snd_cwnd = tp->snd_cwnd;
	info->tcpi_advmss = tp->advmss;
	info->tcpi_reordering = tp->reordering;

	info->tcpi_rcv_rtt = jiffies_to_usecs(tp->rcv_rtt_est.rtt)>>3;
	info->tcpi_rcv_space = tp->rcvq_space.space;

	info->tcpi_total_retrans = tp->total_retrans;
}
EXPORT_SYMBOL_GPL(tcp_get_info);

static int do_tcp_getsockopt(struct sock *sk, int level,
		int optname, char __user *optval, int __user *optlen)
{
	struct inet_connection_sock *icsk = inet_csk(sk);
	struct tcp_sock *tp = tcp_sk(sk);
	int val, len;

	if (get_user(len, optlen))
		return -EFAULT;

	len = min_t(unsigned int, len, sizeof(int));

	if (len < 0)
		return -EINVAL;

	switch (optname) {
	case TCP_MAXSEG:
		val = tp->mss_cache;
		if (!val && ((1 << sk->sk_state) & (TCPF_CLOSE | TCPF_LISTEN)))
			val = tp->rx_opt.user_mss;
		break;
	case TCP_NODELAY:
		val = !!(tp->nonagle&TCP_NAGLE_OFF);
		break;
	case TCP_CORK:
		val = !!(tp->nonagle&TCP_NAGLE_CORK);
		break;
	case TCP_KEEPIDLE:
		val = keepalive_time_when(tp) / HZ;
		break;
	case TCP_KEEPINTVL:
		val = keepalive_intvl_when(tp) / HZ;
		break;
	case TCP_KEEPCNT:
		val = keepalive_probes(tp);
		break;
	case TCP_SYNCNT:
		val = icsk->icsk_syn_retries ? : sysctl_tcp_syn_retries;
		break;
	case TCP_LINGER2:
		val = tp->linger2;
		if (val >= 0)
			val = (val ? : sysctl_tcp_fin_timeout) / HZ;
		break;
	case TCP_DEFER_ACCEPT:
		val = retrans_to_secs(icsk->icsk_accept_queue.rskq_defer_accept,
				      TCP_TIMEOUT_INIT / HZ, TCP_RTO_MAX / HZ);
		break;
	case TCP_WINDOW_CLAMP:
		val = tp->window_clamp;
		break;
	case TCP_INFO: {
		struct tcp_info info;

		if (get_user(len, optlen))
			return -EFAULT;

		tcp_get_info(sk, &info);

		len = min_t(unsigned int, len, sizeof(info));
		if (put_user(len, optlen))
			return -EFAULT;
		if (copy_to_user(optval, &info, len))
			return -EFAULT;
		return 0;
	}
	case TCP_QUICKACK:
		val = !icsk->icsk_ack.pingpong;
		break;

	case TCP_CONGESTION:
		if (get_user(len, optlen))
			return -EFAULT;
		len = min_t(unsigned int, len, TCP_CA_NAME_MAX);
		if (put_user(len, optlen))
			return -EFAULT;
		if (copy_to_user(optval, icsk->icsk_ca_ops->name, len))
			return -EFAULT;
		return 0;

	case TCP_COOKIE_TRANSACTIONS: {
		struct tcp_cookie_transactions ctd;
		struct tcp_cookie_values *cvp = tp->cookie_values;

		if (get_user(len, optlen))
			return -EFAULT;
		if (len < sizeof(ctd))
			return -EINVAL;

		memset(&ctd, 0, sizeof(ctd));
		ctd.tcpct_flags = (tp->rx_opt.cookie_in_always ?
				   TCP_COOKIE_IN_ALWAYS : 0)
				| (tp->rx_opt.cookie_out_never ?
				   TCP_COOKIE_OUT_NEVER : 0);

		if (cvp != NULL) {
			ctd.tcpct_flags |= (cvp->s_data_in ?
					    TCP_S_DATA_IN : 0)
					 | (cvp->s_data_out ?
					    TCP_S_DATA_OUT : 0);

			ctd.tcpct_cookie_desired = cvp->cookie_desired;
			ctd.tcpct_s_data_desired = cvp->s_data_desired;

			memcpy(&ctd.tcpct_value[0], &cvp->cookie_pair[0],
			       cvp->cookie_pair_size);
			ctd.tcpct_used = cvp->cookie_pair_size;
		}

		if (put_user(sizeof(ctd), optlen))
			return -EFAULT;
		if (copy_to_user(optval, &ctd, sizeof(ctd)))
			return -EFAULT;
		return 0;
	}
	case TCP_THIN_LINEAR_TIMEOUTS:
		val = tp->thin_lto;
		break;
	case TCP_THIN_DUPACK:
		val = tp->thin_dupack;
		break;

	case TCP_USER_TIMEOUT:
		val = jiffies_to_msecs(icsk->icsk_user_timeout);
		break;
	default:
		return -ENOPROTOOPT;
	}

	if (put_user(len, optlen))
		return -EFAULT;
	if (copy_to_user(optval, &val, len))
		return -EFAULT;
	return 0;
}

int tcp_getsockopt(struct sock *sk, int level, int optname, char __user *optval,
		   int __user *optlen)
{
	struct inet_connection_sock *icsk = inet_csk(sk);

	if (level != SOL_TCP)
		return icsk->icsk_af_ops->getsockopt(sk, level, optname,
						     optval, optlen);
	return do_tcp_getsockopt(sk, level, optname, optval, optlen);
}
EXPORT_SYMBOL(tcp_getsockopt);

#ifdef CONFIG_COMPAT
int compat_tcp_getsockopt(struct sock *sk, int level, int optname,
			  char __user *optval, int __user *optlen)
{
	if (level != SOL_TCP)
		return inet_csk_compat_getsockopt(sk, level, optname,
						  optval, optlen);
	return do_tcp_getsockopt(sk, level, optname, optval, optlen);
}
EXPORT_SYMBOL(compat_tcp_getsockopt);
#endif

struct sk_buff *tcp_tso_segment(struct sk_buff *skb,
	netdev_features_t features)
{
	struct sk_buff *segs = ERR_PTR(-EINVAL);
	struct tcphdr *th;
	unsigned thlen;
	unsigned int seq;
	__be32 delta;
	unsigned int oldlen;
	unsigned int mss;

	if (!pskb_may_pull(skb, sizeof(*th)))
		goto out;

	th = tcp_hdr(skb);
	thlen = th->doff * 4;
	if (thlen < sizeof(*th))
		goto out;

	if (!pskb_may_pull(skb, thlen))
		goto out;

	oldlen = (u16)~skb->len;
	__skb_pull(skb, thlen);

	mss = skb_shinfo(skb)->gso_size;
	if (unlikely(skb->len <= mss))
		goto out;

	if (skb_gso_ok(skb, features | NETIF_F_GSO_ROBUST)) {
		/* Packet is from an untrusted source, reset gso_segs. */
		int type = skb_shinfo(skb)->gso_type;

		if (unlikely(type &
			     ~(SKB_GSO_TCPV4 |
			       SKB_GSO_DODGY |
			       SKB_GSO_TCP_ECN |
			       SKB_GSO_TCPV6 |
			       0) ||
			     !(type & (SKB_GSO_TCPV4 | SKB_GSO_TCPV6))))
			goto out;

		skb_shinfo(skb)->gso_segs = DIV_ROUND_UP(skb->len, mss);

		segs = NULL;
		goto out;
	}

	segs = skb_segment(skb, features);
	if (IS_ERR(segs))
		goto out;

	delta = htonl(oldlen + (thlen + mss));

	skb = segs;
	th = tcp_hdr(skb);
	seq = ntohl(th->seq);

	do {
		th->fin = th->psh = 0;

		th->check = ~csum_fold((__force __wsum)((__force u32)th->check +
				       (__force u32)delta));
		if (skb->ip_summed != CHECKSUM_PARTIAL)
			th->check =
			     csum_fold(csum_partial(skb_transport_header(skb),
						    thlen, skb->csum));

		seq += mss;
		skb = skb->next;
		th = tcp_hdr(skb);

		th->seq = htonl(seq);
		th->cwr = 0;
	} while (skb->next);

	delta = htonl(oldlen + (skb->tail - skb->transport_header) +
		      skb->data_len);
	th->check = ~csum_fold((__force __wsum)((__force u32)th->check +
				(__force u32)delta));
	if (skb->ip_summed != CHECKSUM_PARTIAL)
		th->check = csum_fold(csum_partial(skb_transport_header(skb),
						   thlen, skb->csum));

out:
	return segs;
}
EXPORT_SYMBOL(tcp_tso_segment);

struct sk_buff **tcp_gro_receive(struct sk_buff **head, struct sk_buff *skb)
{
	struct sk_buff **pp = NULL;
	struct sk_buff *p;
	struct tcphdr *th;
	struct tcphdr *th2;
	unsigned int len;
	unsigned int thlen;
	__be32 flags;
	unsigned int mss = 1;
	unsigned int hlen;
	unsigned int off;
	int flush = 1;
	int i;

	off = skb_gro_offset(skb);
	hlen = off + sizeof(*th);
	th = skb_gro_header_fast(skb, off);
	if (skb_gro_header_hard(skb, hlen)) {
		th = skb_gro_header_slow(skb, hlen, off);
		if (unlikely(!th))
			goto out;
	}

	thlen = th->doff * 4;
	if (thlen < sizeof(*th))
		goto out;

	hlen = off + thlen;
	if (skb_gro_header_hard(skb, hlen)) {
		th = skb_gro_header_slow(skb, hlen, off);
		if (unlikely(!th))
			goto out;
	}

	skb_gro_pull(skb, thlen);

	len = skb_gro_len(skb);
	flags = tcp_flag_word(th);

	for (; (p = *head); head = &p->next) {
		if (!NAPI_GRO_CB(p)->same_flow)
			continue;

		th2 = tcp_hdr(p);

		if (*(u32 *)&th->source ^ *(u32 *)&th2->source) {
			NAPI_GRO_CB(p)->same_flow = 0;
			continue;
		}

		goto found;
	}

	goto out_check_final;

found:
	flush = NAPI_GRO_CB(p)->flush;
	flush |= (__force int)(flags & TCP_FLAG_CWR);
	flush |= (__force int)((flags ^ tcp_flag_word(th2)) &
		  ~(TCP_FLAG_CWR | TCP_FLAG_FIN | TCP_FLAG_PSH));
	flush |= (__force int)(th->ack_seq ^ th2->ack_seq);
	for (i = sizeof(*th); i < thlen; i += 4)
		flush |= *(u32 *)((u8 *)th + i) ^
			 *(u32 *)((u8 *)th2 + i);

	mss = skb_shinfo(p)->gso_size;

	flush |= (len - 1) >= mss;
	flush |= (ntohl(th2->seq) + skb_gro_len(p)) ^ ntohl(th->seq);

	if (flush || skb_gro_receive(head, skb)) {
		mss = 1;
		goto out_check_final;
	}

	p = *head;
	th2 = tcp_hdr(p);
	tcp_flag_word(th2) |= flags & (TCP_FLAG_FIN | TCP_FLAG_PSH);

out_check_final:
	flush = len < mss;
	flush |= (__force int)(flags & (TCP_FLAG_URG | TCP_FLAG_PSH |
					TCP_FLAG_RST | TCP_FLAG_SYN |
					TCP_FLAG_FIN));

	if (p && (!NAPI_GRO_CB(skb)->same_flow || flush))
		pp = head;

out:
	NAPI_GRO_CB(skb)->flush |= flush;

	return pp;
}
EXPORT_SYMBOL(tcp_gro_receive);

int tcp_gro_complete(struct sk_buff *skb)
{
	struct tcphdr *th = tcp_hdr(skb);

	skb->csum_start = skb_transport_header(skb) - skb->head;
	skb->csum_offset = offsetof(struct tcphdr, check);
	skb->ip_summed = CHECKSUM_PARTIAL;

	skb_shinfo(skb)->gso_segs = NAPI_GRO_CB(skb)->count;

	if (th->cwr)
		skb_shinfo(skb)->gso_type |= SKB_GSO_TCP_ECN;

	return 0;
}
EXPORT_SYMBOL(tcp_gro_complete);

#ifdef CONFIG_TCP_MD5SIG
static unsigned long tcp_md5sig_users;
static struct tcp_md5sig_pool __percpu *tcp_md5sig_pool;
static DEFINE_SPINLOCK(tcp_md5sig_pool_lock);

static void __tcp_free_md5sig_pool(struct tcp_md5sig_pool __percpu *pool)
{
	int cpu;

	for_each_possible_cpu(cpu) {
		struct tcp_md5sig_pool *p = per_cpu_ptr(pool, cpu);

		if (p->md5_desc.tfm)
			crypto_free_hash(p->md5_desc.tfm);
	}
	free_percpu(pool);
}

void tcp_free_md5sig_pool(void)
{
	struct tcp_md5sig_pool __percpu *pool = NULL;

	spin_lock_bh(&tcp_md5sig_pool_lock);
	if (--tcp_md5sig_users == 0) {
		pool = tcp_md5sig_pool;
		tcp_md5sig_pool = NULL;
	}
	spin_unlock_bh(&tcp_md5sig_pool_lock);
	if (pool)
		__tcp_free_md5sig_pool(pool);
}
EXPORT_SYMBOL(tcp_free_md5sig_pool);

static struct tcp_md5sig_pool __percpu *
__tcp_alloc_md5sig_pool(struct sock *sk)
{
	int cpu;
	struct tcp_md5sig_pool __percpu *pool;

	pool = alloc_percpu(struct tcp_md5sig_pool);
	if (!pool)
		return NULL;

	for_each_possible_cpu(cpu) {
		struct crypto_hash *hash;

		hash = crypto_alloc_hash("md5", 0, CRYPTO_ALG_ASYNC);
		if (!hash || IS_ERR(hash))
			goto out_free;

		per_cpu_ptr(pool, cpu)->md5_desc.tfm = hash;
	}
	return pool;
out_free:
	__tcp_free_md5sig_pool(pool);
	return NULL;
}

struct tcp_md5sig_pool __percpu *tcp_alloc_md5sig_pool(struct sock *sk)
{
	struct tcp_md5sig_pool __percpu *pool;
	int alloc = 0;

retry:
	spin_lock_bh(&tcp_md5sig_pool_lock);
	pool = tcp_md5sig_pool;
	if (tcp_md5sig_users++ == 0) {
		alloc = 1;
		spin_unlock_bh(&tcp_md5sig_pool_lock);
	} else if (!pool) {
		tcp_md5sig_users--;
		spin_unlock_bh(&tcp_md5sig_pool_lock);
		cpu_relax();
		goto retry;
	} else
		spin_unlock_bh(&tcp_md5sig_pool_lock);

	if (alloc) {
		/* we cannot hold spinlock here because this may sleep. */
		struct tcp_md5sig_pool __percpu *p;

		p = __tcp_alloc_md5sig_pool(sk);
		spin_lock_bh(&tcp_md5sig_pool_lock);
		if (!p) {
			tcp_md5sig_users--;
			spin_unlock_bh(&tcp_md5sig_pool_lock);
			return NULL;
		}
		pool = tcp_md5sig_pool;
		if (pool) {
			/* oops, it has already been assigned. */
			spin_unlock_bh(&tcp_md5sig_pool_lock);
			__tcp_free_md5sig_pool(p);
		} else {
			tcp_md5sig_pool = pool = p;
			spin_unlock_bh(&tcp_md5sig_pool_lock);
		}
	}
	return pool;
}
EXPORT_SYMBOL(tcp_alloc_md5sig_pool);


/**
 *	tcp_get_md5sig_pool - get md5sig_pool for this user
 *
 *	We use percpu structure, so if we succeed, we exit with preemption
 *	and BH disabled, to make sure another thread or softirq handling
 *	wont try to get same context.
 */
struct tcp_md5sig_pool *tcp_get_md5sig_pool(void)
{
	struct tcp_md5sig_pool __percpu *p;

	local_bh_disable();

	spin_lock(&tcp_md5sig_pool_lock);
	p = tcp_md5sig_pool;
	if (p)
		tcp_md5sig_users++;
	spin_unlock(&tcp_md5sig_pool_lock);

	if (p)
		return this_cpu_ptr(p);

	local_bh_enable();
	return NULL;
}
EXPORT_SYMBOL(tcp_get_md5sig_pool);

void tcp_put_md5sig_pool(void)
{
	local_bh_enable();
	tcp_free_md5sig_pool();
}
EXPORT_SYMBOL(tcp_put_md5sig_pool);

int tcp_md5_hash_header(struct tcp_md5sig_pool *hp,
			const struct tcphdr *th)
{
	struct scatterlist sg;
	struct tcphdr hdr;
	int err;

	/* We are not allowed to change tcphdr, make a local copy */
	memcpy(&hdr, th, sizeof(hdr));
	hdr.check = 0;

	/* options aren't included in the hash */
	sg_init_one(&sg, &hdr, sizeof(hdr));
	err = crypto_hash_update(&hp->md5_desc, &sg, sizeof(hdr));
	return err;
}
EXPORT_SYMBOL(tcp_md5_hash_header);

int tcp_md5_hash_skb_data(struct tcp_md5sig_pool *hp,
			  const struct sk_buff *skb, unsigned int header_len)
{
	struct scatterlist sg;
	const struct tcphdr *tp = tcp_hdr(skb);
	struct hash_desc *desc = &hp->md5_desc;
	unsigned i;
	const unsigned head_data_len = skb_headlen(skb) > header_len ?
				       skb_headlen(skb) - header_len : 0;
	const struct skb_shared_info *shi = skb_shinfo(skb);
	struct sk_buff *frag_iter;

	sg_init_table(&sg, 1);

	sg_set_buf(&sg, ((u8 *) tp) + header_len, head_data_len);
	if (crypto_hash_update(desc, &sg, head_data_len))
		return 1;

	for (i = 0; i < shi->nr_frags; ++i) {
		const struct skb_frag_struct *f = &shi->frags[i];
		struct page *page = skb_frag_page(f);
		sg_set_page(&sg, page, skb_frag_size(f), f->page_offset);
		if (crypto_hash_update(desc, &sg, skb_frag_size(f)))
			return 1;
	}

	skb_walk_frags(skb, frag_iter)
		if (tcp_md5_hash_skb_data(hp, frag_iter, 0))
			return 1;

	return 0;
}
EXPORT_SYMBOL(tcp_md5_hash_skb_data);

int tcp_md5_hash_key(struct tcp_md5sig_pool *hp, const struct tcp_md5sig_key *key)
{
	struct scatterlist sg;

	sg_init_one(&sg, key->key, key->keylen);
	return crypto_hash_update(&hp->md5_desc, &sg, key->keylen);
}
EXPORT_SYMBOL(tcp_md5_hash_key);

#endif

/**
 * Each Responder maintains up to two secret values concurrently for
 * efficient secret rollover.  Each secret value has 4 states:
 *
 * Generating.  (tcp_secret_generating != tcp_secret_primary)
 *    Generates new Responder-Cookies, but not yet used for primary
 *    verification.  This is a short-term state, typically lasting only
 *    one round trip time (RTT).
 *
 * Primary.  (tcp_secret_generating == tcp_secret_primary)
 *    Used both for generation and primary verification.
 *
 * Retiring.  (tcp_secret_retiring != tcp_secret_secondary)
 *    Used for verification, until the first failure that can be
 *    verified by the newer Generating secret.  At that time, this
 *    cookie's state is changed to Secondary, and the Generating
 *    cookie's state is changed to Primary.  This is a short-term state,
 *    typically lasting only one round trip time (RTT).
 *
 * Secondary.  (tcp_secret_retiring == tcp_secret_secondary)
 *    Used for secondary verification, after primary verification
 *    failures.  This state lasts no more than twice the Maximum Segment
 *    Lifetime (2MSL).  Then, the secret is discarded.
 */
struct tcp_cookie_secret {
	/* The secret is divided into two parts.  The digest part is the
	 * equivalent of previously hashing a secret and saving the state,
	 * and serves as an initialization vector (IV).  The message part
	 * serves as the trailing secret.
	 */
	u32				secrets[COOKIE_WORKSPACE_WORDS];
	unsigned long			expires;
};

#define TCP_SECRET_1MSL (HZ * TCP_PAWS_MSL)
#define TCP_SECRET_2MSL (HZ * TCP_PAWS_MSL * 2)
#define TCP_SECRET_LIFE (HZ * 600)

static struct tcp_cookie_secret tcp_secret_one;
static struct tcp_cookie_secret tcp_secret_two;

/* Essentially a circular list, without dynamic allocation. */
static struct tcp_cookie_secret *tcp_secret_generating;
static struct tcp_cookie_secret *tcp_secret_primary;
static struct tcp_cookie_secret *tcp_secret_retiring;
static struct tcp_cookie_secret *tcp_secret_secondary;

static DEFINE_SPINLOCK(tcp_secret_locker);

/* Select a pseudo-random word in the cookie workspace.
 */
static inline u32 tcp_cookie_work(const u32 *ws, const int n)
{
	return ws[COOKIE_DIGEST_WORDS + ((COOKIE_MESSAGE_WORDS-1) & ws[n])];
}

/* Fill bakery[COOKIE_WORKSPACE_WORDS] with generator, updating as needed.
 * Called in softirq context.
 * Returns: 0 for success.
 */
int tcp_cookie_generator(u32 *bakery)
{
	unsigned long jiffy = jiffies;

	if (unlikely(time_after_eq(jiffy, tcp_secret_generating->expires))) {
		spin_lock_bh(&tcp_secret_locker);
		if (!time_after_eq(jiffy, tcp_secret_generating->expires)) {
			/* refreshed by another */
			memcpy(bakery,
			       &tcp_secret_generating->secrets[0],
			       COOKIE_WORKSPACE_WORDS);
		} else {
			/* still needs refreshing */
			get_random_bytes(bakery, COOKIE_WORKSPACE_WORDS);

			/* The first time, paranoia assumes that the
			 * randomization function isn't as strong.  But,
			 * this secret initialization is delayed until
			 * the last possible moment (packet arrival).
			 * Although that time is observable, it is
			 * unpredictably variable.  Mash in the most
			 * volatile clock bits available, and expire the
			 * secret extra quickly.
			 */
			if (unlikely(tcp_secret_primary->expires ==
				     tcp_secret_secondary->expires)) {
				struct timespec tv;

				getnstimeofday(&tv);
				bakery[COOKIE_DIGEST_WORDS+0] ^=
					(u32)tv.tv_nsec;

				tcp_secret_secondary->expires = jiffy
					+ TCP_SECRET_1MSL
					+ (0x0f & tcp_cookie_work(bakery, 0));
			} else {
				tcp_secret_secondary->expires = jiffy
					+ TCP_SECRET_LIFE
					+ (0xff & tcp_cookie_work(bakery, 1));
				tcp_secret_primary->expires = jiffy
					+ TCP_SECRET_2MSL
					+ (0x1f & tcp_cookie_work(bakery, 2));
			}
			memcpy(&tcp_secret_secondary->secrets[0],
			       bakery, COOKIE_WORKSPACE_WORDS);

			rcu_assign_pointer(tcp_secret_generating,
					   tcp_secret_secondary);
			rcu_assign_pointer(tcp_secret_retiring,
					   tcp_secret_primary);
			/*
			 * Neither call_rcu() nor synchronize_rcu() needed.
			 * Retiring data is not freed.  It is replaced after
			 * further (locked) pointer updates, and a quiet time
			 * (minimum 1MSL, maximum LIFE - 2MSL).
			 */
		}
		spin_unlock_bh(&tcp_secret_locker);
	} else {
		rcu_read_lock_bh();
		memcpy(bakery,
		       &rcu_dereference(tcp_secret_generating)->secrets[0],
		       COOKIE_WORKSPACE_WORDS);
		rcu_read_unlock_bh();
	}
	return 0;
}
EXPORT_SYMBOL(tcp_cookie_generator);

void tcp_done(struct sock *sk)
{
	if (sk->sk_state == TCP_SYN_SENT || sk->sk_state == TCP_SYN_RECV)
		TCP_INC_STATS_BH(sock_net(sk), TCP_MIB_ATTEMPTFAILS);

	tcp_set_state(sk, TCP_CLOSE);
	tcp_clear_xmit_timers(sk);

	sk->sk_shutdown = SHUTDOWN_MASK;

	if (!sock_flag(sk, SOCK_DEAD))
		sk->sk_state_change(sk);
	else
		inet_csk_destroy_sock(sk);
}
EXPORT_SYMBOL_GPL(tcp_done);

extern struct tcp_congestion_ops tcp_reno;

static __initdata unsigned long thash_entries;
static int __init set_thash_entries(char *str)
{
	if (!str)
		return 0;
	thash_entries = simple_strtoul(str, &str, 0);
	return 1;
}
__setup("thash_entries=", set_thash_entries);

void tcp_init_mem(struct net *net)
{
	unsigned long limit = nr_free_buffer_pages() / 8;
	limit = max(limit, 128UL);
	net->ipv4.sysctl_tcp_mem[0] = limit / 4 * 3;
	net->ipv4.sysctl_tcp_mem[1] = limit;
	net->ipv4.sysctl_tcp_mem[2] = net->ipv4.sysctl_tcp_mem[0] * 2;
}

void __init tcp_init(void)
{
	struct sk_buff *skb = NULL;
	unsigned long limit;
	int max_share, cnt;
	unsigned int i;
	unsigned long jiffy = jiffies;

	BUILD_BUG_ON(sizeof(struct tcp_skb_cb) > sizeof(skb->cb));

	percpu_counter_init(&tcp_sockets_allocated, 0);
	percpu_counter_init(&tcp_orphan_count, 0);
	tcp_hashinfo.bind_bucket_cachep =
		kmem_cache_create("tcp_bind_bucket",
				  sizeof(struct inet_bind_bucket), 0,
				  SLAB_HWCACHE_ALIGN|SLAB_PANIC, NULL);

	/* Size and allocate the main established and bind bucket
	 * hash tables.
	 *
	 * The methodology is similar to that of the buffer cache.
	 */
	tcp_hashinfo.ehash =
		alloc_large_system_hash("TCP established",
					sizeof(struct inet_ehash_bucket),
					thash_entries,
					(totalram_pages >= 128 * 1024) ?
					13 : 15,
					0,
					NULL,
					&tcp_hashinfo.ehash_mask,
					thash_entries ? 0 : 512 * 1024);
	for (i = 0; i <= tcp_hashinfo.ehash_mask; i++) {
		INIT_HLIST_NULLS_HEAD(&tcp_hashinfo.ehash[i].chain, i);
		INIT_HLIST_NULLS_HEAD(&tcp_hashinfo.ehash[i].twchain, i);
	}
	if (inet_ehash_locks_alloc(&tcp_hashinfo))
		panic("TCP: failed to alloc ehash_locks");
	tcp_hashinfo.bhash =
		alloc_large_system_hash("TCP bind",
					sizeof(struct inet_bind_hashbucket),
					tcp_hashinfo.ehash_mask + 1,
					(totalram_pages >= 128 * 1024) ?
					13 : 15,
					0,
					&tcp_hashinfo.bhash_size,
					NULL,
					64 * 1024);
	tcp_hashinfo.bhash_size = 1U << tcp_hashinfo.bhash_size;
	for (i = 0; i < tcp_hashinfo.bhash_size; i++) {
		spin_lock_init(&tcp_hashinfo.bhash[i].lock);
		INIT_HLIST_HEAD(&tcp_hashinfo.bhash[i].chain);
	}


	cnt = tcp_hashinfo.ehash_mask + 1;

	tcp_death_row.sysctl_max_tw_buckets = cnt / 2;
	sysctl_tcp_max_orphans = cnt / 2;
	sysctl_max_syn_backlog = max(128, cnt / 256);

<<<<<<< HEAD
	/* Set per-socket limits to no more than 1/128 the pressure threshold */
	limit = ((unsigned long)init_net.ipv4.sysctl_tcp_mem[1])
		<< (PAGE_SHIFT - 7);
=======
	tcp_init_mem(&init_net);
	/* Set per-socket limits to no more than 1/128 the pressure threshold */
	limit = nr_free_buffer_pages() << (PAGE_SHIFT - 10);
	limit = max(limit, 128UL);
>>>>>>> c16fa4f2
	max_share = min(4UL*1024*1024, limit);

	sysctl_tcp_wmem[0] = SK_MEM_QUANTUM;
	sysctl_tcp_wmem[1] = 16*1024;
	sysctl_tcp_wmem[2] = max(64*1024, max_share);

	sysctl_tcp_rmem[0] = SK_MEM_QUANTUM;
	sysctl_tcp_rmem[1] = 87380;
	sysctl_tcp_rmem[2] = max(87380, max_share);

	printk(KERN_INFO "TCP: Hash tables configured "
	       "(established %u bind %u)\n",
	       tcp_hashinfo.ehash_mask + 1, tcp_hashinfo.bhash_size);

	tcp_register_congestion_control(&tcp_reno);

	memset(&tcp_secret_one.secrets[0], 0, sizeof(tcp_secret_one.secrets));
	memset(&tcp_secret_two.secrets[0], 0, sizeof(tcp_secret_two.secrets));
	tcp_secret_one.expires = jiffy; /* past due */
	tcp_secret_two.expires = jiffy; /* past due */
	tcp_secret_generating = &tcp_secret_one;
	tcp_secret_primary = &tcp_secret_one;
	tcp_secret_retiring = &tcp_secret_two;
	tcp_secret_secondary = &tcp_secret_two;
}<|MERGE_RESOLUTION|>--- conflicted
+++ resolved
@@ -3297,16 +3297,10 @@
 	sysctl_tcp_max_orphans = cnt / 2;
 	sysctl_max_syn_backlog = max(128, cnt / 256);
 
-<<<<<<< HEAD
-	/* Set per-socket limits to no more than 1/128 the pressure threshold */
-	limit = ((unsigned long)init_net.ipv4.sysctl_tcp_mem[1])
-		<< (PAGE_SHIFT - 7);
-=======
 	tcp_init_mem(&init_net);
 	/* Set per-socket limits to no more than 1/128 the pressure threshold */
 	limit = nr_free_buffer_pages() << (PAGE_SHIFT - 10);
 	limit = max(limit, 128UL);
->>>>>>> c16fa4f2
 	max_share = min(4UL*1024*1024, limit);
 
 	sysctl_tcp_wmem[0] = SK_MEM_QUANTUM;
