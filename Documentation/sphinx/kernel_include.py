#!/usr/bin/env python3
# -*- coding: utf-8; mode: python -*-
# pylint: disable=R0903, C0330, R0914, R0912, E0401

u"""
    kernel-include
    ~~~~~~~~~~~~~~

    Implementation of the ``kernel-include`` reST-directive.

    :copyright:  Copyright (C) 2016  Markus Heiser
    :license:    GPL Version 2, June 1991 see linux/COPYING for details.

    The ``kernel-include`` reST-directive is a replacement for the ``include``
    directive. The ``kernel-include`` directive expand environment variables in
    the path name and allows to include files from arbitrary locations.

    .. hint::

      Including files from arbitrary locations (e.g. from ``/etc``) is a
      security risk for builders. This is why the ``include`` directive from
      docutils *prohibit* pathnames pointing to locations *above* the filesystem
      tree where the reST document with the include directive is placed.

    Substrings of the form $name or ${name} are replaced by the value of
    environment variable name. Malformed variable names and references to
    non-existing variables are left unchanged.
"""

# ==============================================================================
# imports
# ==============================================================================

import os.path

from docutils import io, nodes, statemachine
from docutils.utils.error_reporting import SafeString, ErrorString
from docutils.parsers.rst import directives
from docutils.parsers.rst.directives.body import CodeBlock, NumberLines
from docutils.parsers.rst.directives.misc import Include

__version__  = '1.0'

# ==============================================================================
def setup(app):
# ==============================================================================

    app.add_directive("kernel-include", KernelInclude)
    return dict(
        version = __version__,
        parallel_read_safe = True,
        parallel_write_safe = True
    )

# ==============================================================================
class KernelInclude(Include):
# ==============================================================================

    u"""KernelInclude (``kernel-include``) directive"""

    def run(self):
        env = self.state.document.settings.env
        path = os.path.realpath(
            os.path.expandvars(self.arguments[0]))

        # to get a bit security back, prohibit /etc:
        if path.startswith(os.sep + "etc"):
            raise self.severe(
                'Problems with "%s" directive, prohibited path: %s'
                % (self.name, path))

        self.arguments[0] = path

        env.note_dependency(os.path.abspath(path))

        #return super(KernelInclude, self).run() # won't work, see HINTs in _run()
        return self._run()

    def _run(self):
        """Include a file as part of the content of this reST file."""

        # HINT: I had to copy&paste the whole Include.run method. I'am not happy
        # with this, but due to security reasons, the Include.run method does
        # not allow absolute or relative pathnames pointing to locations *above*
        # the filesystem tree where the reST document is placed.

        if not self.state.document.settings.file_insertion_enabled:
            raise self.warning('"%s" directive disabled.' % self.name)
        source = self.state_machine.input_lines.source(
            self.lineno - self.state_machine.input_offset - 1)
        source_dir = os.path.dirname(os.path.abspath(source))
        path = directives.path(self.arguments[0])
        if path.startswith('<') and path.endswith('>'):
            path = os.path.join(self.standard_include_path, path[1:-1])
        path = os.path.normpath(os.path.join(source_dir, path))

        # HINT: this is the only line I had to change / commented out:
        #path = utils.relative_path(None, path)

<<<<<<< HEAD
        path = str(path)
=======
>>>>>>> c8eef176
        encoding = self.options.get(
            'encoding', self.state.document.settings.input_encoding)
        e_handler=self.state.document.settings.input_encoding_error_handler
        tab_width = self.options.get(
            'tab-width', self.state.document.settings.tab_width)
        try:
            self.state.document.settings.record_dependencies.add(path)
            include_file = io.FileInput(source_path=path,
                                        encoding=encoding,
                                        error_handler=e_handler)
        except UnicodeEncodeError as error:
            raise self.severe('Problems with "%s" directive path:\n'
                              'Cannot encode input file path "%s" '
                              '(wrong locale?).' %
                              (self.name, SafeString(path)))
        except IOError as error:
            raise self.severe('Problems with "%s" directive path:\n%s.' %
                      (self.name, ErrorString(error)))
        startline = self.options.get('start-line', None)
        endline = self.options.get('end-line', None)
        try:
            if startline or (endline is not None):
                lines = include_file.readlines()
                rawtext = ''.join(lines[startline:endline])
            else:
                rawtext = include_file.read()
        except UnicodeError as error:
            raise self.severe('Problem with "%s" directive:\n%s' %
                              (self.name, ErrorString(error)))
        # start-after/end-before: no restrictions on newlines in match-text,
        # and no restrictions on matching inside lines vs. line boundaries
        after_text = self.options.get('start-after', None)
        if after_text:
            # skip content in rawtext before *and incl.* a matching text
            after_index = rawtext.find(after_text)
            if after_index < 0:
                raise self.severe('Problem with "start-after" option of "%s" '
                                  'directive:\nText not found.' % self.name)
            rawtext = rawtext[after_index + len(after_text):]
        before_text = self.options.get('end-before', None)
        if before_text:
            # skip content in rawtext after *and incl.* a matching text
            before_index = rawtext.find(before_text)
            if before_index < 0:
                raise self.severe('Problem with "end-before" option of "%s" '
                                  'directive:\nText not found.' % self.name)
            rawtext = rawtext[:before_index]

        include_lines = statemachine.string2lines(rawtext, tab_width,
                                                  convert_whitespace=True)
        if 'literal' in self.options:
            # Convert tabs to spaces, if `tab_width` is positive.
            if tab_width >= 0:
                text = rawtext.expandtabs(tab_width)
            else:
                text = rawtext
            literal_block = nodes.literal_block(rawtext, source=path,
                                    classes=self.options.get('class', []))
            literal_block.line = 1
            self.add_name(literal_block)
            if 'number-lines' in self.options:
                try:
                    startline = int(self.options['number-lines'] or 1)
                except ValueError:
                    raise self.error(':number-lines: with non-integer '
                                     'start value')
                endline = startline + len(include_lines)
                if text.endswith('\n'):
                    text = text[:-1]
                tokens = NumberLines([([], text)], startline, endline)
                for classes, value in tokens:
                    if classes:
                        literal_block += nodes.inline(value, value,
                                                      classes=classes)
                    else:
                        literal_block += nodes.Text(value, value)
            else:
                literal_block += nodes.Text(text, text)
            return [literal_block]
        if 'code' in self.options:
            self.options['source'] = path
            codeblock = CodeBlock(self.name,
                                  [self.options.pop('code')], # arguments
                                  self.options,
                                  include_lines, # content
                                  self.lineno,
                                  self.content_offset,
                                  self.block_text,
                                  self.state,
                                  self.state_machine)
            return codeblock.run()
        self.state_machine.insert_input(include_lines, path)
        return []<|MERGE_RESOLUTION|>--- conflicted
+++ resolved
@@ -97,10 +97,6 @@
         # HINT: this is the only line I had to change / commented out:
         #path = utils.relative_path(None, path)
 
-<<<<<<< HEAD
-        path = str(path)
-=======
->>>>>>> c8eef176
         encoding = self.options.get(
             'encoding', self.state.document.settings.input_encoding)
         e_handler=self.state.document.settings.input_encoding_error_handler
