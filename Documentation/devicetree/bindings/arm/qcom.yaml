--- conflicted
+++ resolved
@@ -45,11 +45,8 @@
         sdm660
         sdm845
         sdx55
-<<<<<<< HEAD
-=======
         sdx65
         sm7225
->>>>>>> df0cc57e
         sm8150
         sm8250
         sm8350
@@ -240,14 +237,11 @@
 
       - items:
           - enum:
-<<<<<<< HEAD
-=======
               - fairphone,fp4
           - const: qcom,sm7225
 
       - items:
           - enum:
->>>>>>> df0cc57e
               - qcom,sm8150-mtp
           - const: qcom,sm8150
 
