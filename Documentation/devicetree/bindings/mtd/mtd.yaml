--- conflicted
+++ resolved
@@ -48,13 +48,8 @@
     type: object
 
     allOf:
-<<<<<<< HEAD
-      - $ref: ../nvmem/nvmem.yaml#
-      - $ref: ../nvmem/nvmem-deprecated-cells.yaml#
-=======
       - $ref: /schemas/nvmem/nvmem.yaml#
       - $ref: /schemas/nvmem/nvmem-deprecated-cells.yaml#
->>>>>>> 0c383648
 
     unevaluatedProperties: false
 
