# SPDX-License-Identifier: GPL-2.0-only
menuconfig SND_FIREWIRE
	bool "FireWire sound devices"
	depends on FIREWIRE
	default y
	help
	  Support for IEEE-1394/FireWire/iLink sound devices.

if SND_FIREWIRE && FIREWIRE

config SND_FIREWIRE_LIB
	tristate
	select SND_PCM
	select SND_RAWMIDI

config SND_DICE
	tristate "DICE-based DACs support"
	select SND_HWDEP
	select SND_FIREWIRE_LIB
	help
	  Say Y here to include support for devices based on the DICE chip family
	  (DICE-II/TCD2210(Mini)/TCD2220(Jr.)) which TC Applied Technologies (TCAT) produced.
	   * Allen and Heath Zed R16
	   * Alesis iO 14/26 FireWire, MasterControl, MultiMix 8/12/16 FireWire
	   * Avid Mbox 3 Pro
	   * FlexRadio Systems FLEX-3000, FLEX-5000
	   * Focusrite Liquid Saffire 56
	   * Focusrite Saffire Pro 14, Pro 24, Pro 24 DSP, Pro 26, Pro 40(TCD2220)
	   * Harman Music Group Lexicon I-ONIX FW810S
	   * Loud Technologies Mackie Onyx Blackbird, Onyx 820i/1220i/1620i/1640i (latter models)
	   * M-Audio ProFire 610/2626
	   * Mytek Stereo192-DSD DAC
	   * Midas Klark Teknik VeniceF series
	   * PreSonus FireStudio, FireStudio Mobile, FireStudio Project, FireStudio Tube
	   * PreSonus StudioLive 16.4.2, 16.0.2, 24.4.2, 32.4.2
	   * Solid State Logic Duende Classic, Duende Mini
	   * TC Electronic Studio Konnekt 48, Konnekt 24D, Konnekt Live, Impact Twin
	   * TC Electronic Digital Konnekt x32, Desktop Konnekt 6
	   * Weiss Engineering ADC2, Vesta, Minerva, AFI1, DAC1, INT202, DAC202

	  To compile this driver as a module, choose M here: the module
	  will be called snd-dice.

config SND_OXFW
	tristate "Oxford Semiconductor FW970/971 chipset support"
	select SND_FIREWIRE_LIB
	select SND_HWDEP
	help
	  Say Y here to include support for FireWire devices based on
	  Oxford Semiconductor FW970/971 chipset.
	   * Griffin Firewave
	   * LaCie Firewire Speakers
	   * Behringer F-Control Audio 202
	   * Mackie(Loud) Onyx-i series (former models)
	   * Mackie(Loud) Onyx 1640i (former model)
	   * Mackie(Loud) Onyx Satellite
	   * Mackie(Loud) Tapco Link.Firewire
	   * Mackie(Loud) d.2 pro/d.4 pro (built-in FireWire card with OXFW971 ASIC)
	   * Mackie(Loud) U.420/U.420d
	   * TASCAM FireOne
	   * Stanton Controllers & Systems 1 Deck/Mixer
	   * APOGEE duet FireWire

	  To compile this driver as a module, choose M here: the module
	  will be called snd-oxfw.

config SND_ISIGHT
	tristate "Apple iSight microphone"
	select SND_FIREWIRE_LIB
	help
	  Say Y here to include support for the front and rear microphones
	  of the Apple iSight web camera.

	  To compile this driver as a module, choose M here: the module
	  will be called snd-isight.

config SND_FIREWORKS
	tristate "Echo Fireworks board module support"
	select SND_FIREWIRE_LIB
	select SND_HWDEP
	help
	  Say Y here to include support for FireWire devices based
	  on Echo Digital Audio Fireworks board:
	   * Mackie Onyx 400F/1200F
	   * Echo AudioFire12/8(until 2009 July)
	   * Echo AudioFire2/4/Pre8/8(since 2009 July)
	   * Echo Fireworks 8/HDMI
	   * Gibson Robot Interface Pack/GoldTop

	  To compile this driver as a module, choose M here: the module
	  will be called snd-fireworks.

config SND_BEBOB
	tristate "BridgeCo DM1000/DM1100/DM1500 with BeBoB firmware"
	select SND_FIREWIRE_LIB
	select SND_HWDEP
	help
	 Say Y here to include support for FireWire devices based
	 on BridgeCo DM1000/DM1100/DM1500 with BeBoB firmware:
	  * Edirol FA-66/FA-101
	  * PreSonus FIREBOX/FIREPOD/FP10/Inspire1394
	  * BridgeCo RDAudio1/Audio5
	  * Mackie Onyx 1220/1620/1640 (FireWire I/O Card)
	  * Mackie d.2 (optional FireWire card with DM1000 ASIC)
	  * Stanton FinalScratch 2 (ScratchAmp)
	  * Tascam IF-FW/DM
	  * Behringer XENIX UFX 1204/1604
	  * Behringer Digital Mixer X32 series (X-UF Card)
	  * Behringer FCA610/1616
	  * Apogee Rosetta 200/400 (X-FireWire card)
	  * Apogee DA/AD/DD-16X (X-FireWire card)
	  * Apogee Ensemble
	  * ESI QuataFire 610
	  * AcousticReality eARMasterOne
	  * CME MatrixKFW
	  * Phonic Helix Board 12 MkII/18 MkII/24 MkII
	  * Phonic Helix Board 12 Universal/18 Universal/24 Universal
	  * Lynx Aurora 8/16 (LT-FW)
	  * ICON FireXon
	  * PrismSound Orpheus/ADA-8XR
	  * TerraTec PHASE 24 FW/PHASE X24 FW/PHASE 88 Rack FW
	  * TerraTec EWS MIC2/EWS MIC8
	  * TerraTec Aureon 7.1 FireWire
	  * Yamaha GO44/GO46
	  * Focusrite Saffire/Saffire LE/SaffirePro10 IO/SaffirePro26 IO
	  * M-Audio FireWire410/AudioPhile/Solo
	  * M-Audio Ozonic/NRV10/ProfireLightBridge
	  * M-Audio FireWire 1814/ProjectMix IO
	  * Digidesign Mbox 2 Pro
	  * ToneWeal FW66

	  To compile this driver as a module, choose M here: the module
	  will be called snd-bebob.

config SND_FIREWIRE_DIGI00X
	tristate "Digidesign Digi 002/003 family support"
	select SND_FIREWIRE_LIB
	select SND_HWDEP
	help
	 Say Y here to include support for Digidesign Digi 002/003 family.
	  * Digi 002 Console
	  * Digi 002 Rack
	  * Digi 003 Console
	  * Digi 003 Rack
	  * Digi 003 Rack+

	 To compile this driver as a module, choose M here: the module
	 will be called snd-firewire-digi00x.

config SND_FIREWIRE_TASCAM
	tristate "TASCAM FireWire series support"
	select SND_FIREWIRE_LIB
	select SND_HWDEP
	help
	 Say Y here to include support for TASCAM.
	  * FW-1884
	  * FW-1082
	  * FW-1804

	 To compile this driver as a module, choose M here: the module
	 will be called snd-firewire-tascam.

config SND_FIREWIRE_MOTU
	tristate "Mark of the unicorn FireWire series support"
	select SND_FIREWIRE_LIB
	select SND_HWDEP
	help
	 Say Y here to enable support for FireWire devices which MOTU produced:
	  * 828
	  * 896
	  * 828mk2
	  * 896hd
	  * Traveler
	  * Ultralite
	  * 8pre
	  * 828mk3 (FireWire only)
	  * 828mk3 (Hybrid)
	  * Ultralite mk3 (FireWire only)
	  * Ultralite mk3 (Hybrid)
<<<<<<< HEAD
=======
	  * Traveler mk3
>>>>>>> df0cc57e
	  * Audio Express
	  * Track 16
	  * 4pre

	 To compile this driver as a module, choose M here: the module
	 will be called snd-firewire-motu.

config SND_FIREFACE
	tristate "RME Fireface series support"
	select SND_FIREWIRE_LIB
	select SND_HWDEP
	help
	 Say Y here to include support for RME fireface series.
	  * Fireface 400
	  * Fireface 800
	  * Fireface UFX
	  * Fireface UCX
	  * Fireface 802

endif # SND_FIREWIRE<|MERGE_RESOLUTION|>--- conflicted
+++ resolved
@@ -177,10 +177,7 @@
 	  * 828mk3 (Hybrid)
 	  * Ultralite mk3 (FireWire only)
 	  * Ultralite mk3 (Hybrid)
-<<<<<<< HEAD
-=======
 	  * Traveler mk3
->>>>>>> df0cc57e
 	  * Audio Express
 	  * Track 16
 	  * 4pre
