--- conflicted
+++ resolved
@@ -303,10 +303,7 @@
 static int snd_ctl_led_reset(int card_number, unsigned int group)
 {
 	struct snd_card *card __free(snd_card_unref) = NULL;
-<<<<<<< HEAD
-=======
 	struct snd_ctl_led_ctl *lctl, *_lctl;
->>>>>>> 0c383648
 	struct snd_ctl_led *led;
 	struct snd_kcontrol_volatile *vd;
 	bool change = false;
@@ -319,21 +316,12 @@
 		if (!snd_ctl_led_card_valid[card_number])
 			return -ENXIO;
 		led = &snd_ctl_leds[group];
-<<<<<<< HEAD
-repeat:
-		list_for_each_entry(lctl, &led->controls, list)
-=======
 		list_for_each_entry_safe(lctl, _lctl, &led->controls, list)
->>>>>>> 0c383648
 			if (lctl->card == card) {
 				vd = &lctl->kctl->vd[lctl->index_offset];
 				vd->access &= ~group_to_access(group);
 				snd_ctl_led_ctl_destroy(lctl);
 				change = true;
-<<<<<<< HEAD
-				goto repeat;
-=======
->>>>>>> 0c383648
 			}
 	}
 	if (change)
