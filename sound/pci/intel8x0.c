--- conflicted
+++ resolved
@@ -692,11 +692,7 @@
 	int status, civ, i, step;
 	int ack = 0;
 
-<<<<<<< HEAD
-	if (!ichdev->prepared || ichdev->suspended)
-=======
 	if (!(ichdev->prepared || chip->in_measurement) || ichdev->suspended)
->>>>>>> 8b15d981
 		return;
 
 	spin_lock_irqsave(&chip->reg_lock, flags);
