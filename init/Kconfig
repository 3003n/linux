--- conflicted
+++ resolved
@@ -73,7 +73,6 @@
 
 menu "General setup"
 
-<<<<<<< HEAD
 config ZEN_INTERACTIVE
 	bool "Tune kernel for interactivity"
 	default y
@@ -110,7 +109,7 @@
 	    ISO task max realtime use......:  70 %  ->  25 %
 	    Ondemand sampling down factor..:   1    ->   5
 	    Yield type.....................:   1    ->   2
-=======
+
 config SCHED_MUQSS
 	bool "MuQSS cpu scheduler"
 	select HIGH_RES_TIMERS
@@ -119,7 +118,6 @@
 	  The Multiple Queue Skiplist Scheduler for excellent interactivity and
 	  responsiveness on the desktop and highly scalable deterministic
 	  low latency on any hardware.
->>>>>>> 3ca137b6
 
 config BROKEN
 	bool
