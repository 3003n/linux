--- conflicted
+++ resolved
@@ -326,9 +326,6 @@
 	bool
 	depends on IMA_MEASURE_ASYMMETRIC_KEYS
 	depends on SYSTEM_TRUSTED_KEYRING
-<<<<<<< HEAD
-	default y
-=======
 	default y
 
 config IMA_SECURE_AND_OR_TRUSTED_BOOT
@@ -336,5 +333,4 @@
        depends on IMA_ARCH_POLICY
        help
           This option is selected by architectures to enable secure and/or
-          trusted boot based on IMA runtime policies.
->>>>>>> 04d5ce62
+          trusted boot based on IMA runtime policies.