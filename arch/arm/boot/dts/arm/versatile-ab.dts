// SPDX-License-Identifier: GPL-2.0
/dts-v1/;

/ {
	model = "ARM Versatile AB";
	compatible = "arm,versatile-ab";
	#address-cells = <1>;
	#size-cells = <1>;
	interrupt-parent = <&vic>;

	aliases {
		serial0 = &uart0;
		serial1 = &uart1;
		serial2 = &uart2;
		i2c0 = &i2c0;
	};

	chosen {
		stdout-path = &uart0;
	};

	memory {
		device_type = "memory";
		reg = <0x0 0x08000000>;
	};

	xtal24mhz: clock-24000000 {
		#clock-cells = <0>;
		compatible = "fixed-clock";
		clock-frequency = <24000000>;
	};

	bridge {
		compatible = "ti,ths8134b", "ti,ths8134";

		ports {
			#address-cells = <1>;
			#size-cells = <0>;

			port@0 {
				reg = <0>;

				vga_bridge_in: endpoint {
					remote-endpoint = <&clcd_pads_vga_dac>;
				};
			};

			port@1 {
				reg = <1>;

				vga_bridge_out: endpoint {
					remote-endpoint = <&vga_con_in>;
				};
			};
		};
	};

	vga {
		compatible = "vga-connector";
		label = "J1";

		port {
			vga_con_in: endpoint {
				remote-endpoint = <&vga_bridge_out>;
			};
		};
	};

	core-module@10000000 {
		compatible = "arm,core-module-versatile", "syscon", "simple-mfd";
		reg = <0x10000000 0x200>;
		ranges = <0x0 0x10000000 0x200>;
		#address-cells = <1>;
		#size-cells = <1>;

		led@8,0 {
			compatible = "register-bit-led";
			reg = <0x08 0x04>;
			offset = <0x08>;
			mask = <0x01>;
			label = "versatile:0";
			linux,default-trigger = "heartbeat";
			default-state = "on";
		};
		led@8,1 {
			compatible = "register-bit-led";
			reg = <0x08 0x04>;
			offset = <0x08>;
			mask = <0x02>;
			label = "versatile:1";
			linux,default-trigger = "mmc0";
			default-state = "off";
		};
		led@8,2 {
			compatible = "register-bit-led";
			reg = <0x08 0x04>;
			offset = <0x08>;
			mask = <0x04>;
			label = "versatile:2";
			linux,default-trigger = "cpu0";
			default-state = "off";
		};
		led@8,3 {
			compatible = "register-bit-led";
			reg = <0x08 0x04>;
			offset = <0x08>;
			mask = <0x08>;
			label = "versatile:3";
			default-state = "off";
		};
		led@8,4 {
			compatible = "register-bit-led";
			reg = <0x08 0x04>;
			offset = <0x08>;
			mask = <0x10>;
			label = "versatile:4";
			default-state = "off";
		};
		led@8,5 {
			compatible = "register-bit-led";
			reg = <0x08 0x04>;
			offset = <0x08>;
			mask = <0x20>;
			label = "versatile:5";
			default-state = "off";
		};
		led@8,6 {
			compatible = "register-bit-led";
			reg = <0x08 0x04>;
			offset = <0x08>;
			mask = <0x40>;
			label = "versatile:6";
			default-state = "off";
		};
		led@8,7 {
			compatible = "register-bit-led";
			reg = <0x08 0x04>;
			offset = <0x08>;
			mask = <0x80>;
			label = "versatile:7";
			default-state = "off";
		};

		/* OSC1 on AB, OSC4 on PB */
		osc1: clock-osc {
			#clock-cells = <0>;
			compatible = "arm,versatile-cm-auxosc";
			clocks = <&xtal24mhz>;
		};

		/* The timer clock is the 24 MHz oscillator divided to 1MHz */
		timclk: clock-1000000 {
			#clock-cells = <0>;
			compatible = "fixed-factor-clock";
			clock-div = <24>;
			clock-mult = <1>;
			clocks = <&xtal24mhz>;
		};

<<<<<<< HEAD
		pclk: clock-24000000 {
=======
		pclk: clock-pclk {
>>>>>>> 9cacb32a
			#clock-cells = <0>;
			compatible = "fixed-factor-clock";
			clock-div = <1>;
			clock-mult = <1>;
			clocks = <&xtal24mhz>;
		};
	};

	flash@34000000 {
		/* 64 MiB NOR flash in non-interleaved chips */
		compatible = "arm,versatile-flash", "cfi-flash";
		reg = <0x34000000 0x04000000>;
		bank-width = <4>;
		partitions {
			compatible = "arm,arm-firmware-suite";
		};
	};

	i2c0: i2c@10002000 {
		#address-cells = <1>;
		#size-cells = <0>;
		compatible = "arm,versatile-i2c";
		reg = <0x10002000 0x1000>;

		rtc@68 {
			compatible = "dallas,ds1338";
			reg = <0x68>;
		};
	};

	net@10010000 {
		compatible = "smsc,lan91c111";
		reg = <0x10010000 0x10000>;
		interrupts = <25>;
	};

	lcd@10008000 {
		compatible = "arm,versatile-lcd";
		reg = <0x10008000 0x1000>;
	};

	amba {
		compatible = "simple-bus";
		#address-cells = <1>;
		#size-cells = <1>;
		ranges;

		vic: interrupt-controller@10140000 {
			compatible = "arm,versatile-vic";
			interrupt-controller;
			#interrupt-cells = <1>;
			reg = <0x10140000 0x1000>;
			valid-mask = <0xffffffff>;
		};

		sic: interrupt-controller@10003000 {
			compatible = "arm,versatile-sic";
			interrupt-controller;
			#interrupt-cells = <1>;
			reg = <0x10003000 0x1000>;
			interrupt-parent = <&vic>;
			interrupts = <31>; /* Cascaded to vic */
			clear-mask = <0xffffffff>;
			/*
			 * Valid interrupt lines mask according to
			 * table 4-36 page 4-50 of ARM DUI 0225D
			 */
			valid-mask = <0x0760031b>;
		};

		dma@10130000 {
			compatible = "arm,pl081", "arm,primecell";
			reg = <0x10130000 0x1000>;
			interrupts = <17>;
			clocks = <&pclk>;
			clock-names = "apb_pclk";
		};

		uart0: serial@101f1000 {
			compatible = "arm,pl011", "arm,primecell";
			reg = <0x101f1000 0x1000>;
			interrupts = <12>;
			clocks = <&xtal24mhz>, <&pclk>;
			clock-names = "uartclk", "apb_pclk";
		};

		uart1: serial@101f2000 {
			compatible = "arm,pl011", "arm,primecell";
			reg = <0x101f2000 0x1000>;
			interrupts = <13>;
			clocks = <&xtal24mhz>, <&pclk>;
			clock-names = "uartclk", "apb_pclk";
		};

		uart2: serial@101f3000 {
			compatible = "arm,pl011", "arm,primecell";
			reg = <0x101f3000 0x1000>;
			interrupts = <14>;
			clocks = <&xtal24mhz>, <&pclk>;
			clock-names = "uartclk", "apb_pclk";
		};

		smc@10100000 {
			compatible = "arm,primecell";
			reg = <0x10100000 0x1000>;
			clocks = <&pclk>;
			clock-names = "apb_pclk";
		};

		mpmc@10110000 {
			compatible = "arm,primecell";
			reg = <0x10110000 0x1000>;
			clocks = <&pclk>;
			clock-names = "apb_pclk";
		};

		display@10120000 {
			compatible = "arm,pl110", "arm,primecell";
			reg = <0x10120000 0x1000>;
			interrupts = <16>;
			clocks = <&osc1>, <&pclk>;
			clock-names = "clcdclk", "apb_pclk";
			/* 800x600 16bpp @ 36MHz works fine */
			max-memory-bandwidth = <54000000>;

			/*
			 * This port is routed through a PLD (Programmable
			 * Logic Device) that routes the output from the CLCD
			 * (after transformations) to the VGA DAC and also an
			 * external panel connector. The PLD is essential for
			 * supporting RGB565/BGR565.
			 *
			 * The signals from the port thus reaches two endpoints.
			 * The PLD is managed through a few special bits in the
			 * FPGA "sysreg".
			 *
			 * This arrangement can be clearly seen in
			 * ARM DUI 0225D, page 3-41, figure 3-19.
			 */
			port@0 {
				#address-cells = <1>;
				#size-cells = <0>;

				clcd_pads_panel: endpoint@0 {
					reg = <0>;
					remote-endpoint = <&panel_in>;
					arm,pl11x,tft-r0g0b0-pads = <0 8 16>;
				};
				clcd_pads_vga_dac: endpoint@1 {
					reg = <1>;
					remote-endpoint = <&vga_bridge_in>;
					arm,pl11x,tft-r0g0b0-pads = <0 8 16>;
				};
			};
		};

		sctl@101e0000 {
			compatible = "arm,primecell";
			reg = <0x101e0000 0x1000>;
			clocks = <&pclk>;
			clock-names = "apb_pclk";
		};

		watchdog@101e1000 {
			compatible = "arm,primecell";
			reg = <0x101e1000 0x1000>;
			interrupts = <0>;
			clocks = <&pclk>;
			clock-names = "apb_pclk";
		};

		timer@101e2000 {
			compatible = "arm,sp804", "arm,primecell";
			reg = <0x101e2000 0x1000>;
			interrupts = <4>;
			clocks = <&timclk>, <&timclk>, <&pclk>;
			clock-names = "timer0", "timer1", "apb_pclk";
		};

		timer@101e3000 {
			compatible = "arm,sp804", "arm,primecell";
			reg = <0x101e3000 0x1000>;
			interrupts = <5>;
			clocks = <&timclk>, <&timclk>, <&pclk>;
			clock-names = "timer0", "timer1", "apb_pclk";
		};

		gpio0: gpio@101e4000 {
			compatible = "arm,pl061", "arm,primecell";
			reg = <0x101e4000 0x1000>;
			gpio-controller;
			interrupts = <6>;
			#gpio-cells = <2>;
			interrupt-controller;
			#interrupt-cells = <2>;
			clocks = <&pclk>;
			clock-names = "apb_pclk";
		};

		gpio1: gpio@101e5000 {
			compatible = "arm,pl061", "arm,primecell";
			reg = <0x101e5000 0x1000>;
			interrupts = <7>;
			gpio-controller;
			#gpio-cells = <2>;
			interrupt-controller;
			#interrupt-cells = <2>;
			clocks = <&pclk>;
			clock-names = "apb_pclk";
		};

		rtc@101e8000 {
			compatible = "arm,pl030", "arm,primecell";
			reg = <0x101e8000 0x1000>;
			interrupts = <10>;
			clocks = <&pclk>;
			clock-names = "apb_pclk";
		};

		sci@101f0000 {
			compatible = "arm,primecell";
			reg = <0x101f0000 0x1000>;
			interrupts = <15>;
			clocks = <&pclk>;
			clock-names = "apb_pclk";
		};

		spi@101f4000 {
			compatible = "arm,pl022", "arm,primecell";
			reg = <0x101f4000 0x1000>;
			interrupts = <11>;
			clocks = <&xtal24mhz>, <&pclk>;
			clock-names = "sspclk", "apb_pclk";
		};

		fpga {
			compatible = "arm,versatile-fpga", "simple-bus";
			#address-cells = <1>;
			#size-cells = <1>;
			ranges = <0 0x10000000 0x10000>;

			sysreg@0 {
				compatible = "arm,versatile-sysreg", "syscon", "simple-mfd";
				reg = <0x00000 0x1000>;

				panel: display@0 {
					compatible = "arm,versatile-tft-panel";

					port {
						panel_in: endpoint {
							remote-endpoint = <&clcd_pads_panel>;
						};
					};
				};
			};

			aaci@4000 {
				compatible = "arm,primecell";
				reg = <0x4000 0x1000>;
				interrupts = <24>;
				clocks = <&pclk>;
				clock-names = "apb_pclk";
			};
			mmc@5000 {
				compatible = "arm,pl180", "arm,primecell";
				reg = <0x5000 0x1000>;
				interrupts-extended = <&vic 22 &sic 1>;
				clocks = <&xtal24mhz>, <&pclk>;
				clock-names = "mclk", "apb_pclk";
			};
			kmi@6000 {
				compatible = "arm,pl050", "arm,primecell";
				reg = <0x6000 0x1000>;
				interrupt-parent = <&sic>;
				interrupts = <3>;
				clocks = <&xtal24mhz>, <&pclk>;
				clock-names = "KMIREFCLK", "apb_pclk";
			};
			kmi@7000 {
				compatible = "arm,pl050", "arm,primecell";
				reg = <0x7000 0x1000>;
				interrupt-parent = <&sic>;
				interrupts = <4>;
				clocks = <&xtal24mhz>, <&pclk>;
				clock-names = "KMIREFCLK", "apb_pclk";
			};
		};
	};
};<|MERGE_RESOLUTION|>--- conflicted
+++ resolved
@@ -157,11 +157,7 @@
 			clocks = <&xtal24mhz>;
 		};
 
-<<<<<<< HEAD
-		pclk: clock-24000000 {
-=======
 		pclk: clock-pclk {
->>>>>>> 9cacb32a
 			#clock-cells = <0>;
 			compatible = "fixed-factor-clock";
 			clock-div = <1>;
