--- conflicted
+++ resolved
@@ -425,13 +425,6 @@
 	status = "okay";
 };
 
-<<<<<<< HEAD
-&mfc {
-	memory-region = <&mfc_left>, <&mfc_right>;
-};
-
-=======
->>>>>>> d95eabc7
 &mmc_0 {
 	status = "okay";
 	num-slots = <1>;
