/* SPDX-License-Identifier: GPL-2.0 */
#ifndef __ASM_PREEMPT_H
#define __ASM_PREEMPT_H

#include <asm/current.h>
#include <linux/thread_info.h>
#include <asm/atomic_ops.h>

#ifdef CONFIG_HAVE_MARCH_Z196_FEATURES

/* We use the MSB mostly because its available */
#define PREEMPT_NEED_RESCHED	0x80000000
#define PREEMPT_ENABLED	(0 + PREEMPT_NEED_RESCHED)

static inline int preempt_count(void)
{
	return READ_ONCE(S390_lowcore.preempt_count) & ~PREEMPT_NEED_RESCHED;
}

static inline void preempt_count_set(int pc)
{
	int old, new;

	do {
		old = READ_ONCE(S390_lowcore.preempt_count);
		new = (old & PREEMPT_NEED_RESCHED) |
			(pc & ~PREEMPT_NEED_RESCHED);
	} while (__atomic_cmpxchg(&S390_lowcore.preempt_count,
				  old, new) != old);
}

<<<<<<< HEAD
=======
#define init_task_preempt_count(p)	do { } while (0)

#define init_idle_preempt_count(p, cpu)	do { \
	S390_lowcore.preempt_count = PREEMPT_DISABLED; \
} while (0)

>>>>>>> d99f60c2
static inline void set_preempt_need_resched(void)
{
	__atomic_and(~PREEMPT_NEED_RESCHED, &S390_lowcore.preempt_count);
}

static inline void clear_preempt_need_resched(void)
{
	__atomic_or(PREEMPT_NEED_RESCHED, &S390_lowcore.preempt_count);
}

static inline bool test_preempt_need_resched(void)
{
	return !(READ_ONCE(S390_lowcore.preempt_count) & PREEMPT_NEED_RESCHED);
}

static inline void __preempt_count_add(int val)
{
	if (__builtin_constant_p(val) && (val >= -128) && (val <= 127))
		__atomic_add_const(val, &S390_lowcore.preempt_count);
	else
		__atomic_add(val, &S390_lowcore.preempt_count);
}

static inline void __preempt_count_sub(int val)
{
	__preempt_count_add(-val);
}

static inline bool __preempt_count_dec_and_test(void)
{
	return __atomic_add(-1, &S390_lowcore.preempt_count) == 1;
}

static inline bool should_resched(int preempt_offset)
{
	return unlikely(READ_ONCE(S390_lowcore.preempt_count) ==
			preempt_offset);
}

#else /* CONFIG_HAVE_MARCH_Z196_FEATURES */

#define PREEMPT_ENABLED	(0)

static inline int preempt_count(void)
{
	return READ_ONCE(S390_lowcore.preempt_count);
}

static inline void preempt_count_set(int pc)
{
	S390_lowcore.preempt_count = pc;
}

<<<<<<< HEAD
=======
#define init_task_preempt_count(p)	do { } while (0)

#define init_idle_preempt_count(p, cpu)	do { \
	S390_lowcore.preempt_count = PREEMPT_DISABLED; \
} while (0)

>>>>>>> d99f60c2
static inline void set_preempt_need_resched(void)
{
}

static inline void clear_preempt_need_resched(void)
{
}

static inline bool test_preempt_need_resched(void)
{
	return false;
}

static inline void __preempt_count_add(int val)
{
	S390_lowcore.preempt_count += val;
}

static inline void __preempt_count_sub(int val)
{
	S390_lowcore.preempt_count -= val;
}

static inline bool __preempt_count_dec_and_test(void)
{
	return !--S390_lowcore.preempt_count && tif_need_resched();
}

static inline bool should_resched(int preempt_offset)
{
	return unlikely(preempt_count() == preempt_offset &&
			tif_need_resched());
}

#endif /* CONFIG_HAVE_MARCH_Z196_FEATURES */

#define init_task_preempt_count(p)	do { } while (0)
/* Deferred to CPU bringup time */
#define init_idle_preempt_count(p, cpu)	do { } while (0)

#ifdef CONFIG_PREEMPTION
extern void preempt_schedule(void);
#define __preempt_schedule() preempt_schedule()
extern void preempt_schedule_notrace(void);
#define __preempt_schedule_notrace() preempt_schedule_notrace()
#endif /* CONFIG_PREEMPTION */

#endif /* __ASM_PREEMPT_H */<|MERGE_RESOLUTION|>--- conflicted
+++ resolved
@@ -29,15 +29,9 @@
 				  old, new) != old);
 }
 
-<<<<<<< HEAD
-=======
-#define init_task_preempt_count(p)	do { } while (0)
 
-#define init_idle_preempt_count(p, cpu)	do { \
-	S390_lowcore.preempt_count = PREEMPT_DISABLED; \
-} while (0)
 
->>>>>>> d99f60c2
+
 static inline void set_preempt_need_resched(void)
 {
 	__atomic_and(~PREEMPT_NEED_RESCHED, &S390_lowcore.preempt_count);
@@ -91,15 +85,9 @@
 	S390_lowcore.preempt_count = pc;
 }
 
-<<<<<<< HEAD
-=======
-#define init_task_preempt_count(p)	do { } while (0)
 
-#define init_idle_preempt_count(p, cpu)	do { \
-	S390_lowcore.preempt_count = PREEMPT_DISABLED; \
-} while (0)
 
->>>>>>> d99f60c2
+
 static inline void set_preempt_need_resched(void)
 {
 }
