# SPDX-License-Identifier: GPL-2.0 WITH Linux-syscall-note
#
# system call numbers and entry vectors for sparc
#
# The format is:
# <number> <abi> <name> <entry point> <compat entry point>
#
# The <abi> can be common, 64, or 32 for this file.
#
0	common	restart_syscall		sys_restart_syscall
1	32	exit			sys_exit			sparc_exit
1	64	exit			sparc_exit
2	common	fork			sys_fork
3	common	read			sys_read
4	common	write			sys_write
5	common	open			sys_open			compat_sys_open
6	common	close			sys_close
7	common	wait4			sys_wait4			compat_sys_wait4
8	common	creat			sys_creat
9	common	link			sys_link
10	common	unlink			sys_unlink
11	32	execv			sunos_execv
11	64	execv			sys_nis_syscall
12	common	chdir			sys_chdir
13	32    	chown			sys_chown16
13	64	chown			sys_chown
14	common	mknod			sys_mknod
15	common	chmod			sys_chmod
16	32	lchown			sys_lchown16
16	64	lchown			sys_lchown
17	common	brk			sys_brk
18	common	perfctr			sys_nis_syscall
19	common	lseek			sys_lseek			compat_sys_lseek
20	common	getpid			sys_getpid
21	common	capget			sys_capget
22	common	capset			sys_capset
23	32    	setuid			sys_setuid16
23	64    	setuid			sys_setuid
24	32	getuid			sys_getuid16
24	64   	getuid			sys_getuid
25	common	vmsplice		sys_vmsplice
26	common	ptrace			sys_ptrace			compat_sys_ptrace
27	common	alarm			sys_alarm
28	common	sigaltstack		sys_sigaltstack			compat_sys_sigaltstack
29	32    	pause			sys_pause
29	64    	pause			sys_nis_syscall
30	32	utime			sys_utime32
30	64	utime			sys_utime
31	32    	lchown32		sys_lchown
32	32    	fchown32		sys_fchown
33	common	access			sys_access
34	common	nice			sys_nice
35	32    	chown32			sys_chown
36	common	sync			sys_sync
37	common	kill			sys_kill
38	common	stat			sys_newstat			compat_sys_newstat
39	32	sendfile		sys_sendfile			compat_sys_sendfile
39	64	sendfile		sys_sendfile64
40	common	lstat			sys_newlstat			compat_sys_newlstat
41	common	dup			sys_dup
42	common	pipe			sys_sparc_pipe
43	common	times			sys_times			compat_sys_times
44	32    	getuid32		sys_getuid
45	common	umount2			sys_umount
46	32	setgid			sys_setgid16
46	64	setgid			sys_setgid
47	32	getgid			sys_getgid16
47	64	getgid			sys_getgid
48	common	signal			sys_signal
49	32	geteuid			sys_geteuid16
49	64	geteuid			sys_geteuid
50	32	getegid			sys_getegid16
50	64	getegid			sys_getegid
51	common	acct			sys_acct
52	64	memory_ordering		sys_memory_ordering
53	32	getgid32		sys_getgid
54	common	ioctl			sys_ioctl			compat_sys_ioctl
55	common	reboot			sys_reboot
56	32    	mmap2			sys_mmap2			sys32_mmap2
57	common	symlink			sys_symlink
58	common	readlink		sys_readlink
59	32	execve			sys_execve			sys32_execve
59	64	execve			sys64_execve
60	common	umask			sys_umask
61	common	chroot			sys_chroot
62	common	fstat			sys_newfstat			compat_sys_newfstat
63	common	fstat64			sys_fstat64			compat_sys_fstat64
64	common	getpagesize		sys_getpagesize
65	common	msync			sys_msync
66	common	vfork			sys_vfork
67	common	pread64			sys_pread64			compat_sys_pread64
68	common	pwrite64		sys_pwrite64			compat_sys_pwrite64
69	32    	geteuid32		sys_geteuid
70	32	getegid32		sys_getegid
71	common	mmap			sys_mmap
72	32	setreuid32		sys_setreuid
73	32	munmap			sys_munmap
73	64	munmap			sys_64_munmap
74	common	mprotect		sys_mprotect
75	common	madvise			sys_madvise
76	common	vhangup			sys_vhangup
77	32	truncate64		sys_truncate64			compat_sys_truncate64
78	common	mincore			sys_mincore
79	32	getgroups		sys_getgroups16
79	64	getgroups		sys_getgroups
80	32	setgroups		sys_setgroups16
80	64	setgroups		sys_setgroups
81	common	getpgrp			sys_getpgrp
82	32	setgroups32		sys_setgroups
83	common	setitimer		sys_setitimer			compat_sys_setitimer
84	32	ftruncate64		sys_ftruncate64			compat_sys_ftruncate64
85	common	swapon			sys_swapon
86	common	getitimer		sys_getitimer			compat_sys_getitimer
87	32	setuid32		sys_setuid
88	common	sethostname		sys_sethostname
89	32	setgid32		sys_setgid
90	common	dup2			sys_dup2
91	32	setfsuid32		sys_setfsuid
92	common	fcntl			sys_fcntl			compat_sys_fcntl
93	common	select			sys_select
94	32	setfsgid32		sys_setfsgid
95	common	fsync			sys_fsync
96	common	setpriority		sys_setpriority
97	common	socket			sys_socket
98	common	connect			sys_connect
99	common	accept			sys_accept
100	common	getpriority		sys_getpriority
101	common	rt_sigreturn		sys_rt_sigreturn		sys32_rt_sigreturn
102	common	rt_sigaction		sys_rt_sigaction		compat_sys_rt_sigaction
103	common	rt_sigprocmask		sys_rt_sigprocmask		compat_sys_rt_sigprocmask
104	common	rt_sigpending		sys_rt_sigpending		compat_sys_rt_sigpending
105	32	rt_sigtimedwait		sys_rt_sigtimedwait_time32	compat_sys_rt_sigtimedwait_time32
105	64	rt_sigtimedwait		sys_rt_sigtimedwait
106	common	rt_sigqueueinfo		sys_rt_sigqueueinfo		compat_sys_rt_sigqueueinfo
107	common	rt_sigsuspend		sys_rt_sigsuspend		compat_sys_rt_sigsuspend
108	32	setresuid32		sys_setresuid
108	64	setresuid		sys_setresuid
109	32	getresuid32		sys_getresuid
109	64	getresuid		sys_getresuid
110	32	setresgid32		sys_setresgid
110	64	setresgid		sys_setresgid
111	32	getresgid32		sys_getresgid
111	64	getresgid		sys_getresgid
112	32	setregid32		sys_setregid
113	common	recvmsg			sys_recvmsg			compat_sys_recvmsg
114	common	sendmsg			sys_sendmsg			compat_sys_sendmsg
115	32	getgroups32		sys_getgroups
116	common	gettimeofday		sys_gettimeofday		compat_sys_gettimeofday
117	common	getrusage		sys_getrusage			compat_sys_getrusage
118	common	getsockopt		sys_getsockopt			sys_getsockopt
119	common	getcwd			sys_getcwd
120	common	readv			sys_readv
121	common	writev			sys_writev
122	common	settimeofday		sys_settimeofday		compat_sys_settimeofday
123	32	fchown			sys_fchown16
123	64	fchown			sys_fchown
124	common	fchmod			sys_fchmod
125	common	recvfrom		sys_recvfrom
126	32	setreuid		sys_setreuid16
126	64	setreuid		sys_setreuid
127	32	setregid		sys_setregid16
127	64	setregid		sys_setregid
128	common	rename			sys_rename
129	common	truncate		sys_truncate			compat_sys_truncate
130	common	ftruncate		sys_ftruncate			compat_sys_ftruncate
131	common	flock			sys_flock
132	common	lstat64			sys_lstat64			compat_sys_lstat64
133	common	sendto			sys_sendto
134	common	shutdown		sys_shutdown
135	common	socketpair		sys_socketpair
136	common	mkdir			sys_mkdir
137	common	rmdir			sys_rmdir
138	32	utimes			sys_utimes_time32
138	64	utimes			sys_utimes
139	common	stat64			sys_stat64			compat_sys_stat64
140	common	sendfile64		sys_sendfile64
141	common	getpeername		sys_getpeername
142	32	futex			sys_futex_time32
142	64	futex			sys_futex
143	common	gettid			sys_gettid
144	common	getrlimit		sys_getrlimit			compat_sys_getrlimit
145	common	setrlimit		sys_setrlimit			compat_sys_setrlimit
146	common	pivot_root		sys_pivot_root
147	common	prctl			sys_prctl
148	common	pciconfig_read		sys_pciconfig_read
149	common	pciconfig_write		sys_pciconfig_write
150	common	getsockname		sys_getsockname
151	common	inotify_init		sys_inotify_init
152	common	inotify_add_watch	sys_inotify_add_watch
153	common	poll			sys_poll
154	common	getdents64		sys_getdents64
155	32	fcntl64			sys_fcntl64			compat_sys_fcntl64
156	common	inotify_rm_watch	sys_inotify_rm_watch
157	common	statfs			sys_statfs			compat_sys_statfs
158	common	fstatfs			sys_fstatfs			compat_sys_fstatfs
159	common	umount			sys_oldumount
160	common	sched_set_affinity	sys_sched_setaffinity		compat_sys_sched_setaffinity
161	common	sched_get_affinity	sys_sched_getaffinity		compat_sys_sched_getaffinity
162	common	getdomainname		sys_getdomainname
163	common	setdomainname		sys_setdomainname
164	64	utrap_install		sys_utrap_install
165	common	quotactl		sys_quotactl
166	common	set_tid_address		sys_set_tid_address
167	common	mount			sys_mount
168	common	ustat			sys_ustat			compat_sys_ustat
169	common	setxattr		sys_setxattr
170	common	lsetxattr		sys_lsetxattr
171	common	fsetxattr		sys_fsetxattr
172	common	getxattr		sys_getxattr
173	common	lgetxattr		sys_lgetxattr
174	common	getdents		sys_getdents			compat_sys_getdents
175	common	setsid			sys_setsid
176	common	fchdir			sys_fchdir
177	common	fgetxattr		sys_fgetxattr
178	common	listxattr		sys_listxattr
179	common	llistxattr		sys_llistxattr
180	common	flistxattr		sys_flistxattr
181	common	removexattr		sys_removexattr
182	common	lremovexattr		sys_lremovexattr
183	32	sigpending		sys_sigpending			compat_sys_sigpending
183	64	sigpending		sys_nis_syscall
184	common	query_module		sys_ni_syscall
185	common	setpgid			sys_setpgid
186	common	fremovexattr		sys_fremovexattr
187	common	tkill			sys_tkill
188	32	exit_group		sys_exit_group			sparc_exit_group
188	64	exit_group		sparc_exit_group
189	common	uname			sys_newuname
190	common	init_module		sys_init_module
191	32	personality		sys_personality			sys_sparc64_personality
191	64	personality		sys_sparc64_personality
192	32	remap_file_pages	sys_sparc_remap_file_pages	sys_remap_file_pages
192	64	remap_file_pages	sys_remap_file_pages
193	common	epoll_create		sys_epoll_create
194	common	epoll_ctl		sys_epoll_ctl
195	common	epoll_wait		sys_epoll_wait
196	common	ioprio_set		sys_ioprio_set
197	common	getppid			sys_getppid
198	32	sigaction		sys_sparc_sigaction		compat_sys_sparc_sigaction
198	64	sigaction		sys_nis_syscall
199	common	sgetmask		sys_sgetmask
200	common	ssetmask		sys_ssetmask
201	32	sigsuspend		sys_sigsuspend
201	64	sigsuspend		sys_nis_syscall
202	common	oldlstat		sys_newlstat			compat_sys_newlstat
203	common	uselib			sys_uselib
204	32	readdir			sys_old_readdir			compat_sys_old_readdir
204	64	readdir			sys_nis_syscall
205	common	readahead		sys_readahead			compat_sys_readahead
206	common	socketcall		sys_socketcall			sys32_socketcall
207	common	syslog			sys_syslog
208	common	lookup_dcookie		sys_lookup_dcookie		compat_sys_lookup_dcookie
209	common	fadvise64		sys_fadvise64			compat_sys_fadvise64
210	common	fadvise64_64		sys_fadvise64_64		compat_sys_fadvise64_64
211	common	tgkill			sys_tgkill
212	common	waitpid			sys_waitpid
213	common	swapoff			sys_swapoff
214	common	sysinfo			sys_sysinfo			compat_sys_sysinfo
215	32	ipc			sys_ipc				compat_sys_ipc
215	64	ipc			sys_sparc_ipc
216	32	sigreturn		sys_sigreturn			sys32_sigreturn
216	64	sigreturn		sys_nis_syscall
217	common	clone			sys_clone
218	common	ioprio_get		sys_ioprio_get
219	32	adjtimex		sys_adjtimex_time32
219	64	adjtimex		sys_sparc_adjtimex
220	32	sigprocmask		sys_sigprocmask			compat_sys_sigprocmask
220	64	sigprocmask		sys_nis_syscall
221	common	create_module		sys_ni_syscall
222	common	delete_module		sys_delete_module
223	common	get_kernel_syms		sys_ni_syscall
224	common	getpgid			sys_getpgid
225	common	bdflush			sys_ni_syscall
226	common	sysfs			sys_sysfs
227	common	afs_syscall		sys_nis_syscall
228	common	setfsuid		sys_setfsuid16
229	common	setfsgid		sys_setfsgid16
230	common	_newselect		sys_select			compat_sys_select
231	32	time			sys_time32
232	common	splice			sys_splice
233	32	stime			sys_stime32
233	64	stime			sys_stime
234	common	statfs64		sys_statfs64			compat_sys_statfs64
235	common	fstatfs64		sys_fstatfs64			compat_sys_fstatfs64
236	common	_llseek			sys_llseek
237	common	mlock			sys_mlock
238	common	munlock			sys_munlock
239	common	mlockall		sys_mlockall
240	common	munlockall		sys_munlockall
241	common	sched_setparam		sys_sched_setparam
242	common	sched_getparam		sys_sched_getparam
243	common	sched_setscheduler	sys_sched_setscheduler
244	common	sched_getscheduler	sys_sched_getscheduler
245	common	sched_yield		sys_sched_yield
246	common	sched_get_priority_max	sys_sched_get_priority_max
247	common	sched_get_priority_min	sys_sched_get_priority_min
248	32	sched_rr_get_interval	sys_sched_rr_get_interval_time32
248	64	sched_rr_get_interval	sys_sched_rr_get_interval
249	32	nanosleep		sys_nanosleep_time32
249	64	nanosleep		sys_nanosleep
250	32	mremap			sys_mremap
250	64	mremap			sys_64_mremap
251	common	_sysctl			sys_ni_syscall
252	common	getsid			sys_getsid
253	common	fdatasync		sys_fdatasync
254	32	nfsservctl		sys_ni_syscall			sys_nis_syscall
254	64	nfsservctl		sys_nis_syscall
255	common	sync_file_range		sys_sync_file_range		compat_sys_sync_file_range
256	32	clock_settime		sys_clock_settime32
256	64	clock_settime		sys_clock_settime
257	32	clock_gettime		sys_clock_gettime32
257	64	clock_gettime		sys_clock_gettime
258	32	clock_getres		sys_clock_getres_time32
258	64	clock_getres		sys_clock_getres
259	32	clock_nanosleep		sys_clock_nanosleep_time32
259	64	clock_nanosleep		sys_clock_nanosleep
260	common	sched_getaffinity	sys_sched_getaffinity		compat_sys_sched_getaffinity
261	common	sched_setaffinity	sys_sched_setaffinity		compat_sys_sched_setaffinity
262	32	timer_settime		sys_timer_settime32
262	64	timer_settime		sys_timer_settime
263	32	timer_gettime		sys_timer_gettime32
263	64	timer_gettime		sys_timer_gettime
264	common	timer_getoverrun	sys_timer_getoverrun
265	common	timer_delete		sys_timer_delete
266	common	timer_create		sys_timer_create		compat_sys_timer_create
# 267 was vserver
267	common	vserver			sys_nis_syscall
268	common	io_setup		sys_io_setup			compat_sys_io_setup
269	common	io_destroy		sys_io_destroy
270	common	io_submit		sys_io_submit			compat_sys_io_submit
271	common	io_cancel		sys_io_cancel
272	32	io_getevents		sys_io_getevents_time32
272	64	io_getevents		sys_io_getevents
273	common	mq_open			sys_mq_open			compat_sys_mq_open
274	common	mq_unlink		sys_mq_unlink
275	32	mq_timedsend		sys_mq_timedsend_time32
275	64	mq_timedsend		sys_mq_timedsend
276	32	mq_timedreceive		sys_mq_timedreceive_time32
276	64	mq_timedreceive		sys_mq_timedreceive
277	common	mq_notify		sys_mq_notify			compat_sys_mq_notify
278	common	mq_getsetattr		sys_mq_getsetattr		compat_sys_mq_getsetattr
279	common	waitid			sys_waitid			compat_sys_waitid
280	common	tee			sys_tee
281	common	add_key			sys_add_key
282	common	request_key		sys_request_key
283	common	keyctl			sys_keyctl			compat_sys_keyctl
284	common	openat			sys_openat			compat_sys_openat
285	common	mkdirat			sys_mkdirat
286	common	mknodat			sys_mknodat
287	common	fchownat		sys_fchownat
288	32	futimesat		sys_futimesat_time32
288	64	futimesat		sys_futimesat
289	common	fstatat64		sys_fstatat64			compat_sys_fstatat64
290	common	unlinkat		sys_unlinkat
291	common	renameat		sys_renameat
292	common	linkat			sys_linkat
293	common	symlinkat		sys_symlinkat
294	common	readlinkat		sys_readlinkat
295	common	fchmodat		sys_fchmodat
296	common	faccessat		sys_faccessat
297	32	pselect6		sys_pselect6_time32		compat_sys_pselect6_time32
297	64	pselect6		sys_pselect6
298	32	ppoll			sys_ppoll_time32		compat_sys_ppoll_time32
298	64	ppoll			sys_ppoll
299	common	unshare			sys_unshare
300	common	set_robust_list		sys_set_robust_list		compat_sys_set_robust_list
301	common	get_robust_list		sys_get_robust_list		compat_sys_get_robust_list
302	common	migrate_pages		sys_migrate_pages
303	common	mbind			sys_mbind
304	common	get_mempolicy		sys_get_mempolicy
305	common	set_mempolicy		sys_set_mempolicy
306	common	kexec_load		sys_kexec_load			compat_sys_kexec_load
307	common	move_pages		sys_move_pages
308	common	getcpu			sys_getcpu
309	common	epoll_pwait		sys_epoll_pwait			compat_sys_epoll_pwait
310	32	utimensat		sys_utimensat_time32
310	64	utimensat		sys_utimensat
311	common	signalfd		sys_signalfd			compat_sys_signalfd
312	common	timerfd_create		sys_timerfd_create
313	common	eventfd			sys_eventfd
314	common	fallocate		sys_fallocate			compat_sys_fallocate
315	32	timerfd_settime		sys_timerfd_settime32
315	64	timerfd_settime		sys_timerfd_settime
316	32	timerfd_gettime		sys_timerfd_gettime32
316	64	timerfd_gettime		sys_timerfd_gettime
317	common	signalfd4		sys_signalfd4			compat_sys_signalfd4
318	common	eventfd2		sys_eventfd2
319	common	epoll_create1		sys_epoll_create1
320	common	dup3			sys_dup3
321	common	pipe2			sys_pipe2
322	common	inotify_init1		sys_inotify_init1
323	common	accept4			sys_accept4
324	common	preadv			sys_preadv			compat_sys_preadv
325	common	pwritev			sys_pwritev			compat_sys_pwritev
326	common	rt_tgsigqueueinfo	sys_rt_tgsigqueueinfo		compat_sys_rt_tgsigqueueinfo
327	common	perf_event_open		sys_perf_event_open
328	32	recvmmsg		sys_recvmmsg_time32		compat_sys_recvmmsg_time32
328	64	recvmmsg		sys_recvmmsg
329	common	fanotify_init		sys_fanotify_init
330	common	fanotify_mark		sys_fanotify_mark		compat_sys_fanotify_mark
331	common	prlimit64		sys_prlimit64
332	common	name_to_handle_at	sys_name_to_handle_at
333	common	open_by_handle_at	sys_open_by_handle_at		compat_sys_open_by_handle_at
334	32	clock_adjtime		sys_clock_adjtime32
334	64	clock_adjtime		sys_sparc_clock_adjtime
335	common	syncfs			sys_syncfs
336	common	sendmmsg		sys_sendmmsg			compat_sys_sendmmsg
337	common	setns			sys_setns
338	common	process_vm_readv	sys_process_vm_readv
339	common	process_vm_writev	sys_process_vm_writev
340	32	kern_features		sys_ni_syscall			sys_kern_features
340	64	kern_features		sys_kern_features
341	common	kcmp			sys_kcmp
342	common	finit_module		sys_finit_module
343	common	sched_setattr		sys_sched_setattr
344	common	sched_getattr		sys_sched_getattr
345	common	renameat2		sys_renameat2
346	common	seccomp			sys_seccomp
347	common	getrandom		sys_getrandom
348	common	memfd_create		sys_memfd_create
349	common	bpf			sys_bpf
350	32	execveat		sys_execveat			sys32_execveat
350	64	execveat		sys64_execveat
351	common	membarrier		sys_membarrier
352	common	userfaultfd		sys_userfaultfd
353	common	bind			sys_bind
354	common	listen			sys_listen
355	common	setsockopt		sys_setsockopt			sys_setsockopt
356	common	mlock2			sys_mlock2
357	common	copy_file_range		sys_copy_file_range
358	common	preadv2			sys_preadv2			compat_sys_preadv2
359	common	pwritev2		sys_pwritev2			compat_sys_pwritev2
360	common	statx			sys_statx
361	32	io_pgetevents		sys_io_pgetevents_time32	compat_sys_io_pgetevents
361	64	io_pgetevents		sys_io_pgetevents
362	common	pkey_mprotect		sys_pkey_mprotect
363	common	pkey_alloc		sys_pkey_alloc
364	common	pkey_free		sys_pkey_free
365	common	rseq			sys_rseq
# room for arch specific syscalls
392	64	semtimedop			sys_semtimedop
393	common	semget			sys_semget
394	common	semctl			sys_semctl			compat_sys_semctl
395	common	shmget			sys_shmget
396	common	shmctl			sys_shmctl			compat_sys_shmctl
397	common	shmat			sys_shmat			compat_sys_shmat
398	common	shmdt			sys_shmdt
399	common	msgget			sys_msgget
400	common	msgsnd			sys_msgsnd			compat_sys_msgsnd
401	common	msgrcv			sys_msgrcv			compat_sys_msgrcv
402	common	msgctl			sys_msgctl			compat_sys_msgctl
403	32	clock_gettime64			sys_clock_gettime		sys_clock_gettime
404	32	clock_settime64			sys_clock_settime		sys_clock_settime
405	32	clock_adjtime64			sys_clock_adjtime		sys_clock_adjtime
406	32	clock_getres_time64		sys_clock_getres		sys_clock_getres
407	32	clock_nanosleep_time64		sys_clock_nanosleep		sys_clock_nanosleep
408	32	timer_gettime64			sys_timer_gettime		sys_timer_gettime
409	32	timer_settime64			sys_timer_settime		sys_timer_settime
410	32	timerfd_gettime64		sys_timerfd_gettime		sys_timerfd_gettime
411	32	timerfd_settime64		sys_timerfd_settime		sys_timerfd_settime
412	32	utimensat_time64		sys_utimensat			sys_utimensat
413	32	pselect6_time64			sys_pselect6			compat_sys_pselect6_time64
414	32	ppoll_time64			sys_ppoll			compat_sys_ppoll_time64
416	32	io_pgetevents_time64		sys_io_pgetevents		sys_io_pgetevents
417	32	recvmmsg_time64			sys_recvmmsg			compat_sys_recvmmsg_time64
418	32	mq_timedsend_time64		sys_mq_timedsend		sys_mq_timedsend
419	32	mq_timedreceive_time64		sys_mq_timedreceive		sys_mq_timedreceive
420	32	semtimedop_time64		sys_semtimedop			sys_semtimedop
421	32	rt_sigtimedwait_time64		sys_rt_sigtimedwait		compat_sys_rt_sigtimedwait_time64
422	32	futex_time64			sys_futex			sys_futex
423	32	sched_rr_get_interval_time64	sys_sched_rr_get_interval	sys_sched_rr_get_interval
424	common	pidfd_send_signal		sys_pidfd_send_signal
425	common	io_uring_setup			sys_io_uring_setup
426	common	io_uring_enter			sys_io_uring_enter
427	common	io_uring_register		sys_io_uring_register
428	common	open_tree			sys_open_tree
429	common	move_mount			sys_move_mount
430	common	fsopen				sys_fsopen
431	common	fsconfig			sys_fsconfig
432	common	fsmount				sys_fsmount
433	common	fspick				sys_fspick
434	common	pidfd_open			sys_pidfd_open
# 435 reserved for clone3
436	common	close_range			sys_close_range
437	common	openat2			sys_openat2
438	common	pidfd_getfd			sys_pidfd_getfd
439	common	faccessat2			sys_faccessat2
440	common	process_madvise			sys_process_madvise
441	common	epoll_pwait2			sys_epoll_pwait2		compat_sys_epoll_pwait2
442	common	mount_setattr			sys_mount_setattr
443	common	quotactl_fd			sys_quotactl_fd
444	common	landlock_create_ruleset		sys_landlock_create_ruleset
445	common	landlock_add_rule		sys_landlock_add_rule
446	common	landlock_restrict_self		sys_landlock_restrict_self
# 447 reserved for memfd_secret
448	common	process_mrelease		sys_process_mrelease
449	common  futex_waitv                     sys_futex_waitv
450	common	set_mempolicy_home_node		sys_set_mempolicy_home_node
451	common	cachestat			sys_cachestat
<<<<<<< HEAD
452	common	process_ksm_enable		sys_process_ksm_enable
453	common	process_ksm_disable		sys_process_ksm_disable
454	common	process_ksm_status		sys_process_ksm_status
=======
452	common	fchmodat2			sys_fchmodat2
>>>>>>> 3a1c2c3b
<|MERGE_RESOLUTION|>--- conflicted
+++ resolved
@@ -497,10 +497,7 @@
 449	common  futex_waitv                     sys_futex_waitv
 450	common	set_mempolicy_home_node		sys_set_mempolicy_home_node
 451	common	cachestat			sys_cachestat
-<<<<<<< HEAD
 452	common	process_ksm_enable		sys_process_ksm_enable
 453	common	process_ksm_disable		sys_process_ksm_disable
 454	common	process_ksm_status		sys_process_ksm_status
-=======
-452	common	fchmodat2			sys_fchmodat2
->>>>>>> 3a1c2c3b
+455	common	fchmodat2			sys_fchmodat2