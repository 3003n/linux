// SPDX-License-Identifier: GPL-2.0-only
/*
 * Kernel-based Virtual Machine driver for Linux
 *
 * This module enables machines with Intel VT-x extensions to run virtual
 * machines without emulation or binary translation.
 *
 * Copyright (C) 2006 Qumranet, Inc.
 * Copyright 2010 Red Hat, Inc. and/or its affiliates.
 *
 * Authors:
 *   Avi Kivity   <avi@qumranet.com>
 *   Yaniv Kamay  <yaniv@qumranet.com>
 */

#include <kvm/iodev.h>

#include <linux/kvm_host.h>
#include <linux/kvm.h>
#include <linux/module.h>
#include <linux/errno.h>
#include <linux/percpu.h>
#include <linux/mm.h>
#include <linux/miscdevice.h>
#include <linux/vmalloc.h>
#include <linux/reboot.h>
#include <linux/debugfs.h>
#include <linux/highmem.h>
#include <linux/file.h>
#include <linux/syscore_ops.h>
#include <linux/cpu.h>
#include <linux/sched/signal.h>
#include <linux/sched/mm.h>
#include <linux/sched/stat.h>
#include <linux/cpumask.h>
#include <linux/smp.h>
#include <linux/anon_inodes.h>
#include <linux/profile.h>
#include <linux/kvm_para.h>
#include <linux/pagemap.h>
#include <linux/mman.h>
#include <linux/swap.h>
#include <linux/bitops.h>
#include <linux/spinlock.h>
#include <linux/compat.h>
#include <linux/srcu.h>
#include <linux/hugetlb.h>
#include <linux/slab.h>
#include <linux/sort.h>
#include <linux/bsearch.h>
#include <linux/io.h>
#include <linux/lockdep.h>
#include <linux/kthread.h>
#include <linux/suspend.h>

#include <asm/processor.h>
#include <asm/ioctl.h>
#include <linux/uaccess.h>

#include "coalesced_mmio.h"
#include "async_pf.h"
#include "kvm_mm.h"
#include "vfio.h"

#define CREATE_TRACE_POINTS
#include <trace/events/kvm.h>

#include <linux/kvm_dirty_ring.h>

/* Worst case buffer size needed for holding an integer. */
#define ITOA_MAX_LEN 12

MODULE_AUTHOR("Qumranet");
MODULE_LICENSE("GPL");

/* Architectures should define their poll value according to the halt latency */
unsigned int halt_poll_ns = KVM_HALT_POLL_NS_DEFAULT;
module_param(halt_poll_ns, uint, 0644);
EXPORT_SYMBOL_GPL(halt_poll_ns);

/* Default doubles per-vcpu halt_poll_ns. */
unsigned int halt_poll_ns_grow = 2;
module_param(halt_poll_ns_grow, uint, 0644);
EXPORT_SYMBOL_GPL(halt_poll_ns_grow);

/* The start value to grow halt_poll_ns from */
unsigned int halt_poll_ns_grow_start = 10000; /* 10us */
module_param(halt_poll_ns_grow_start, uint, 0644);
EXPORT_SYMBOL_GPL(halt_poll_ns_grow_start);

/* Default resets per-vcpu halt_poll_ns . */
unsigned int halt_poll_ns_shrink;
module_param(halt_poll_ns_shrink, uint, 0644);
EXPORT_SYMBOL_GPL(halt_poll_ns_shrink);

/*
 * Ordering of locks:
 *
 *	kvm->lock --> kvm->slots_lock --> kvm->irq_lock
 */

DEFINE_MUTEX(kvm_lock);
LIST_HEAD(vm_list);

static struct kmem_cache *kvm_vcpu_cache;

static __read_mostly struct preempt_ops kvm_preempt_ops;
static DEFINE_PER_CPU(struct kvm_vcpu *, kvm_running_vcpu);

struct dentry *kvm_debugfs_dir;
EXPORT_SYMBOL_GPL(kvm_debugfs_dir);

static const struct file_operations stat_fops_per_vm;

static struct file_operations kvm_chardev_ops;

static long kvm_vcpu_ioctl(struct file *file, unsigned int ioctl,
			   unsigned long arg);
#ifdef CONFIG_KVM_COMPAT
static long kvm_vcpu_compat_ioctl(struct file *file, unsigned int ioctl,
				  unsigned long arg);
#define KVM_COMPAT(c)	.compat_ioctl	= (c)
#else
/*
 * For architectures that don't implement a compat infrastructure,
 * adopt a double line of defense:
 * - Prevent a compat task from opening /dev/kvm
 * - If the open has been done by a 64bit task, and the KVM fd
 *   passed to a compat task, let the ioctls fail.
 */
static long kvm_no_compat_ioctl(struct file *file, unsigned int ioctl,
				unsigned long arg) { return -EINVAL; }

static int kvm_no_compat_open(struct inode *inode, struct file *file)
{
	return is_compat_task() ? -ENODEV : 0;
}
#define KVM_COMPAT(c)	.compat_ioctl	= kvm_no_compat_ioctl,	\
			.open		= kvm_no_compat_open
#endif
static int hardware_enable_all(void);
static void hardware_disable_all(void);

static void kvm_io_bus_destroy(struct kvm_io_bus *bus);

#define KVM_EVENT_CREATE_VM 0
#define KVM_EVENT_DESTROY_VM 1
static void kvm_uevent_notify_change(unsigned int type, struct kvm *kvm);
static unsigned long long kvm_createvm_count;
static unsigned long long kvm_active_vms;

static DEFINE_PER_CPU(cpumask_var_t, cpu_kick_mask);

__weak void kvm_arch_mmu_notifier_invalidate_range(struct kvm *kvm,
						   unsigned long start, unsigned long end)
{
}

__weak void kvm_arch_guest_memory_reclaimed(struct kvm *kvm)
{
}

bool kvm_is_zone_device_page(struct page *page)
{
	/*
	 * The metadata used by is_zone_device_page() to determine whether or
	 * not a page is ZONE_DEVICE is guaranteed to be valid if and only if
	 * the device has been pinned, e.g. by get_user_pages().  WARN if the
	 * page_count() is zero to help detect bad usage of this helper.
	 */
	if (WARN_ON_ONCE(!page_count(page)))
		return false;

	return is_zone_device_page(page);
}

/*
 * Returns a 'struct page' if the pfn is "valid" and backed by a refcounted
 * page, NULL otherwise.  Note, the list of refcounted PG_reserved page types
 * is likely incomplete, it has been compiled purely through people wanting to
 * back guest with a certain type of memory and encountering issues.
 */
struct page *kvm_pfn_to_refcounted_page(kvm_pfn_t pfn)
{
	struct page *page;

	if (!pfn_valid(pfn))
		return NULL;

	page = pfn_to_page(pfn);
	if (!PageReserved(page))
		return page;

	/* The ZERO_PAGE(s) is marked PG_reserved, but is refcounted. */
	if (is_zero_pfn(pfn))
		return page;

	/*
	 * ZONE_DEVICE pages currently set PG_reserved, but from a refcounting
	 * perspective they are "normal" pages, albeit with slightly different
	 * usage rules.
	 */
	if (kvm_is_zone_device_page(page))
		return page;

	return NULL;
}

/*
 * Switches to specified vcpu, until a matching vcpu_put()
 */
void vcpu_load(struct kvm_vcpu *vcpu)
{
	int cpu = get_cpu();

	__this_cpu_write(kvm_running_vcpu, vcpu);
	preempt_notifier_register(&vcpu->preempt_notifier);
	kvm_arch_vcpu_load(vcpu, cpu);
	put_cpu();
}
EXPORT_SYMBOL_GPL(vcpu_load);

void vcpu_put(struct kvm_vcpu *vcpu)
{
	preempt_disable();
	kvm_arch_vcpu_put(vcpu);
	preempt_notifier_unregister(&vcpu->preempt_notifier);
	__this_cpu_write(kvm_running_vcpu, NULL);
	preempt_enable();
}
EXPORT_SYMBOL_GPL(vcpu_put);

/* TODO: merge with kvm_arch_vcpu_should_kick */
static bool kvm_request_needs_ipi(struct kvm_vcpu *vcpu, unsigned req)
{
	int mode = kvm_vcpu_exiting_guest_mode(vcpu);

	/*
	 * We need to wait for the VCPU to reenable interrupts and get out of
	 * READING_SHADOW_PAGE_TABLES mode.
	 */
	if (req & KVM_REQUEST_WAIT)
		return mode != OUTSIDE_GUEST_MODE;

	/*
	 * Need to kick a running VCPU, but otherwise there is nothing to do.
	 */
	return mode == IN_GUEST_MODE;
}

static void ack_kick(void *_completed)
{
}

static inline bool kvm_kick_many_cpus(struct cpumask *cpus, bool wait)
{
	if (cpumask_empty(cpus))
		return false;

	smp_call_function_many(cpus, ack_kick, NULL, wait);
	return true;
}

static void kvm_make_vcpu_request(struct kvm_vcpu *vcpu, unsigned int req,
				  struct cpumask *tmp, int current_cpu)
{
	int cpu;

	if (likely(!(req & KVM_REQUEST_NO_ACTION)))
		__kvm_make_request(req, vcpu);

	if (!(req & KVM_REQUEST_NO_WAKEUP) && kvm_vcpu_wake_up(vcpu))
		return;

	/*
	 * Note, the vCPU could get migrated to a different pCPU at any point
	 * after kvm_request_needs_ipi(), which could result in sending an IPI
	 * to the previous pCPU.  But, that's OK because the purpose of the IPI
	 * is to ensure the vCPU returns to OUTSIDE_GUEST_MODE, which is
	 * satisfied if the vCPU migrates. Entering READING_SHADOW_PAGE_TABLES
	 * after this point is also OK, as the requirement is only that KVM wait
	 * for vCPUs that were reading SPTEs _before_ any changes were
	 * finalized. See kvm_vcpu_kick() for more details on handling requests.
	 */
	if (kvm_request_needs_ipi(vcpu, req)) {
		cpu = READ_ONCE(vcpu->cpu);
		if (cpu != -1 && cpu != current_cpu)
			__cpumask_set_cpu(cpu, tmp);
	}
}

bool kvm_make_vcpus_request_mask(struct kvm *kvm, unsigned int req,
				 unsigned long *vcpu_bitmap)
{
	struct kvm_vcpu *vcpu;
	struct cpumask *cpus;
	int i, me;
	bool called;

	me = get_cpu();

	cpus = this_cpu_cpumask_var_ptr(cpu_kick_mask);
	cpumask_clear(cpus);

	for_each_set_bit(i, vcpu_bitmap, KVM_MAX_VCPUS) {
		vcpu = kvm_get_vcpu(kvm, i);
		if (!vcpu)
			continue;
		kvm_make_vcpu_request(vcpu, req, cpus, me);
	}

	called = kvm_kick_many_cpus(cpus, !!(req & KVM_REQUEST_WAIT));
	put_cpu();

	return called;
}

bool kvm_make_all_cpus_request_except(struct kvm *kvm, unsigned int req,
				      struct kvm_vcpu *except)
{
	struct kvm_vcpu *vcpu;
	struct cpumask *cpus;
	unsigned long i;
	bool called;
	int me;

	me = get_cpu();

	cpus = this_cpu_cpumask_var_ptr(cpu_kick_mask);
	cpumask_clear(cpus);

	kvm_for_each_vcpu(i, vcpu, kvm) {
		if (vcpu == except)
			continue;
		kvm_make_vcpu_request(vcpu, req, cpus, me);
	}

	called = kvm_kick_many_cpus(cpus, !!(req & KVM_REQUEST_WAIT));
	put_cpu();

	return called;
}

bool kvm_make_all_cpus_request(struct kvm *kvm, unsigned int req)
{
	return kvm_make_all_cpus_request_except(kvm, req, NULL);
}
EXPORT_SYMBOL_GPL(kvm_make_all_cpus_request);

#ifndef CONFIG_HAVE_KVM_ARCH_TLB_FLUSH_ALL
void kvm_flush_remote_tlbs(struct kvm *kvm)
{
	++kvm->stat.generic.remote_tlb_flush_requests;

	/*
	 * We want to publish modifications to the page tables before reading
	 * mode. Pairs with a memory barrier in arch-specific code.
	 * - x86: smp_mb__after_srcu_read_unlock in vcpu_enter_guest
	 * and smp_mb in walk_shadow_page_lockless_begin/end.
	 * - powerpc: smp_mb in kvmppc_prepare_to_enter.
	 *
	 * There is already an smp_mb__after_atomic() before
	 * kvm_make_all_cpus_request() reads vcpu->mode. We reuse that
	 * barrier here.
	 */
	if (!kvm_arch_flush_remote_tlb(kvm)
	    || kvm_make_all_cpus_request(kvm, KVM_REQ_TLB_FLUSH))
		++kvm->stat.generic.remote_tlb_flush;
}
EXPORT_SYMBOL_GPL(kvm_flush_remote_tlbs);
#endif

static void kvm_flush_shadow_all(struct kvm *kvm)
{
	kvm_arch_flush_shadow_all(kvm);
	kvm_arch_guest_memory_reclaimed(kvm);
}

#ifdef KVM_ARCH_NR_OBJS_PER_MEMORY_CACHE
static inline void *mmu_memory_cache_alloc_obj(struct kvm_mmu_memory_cache *mc,
					       gfp_t gfp_flags)
{
	gfp_flags |= mc->gfp_zero;

	if (mc->kmem_cache)
		return kmem_cache_alloc(mc->kmem_cache, gfp_flags);
	else
		return (void *)__get_free_page(gfp_flags);
}

int __kvm_mmu_topup_memory_cache(struct kvm_mmu_memory_cache *mc, int capacity, int min)
{
	gfp_t gfp = mc->gfp_custom ? mc->gfp_custom : GFP_KERNEL_ACCOUNT;
	void *obj;

	if (mc->nobjs >= min)
		return 0;

	if (unlikely(!mc->objects)) {
		if (WARN_ON_ONCE(!capacity))
			return -EIO;

		mc->objects = kvmalloc_array(sizeof(void *), capacity, gfp);
		if (!mc->objects)
			return -ENOMEM;

		mc->capacity = capacity;
	}

	/* It is illegal to request a different capacity across topups. */
	if (WARN_ON_ONCE(mc->capacity != capacity))
		return -EIO;

	while (mc->nobjs < mc->capacity) {
		obj = mmu_memory_cache_alloc_obj(mc, gfp);
		if (!obj)
			return mc->nobjs >= min ? 0 : -ENOMEM;
		mc->objects[mc->nobjs++] = obj;
	}
	return 0;
}

int kvm_mmu_topup_memory_cache(struct kvm_mmu_memory_cache *mc, int min)
{
	return __kvm_mmu_topup_memory_cache(mc, KVM_ARCH_NR_OBJS_PER_MEMORY_CACHE, min);
}

int kvm_mmu_memory_cache_nr_free_objects(struct kvm_mmu_memory_cache *mc)
{
	return mc->nobjs;
}

void kvm_mmu_free_memory_cache(struct kvm_mmu_memory_cache *mc)
{
	while (mc->nobjs) {
		if (mc->kmem_cache)
			kmem_cache_free(mc->kmem_cache, mc->objects[--mc->nobjs]);
		else
			free_page((unsigned long)mc->objects[--mc->nobjs]);
	}

	kvfree(mc->objects);

	mc->objects = NULL;
	mc->capacity = 0;
}

void *kvm_mmu_memory_cache_alloc(struct kvm_mmu_memory_cache *mc)
{
	void *p;

	if (WARN_ON(!mc->nobjs))
		p = mmu_memory_cache_alloc_obj(mc, GFP_ATOMIC | __GFP_ACCOUNT);
	else
		p = mc->objects[--mc->nobjs];
	BUG_ON(!p);
	return p;
}
#endif

static void kvm_vcpu_init(struct kvm_vcpu *vcpu, struct kvm *kvm, unsigned id)
{
	mutex_init(&vcpu->mutex);
	vcpu->cpu = -1;
	vcpu->kvm = kvm;
	vcpu->vcpu_id = id;
	vcpu->pid = NULL;
#ifndef __KVM_HAVE_ARCH_WQP
	rcuwait_init(&vcpu->wait);
#endif
	kvm_async_pf_vcpu_init(vcpu);

	kvm_vcpu_set_in_spin_loop(vcpu, false);
	kvm_vcpu_set_dy_eligible(vcpu, false);
	vcpu->preempted = false;
	vcpu->ready = false;
	preempt_notifier_init(&vcpu->preempt_notifier, &kvm_preempt_ops);
	vcpu->last_used_slot = NULL;

	/* Fill the stats id string for the vcpu */
	snprintf(vcpu->stats_id, sizeof(vcpu->stats_id), "kvm-%d/vcpu-%d",
		 task_pid_nr(current), id);
}

static void kvm_vcpu_destroy(struct kvm_vcpu *vcpu)
{
	kvm_arch_vcpu_destroy(vcpu);
	kvm_dirty_ring_free(&vcpu->dirty_ring);

	/*
	 * No need for rcu_read_lock as VCPU_RUN is the only place that changes
	 * the vcpu->pid pointer, and at destruction time all file descriptors
	 * are already gone.
	 */
	put_pid(rcu_dereference_protected(vcpu->pid, 1));

	free_page((unsigned long)vcpu->run);
	kmem_cache_free(kvm_vcpu_cache, vcpu);
}

void kvm_destroy_vcpus(struct kvm *kvm)
{
	unsigned long i;
	struct kvm_vcpu *vcpu;

	kvm_for_each_vcpu(i, vcpu, kvm) {
		kvm_vcpu_destroy(vcpu);
		xa_erase(&kvm->vcpu_array, i);
	}

	atomic_set(&kvm->online_vcpus, 0);
}
EXPORT_SYMBOL_GPL(kvm_destroy_vcpus);

#if defined(CONFIG_MMU_NOTIFIER) && defined(KVM_ARCH_WANT_MMU_NOTIFIER)
static inline struct kvm *mmu_notifier_to_kvm(struct mmu_notifier *mn)
{
	return container_of(mn, struct kvm, mmu_notifier);
}

static void kvm_mmu_notifier_invalidate_range(struct mmu_notifier *mn,
					      struct mm_struct *mm,
					      unsigned long start, unsigned long end)
{
	struct kvm *kvm = mmu_notifier_to_kvm(mn);
	int idx;

	idx = srcu_read_lock(&kvm->srcu);
	kvm_arch_mmu_notifier_invalidate_range(kvm, start, end);
	srcu_read_unlock(&kvm->srcu, idx);
}

typedef bool (*hva_handler_t)(struct kvm *kvm, struct kvm_gfn_range *range);

typedef void (*on_lock_fn_t)(struct kvm *kvm, unsigned long start,
			     unsigned long end);

typedef void (*on_unlock_fn_t)(struct kvm *kvm);

struct kvm_hva_range {
	void *args;
	unsigned long start;
	unsigned long end;
	pte_t pte;
	hva_handler_t handler;
	on_lock_fn_t on_lock;
	on_unlock_fn_t on_unlock;
	bool flush_on_ret;
	bool may_block;
	bool lockless;
};

/*
 * Use a dedicated stub instead of NULL to indicate that there is no callback
 * function/handler.  The compiler technically can't guarantee that a real
 * function will have a non-zero address, and so it will generate code to
 * check for !NULL, whereas comparing against a stub will be elided at compile
 * time (unless the compiler is getting long in the tooth, e.g. gcc 4.9).
 */
static void kvm_null_fn(void)
{

}
#define IS_KVM_NULL_FN(fn) ((fn) == (void *)kvm_null_fn)

/* Iterate over each memslot intersecting [start, last] (inclusive) range */
#define kvm_for_each_memslot_in_hva_range(node, slots, start, last)	     \
	for (node = interval_tree_iter_first(&slots->hva_tree, start, last); \
	     node;							     \
	     node = interval_tree_iter_next(node, start, last))	     \

static __always_inline int __kvm_handle_hva_range(struct kvm *kvm,
						  const struct kvm_hva_range *range)
{
	bool ret = false, locked = false;
	struct kvm_gfn_range gfn_range;
	struct kvm_memory_slot *slot;
	struct kvm_memslots *slots;
	int i, idx;

	if (WARN_ON_ONCE(range->end <= range->start))
		return 0;

	/* A null handler is allowed if and only if on_lock() is provided. */
	if (WARN_ON_ONCE(IS_KVM_NULL_FN(range->on_lock) &&
			 IS_KVM_NULL_FN(range->handler)))
		return 0;

	idx = srcu_read_lock(&kvm->srcu);

	for (i = 0; i < KVM_ADDRESS_SPACE_NUM; i++) {
		struct interval_tree_node *node;

		slots = __kvm_memslots(kvm, i);
		kvm_for_each_memslot_in_hva_range(node, slots,
						  range->start, range->end - 1) {
			unsigned long hva_start, hva_end;

			slot = container_of(node, struct kvm_memory_slot, hva_node[slots->node_idx]);
			hva_start = max(range->start, slot->userspace_addr);
			hva_end = min(range->end, slot->userspace_addr +
						  (slot->npages << PAGE_SHIFT));

			gfn_range.args = range->args;

			/*
			 * To optimize for the likely case where the address
			 * range is covered by zero or one memslots, don't
			 * bother making these conditional (to avoid writes on
			 * the second or later invocation of the handler).
			 */
			gfn_range.pte = range->pte;
			gfn_range.may_block = range->may_block;

			/*
			 * {gfn(page) | page intersects with [hva_start, hva_end)} =
			 * {gfn_start, gfn_start+1, ..., gfn_end-1}.
			 */
			gfn_range.start = hva_to_gfn_memslot(hva_start, slot);
			gfn_range.end = hva_to_gfn_memslot(hva_end + PAGE_SIZE - 1, slot);
			gfn_range.slot = slot;

			if (!range->lockless && !locked) {
				locked = true;
				KVM_MMU_LOCK(kvm);
				if (!IS_KVM_NULL_FN(range->on_lock))
					range->on_lock(kvm, range->start, range->end);
				if (IS_KVM_NULL_FN(range->handler))
					break;
			}
			ret |= range->handler(kvm, &gfn_range);

			if (range->lockless && ret)
				break;
		}
	}

	if (range->flush_on_ret && ret)
		kvm_flush_remote_tlbs(kvm);

	if (locked) {
		KVM_MMU_UNLOCK(kvm);
		if (!IS_KVM_NULL_FN(range->on_unlock))
			range->on_unlock(kvm);
	}

	srcu_read_unlock(&kvm->srcu, idx);

	/* The notifiers are averse to booleans. :-( */
	return (int)ret;
}

static __always_inline int kvm_handle_hva_range(struct mmu_notifier *mn,
						unsigned long start,
						unsigned long end,
						pte_t pte,
						hva_handler_t handler)
{
	struct kvm *kvm = mmu_notifier_to_kvm(mn);
	const struct kvm_hva_range range = {
		.start		= start,
		.end		= end,
		.pte		= pte,
		.handler	= handler,
		.on_lock	= (void *)kvm_null_fn,
		.on_unlock	= (void *)kvm_null_fn,
		.flush_on_ret	= true,
		.may_block	= false,
	};

	return __kvm_handle_hva_range(kvm, &range);
}

<<<<<<< HEAD
=======
static __always_inline int kvm_handle_hva_range_no_flush(struct mmu_notifier *mn,
							 unsigned long start,
							 unsigned long end,
							 hva_handler_t handler)
{
	struct kvm *kvm = mmu_notifier_to_kvm(mn);
	const struct kvm_hva_range range = {
		.start		= start,
		.end		= end,
		.pte		= __pte(0),
		.handler	= handler,
		.on_lock	= (void *)kvm_null_fn,
		.on_unlock	= (void *)kvm_null_fn,
		.flush_on_ret	= false,
		.may_block	= false,
	};

	return __kvm_handle_hva_range(kvm, &range);
}

static bool kvm_change_spte_gfn(struct kvm *kvm, struct kvm_gfn_range *range)
{
	/*
	 * Skipping invalid memslots is correct if and only change_pte() is
	 * surrounded by invalidate_range_{start,end}(), which is currently
	 * guaranteed by the primary MMU.  If that ever changes, KVM needs to
	 * unmap the memslot instead of skipping the memslot to ensure that KVM
	 * doesn't hold references to the old PFN.
	 */
	WARN_ON_ONCE(!READ_ONCE(kvm->mn_active_invalidate_count));

	if (range->slot->flags & KVM_MEMSLOT_INVALID)
		return false;

	return kvm_set_spte_gfn(kvm, range);
}

>>>>>>> 28ae0a74
static void kvm_mmu_notifier_change_pte(struct mmu_notifier *mn,
					struct mm_struct *mm,
					unsigned long address,
					pte_t pte)
{
	struct kvm *kvm = mmu_notifier_to_kvm(mn);

	trace_kvm_set_spte_hva(address);

	/*
	 * .change_pte() must be surrounded by .invalidate_range_{start,end}().
	 * If mmu_invalidate_in_progress is zero, then no in-progress
	 * invalidations, including this one, found a relevant memslot at
	 * start(); rechecking memslots here is unnecessary.  Note, a false
	 * positive (count elevated by a different invalidation) is sub-optimal
	 * but functionally ok.
	 */
	WARN_ON_ONCE(!READ_ONCE(kvm->mn_active_invalidate_count));
	if (!READ_ONCE(kvm->mmu_invalidate_in_progress))
		return;

	kvm_handle_hva_range(mn, address, address + 1, pte, kvm_change_spte_gfn);
}

void kvm_mmu_invalidate_begin(struct kvm *kvm, unsigned long start,
			      unsigned long end)
{
	/*
	 * The count increase must become visible at unlock time as no
	 * spte can be established without taking the mmu_lock and
	 * count is also read inside the mmu_lock critical section.
	 */
	kvm->mmu_invalidate_in_progress++;
	if (likely(kvm->mmu_invalidate_in_progress == 1)) {
		kvm->mmu_invalidate_range_start = start;
		kvm->mmu_invalidate_range_end = end;
	} else {
		/*
		 * Fully tracking multiple concurrent ranges has diminishing
		 * returns. Keep things simple and just find the minimal range
		 * which includes the current and new ranges. As there won't be
		 * enough information to subtract a range after its invalidate
		 * completes, any ranges invalidated concurrently will
		 * accumulate and persist until all outstanding invalidates
		 * complete.
		 */
		kvm->mmu_invalidate_range_start =
			min(kvm->mmu_invalidate_range_start, start);
		kvm->mmu_invalidate_range_end =
			max(kvm->mmu_invalidate_range_end, end);
	}
}

static int kvm_mmu_notifier_invalidate_range_start(struct mmu_notifier *mn,
					const struct mmu_notifier_range *range)
{
	struct kvm *kvm = mmu_notifier_to_kvm(mn);
	const struct kvm_hva_range hva_range = {
		.start		= range->start,
		.end		= range->end,
		.pte		= __pte(0),
		.handler	= kvm_unmap_gfn_range,
		.on_lock	= kvm_mmu_invalidate_begin,
		.on_unlock	= kvm_arch_guest_memory_reclaimed,
		.flush_on_ret	= true,
		.may_block	= mmu_notifier_range_blockable(range),
	};

	trace_kvm_unmap_hva_range(range->start, range->end);

	/*
	 * Prevent memslot modification between range_start() and range_end()
	 * so that conditionally locking provides the same result in both
	 * functions.  Without that guarantee, the mmu_invalidate_in_progress
	 * adjustments will be imbalanced.
	 *
	 * Pairs with the decrement in range_end().
	 */
	spin_lock(&kvm->mn_invalidate_lock);
	kvm->mn_active_invalidate_count++;
	spin_unlock(&kvm->mn_invalidate_lock);

	/*
	 * Invalidate pfn caches _before_ invalidating the secondary MMUs, i.e.
	 * before acquiring mmu_lock, to avoid holding mmu_lock while acquiring
	 * each cache's lock.  There are relatively few caches in existence at
	 * any given time, and the caches themselves can check for hva overlap,
	 * i.e. don't need to rely on memslot overlap checks for performance.
	 * Because this runs without holding mmu_lock, the pfn caches must use
	 * mn_active_invalidate_count (see above) instead of
	 * mmu_invalidate_in_progress.
	 */
	gfn_to_pfn_cache_invalidate_start(kvm, range->start, range->end,
					  hva_range.may_block);

	__kvm_handle_hva_range(kvm, &hva_range);

	return 0;
}

void kvm_mmu_invalidate_end(struct kvm *kvm, unsigned long start,
			    unsigned long end)
{
	/*
	 * This sequence increase will notify the kvm page fault that
	 * the page that is going to be mapped in the spte could have
	 * been freed.
	 */
	kvm->mmu_invalidate_seq++;
	smp_wmb();
	/*
	 * The above sequence increase must be visible before the
	 * below count decrease, which is ensured by the smp_wmb above
	 * in conjunction with the smp_rmb in mmu_invalidate_retry().
	 */
	kvm->mmu_invalidate_in_progress--;
}

static void kvm_mmu_notifier_invalidate_range_end(struct mmu_notifier *mn,
					const struct mmu_notifier_range *range)
{
	struct kvm *kvm = mmu_notifier_to_kvm(mn);
	const struct kvm_hva_range hva_range = {
		.start		= range->start,
		.end		= range->end,
		.pte		= __pte(0),
		.handler	= (void *)kvm_null_fn,
		.on_lock	= kvm_mmu_invalidate_end,
		.on_unlock	= (void *)kvm_null_fn,
		.flush_on_ret	= false,
		.may_block	= mmu_notifier_range_blockable(range),
	};
	bool wake;

	__kvm_handle_hva_range(kvm, &hva_range);

	/* Pairs with the increment in range_start(). */
	spin_lock(&kvm->mn_invalidate_lock);
	wake = (--kvm->mn_active_invalidate_count == 0);
	spin_unlock(&kvm->mn_invalidate_lock);

	/*
	 * There can only be one waiter, since the wait happens under
	 * slots_lock.
	 */
	if (wake)
		rcuwait_wake_up(&kvm->mn_memslots_update_rcuwait);

	BUG_ON(kvm->mmu_invalidate_in_progress < 0);
}

static int kvm_mmu_notifier_clear_flush_young(struct mmu_notifier *mn,
					      struct mm_struct *mm,
					      unsigned long start,
					      unsigned long end)
{
	trace_kvm_age_hva(start, end);

	return kvm_handle_hva_range(mn, start, end, __pte(0), kvm_age_gfn);
}

struct test_clear_young_args {
	unsigned long *bitmap;
	unsigned long end;
	bool clear;
	bool young;
};

bool kvm_should_clear_young(struct kvm_gfn_range *range, gfn_t gfn)
{
	struct test_clear_young_args *args = range->args;

	VM_WARN_ON_ONCE(gfn < range->start || gfn >= range->end);

	args->young = true;

	if (args->bitmap) {
		int offset = hva_to_gfn_memslot(args->end - 1, range->slot) - gfn;

		if (args->clear)
			return test_bit(offset, args->bitmap);

		__set_bit(offset, args->bitmap);
	}

	return args->clear;
}

static int kvm_mmu_notifier_test_clear_young(struct mmu_notifier *mn, struct mm_struct *mm,
					     unsigned long start, unsigned long end,
					     bool clear, unsigned long *bitmap)
{
	struct kvm *kvm = mmu_notifier_to_kvm(mn);
	struct kvm_hva_range range = {
		.start		= start,
		.end		= end,
		.on_lock	= (void *)kvm_null_fn,
		.on_unlock	= (void *)kvm_null_fn,
	};

	trace_kvm_age_hva(start, end);

	if (kvm_arch_has_test_clear_young()) {
		struct test_clear_young_args args = {
			.bitmap	= bitmap,
			.end	= end,
			.clear	= clear,
		};

		range.args = &args;
		range.lockless = true;
		range.handler = kvm_arch_test_clear_young;

		if (!__kvm_handle_hva_range(kvm, &range))
			return args.young ? MMU_NOTIFIER_RANGE_LOCKLESS : 0;
	}

	if (bitmap)
		return 0;

	range.args = NULL;
	range.lockless = false;
	range.handler = clear ? kvm_age_gfn : kvm_test_age_gfn;

	return __kvm_handle_hva_range(kvm, &range) ? MMU_NOTIFIER_RANGE_YOUNG : 0;
}

static void kvm_mmu_notifier_release(struct mmu_notifier *mn,
				     struct mm_struct *mm)
{
	struct kvm *kvm = mmu_notifier_to_kvm(mn);
	int idx;

	idx = srcu_read_lock(&kvm->srcu);
	kvm_flush_shadow_all(kvm);
	srcu_read_unlock(&kvm->srcu, idx);
}

static const struct mmu_notifier_ops kvm_mmu_notifier_ops = {
	.invalidate_range	= kvm_mmu_notifier_invalidate_range,
	.invalidate_range_start	= kvm_mmu_notifier_invalidate_range_start,
	.invalidate_range_end	= kvm_mmu_notifier_invalidate_range_end,
	.clear_flush_young	= kvm_mmu_notifier_clear_flush_young,
	.test_clear_young	= kvm_mmu_notifier_test_clear_young,
	.change_pte		= kvm_mmu_notifier_change_pte,
	.release		= kvm_mmu_notifier_release,
};

static int kvm_init_mmu_notifier(struct kvm *kvm)
{
	kvm->mmu_notifier.ops = &kvm_mmu_notifier_ops;
	return mmu_notifier_register(&kvm->mmu_notifier, current->mm);
}

#else  /* !(CONFIG_MMU_NOTIFIER && KVM_ARCH_WANT_MMU_NOTIFIER) */

static int kvm_init_mmu_notifier(struct kvm *kvm)
{
	return 0;
}

#endif /* CONFIG_MMU_NOTIFIER && KVM_ARCH_WANT_MMU_NOTIFIER */

#ifdef CONFIG_HAVE_KVM_PM_NOTIFIER
static int kvm_pm_notifier_call(struct notifier_block *bl,
				unsigned long state,
				void *unused)
{
	struct kvm *kvm = container_of(bl, struct kvm, pm_notifier);

	return kvm_arch_pm_notifier(kvm, state);
}

static void kvm_init_pm_notifier(struct kvm *kvm)
{
	kvm->pm_notifier.notifier_call = kvm_pm_notifier_call;
	/* Suspend KVM before we suspend ftrace, RCU, etc. */
	kvm->pm_notifier.priority = INT_MAX;
	register_pm_notifier(&kvm->pm_notifier);
}

static void kvm_destroy_pm_notifier(struct kvm *kvm)
{
	unregister_pm_notifier(&kvm->pm_notifier);
}
#else /* !CONFIG_HAVE_KVM_PM_NOTIFIER */
static void kvm_init_pm_notifier(struct kvm *kvm)
{
}

static void kvm_destroy_pm_notifier(struct kvm *kvm)
{
}
#endif /* CONFIG_HAVE_KVM_PM_NOTIFIER */

static void kvm_destroy_dirty_bitmap(struct kvm_memory_slot *memslot)
{
	if (!memslot->dirty_bitmap)
		return;

	kvfree(memslot->dirty_bitmap);
	memslot->dirty_bitmap = NULL;
}

/* This does not remove the slot from struct kvm_memslots data structures */
static void kvm_free_memslot(struct kvm *kvm, struct kvm_memory_slot *slot)
{
	kvm_destroy_dirty_bitmap(slot);

	kvm_arch_free_memslot(kvm, slot);

	kfree(slot);
}

static void kvm_free_memslots(struct kvm *kvm, struct kvm_memslots *slots)
{
	struct hlist_node *idnode;
	struct kvm_memory_slot *memslot;
	int bkt;

	/*
	 * The same memslot objects live in both active and inactive sets,
	 * arbitrarily free using index '1' so the second invocation of this
	 * function isn't operating over a structure with dangling pointers
	 * (even though this function isn't actually touching them).
	 */
	if (!slots->node_idx)
		return;

	hash_for_each_safe(slots->id_hash, bkt, idnode, memslot, id_node[1])
		kvm_free_memslot(kvm, memslot);
}

static umode_t kvm_stats_debugfs_mode(const struct _kvm_stats_desc *pdesc)
{
	switch (pdesc->desc.flags & KVM_STATS_TYPE_MASK) {
	case KVM_STATS_TYPE_INSTANT:
		return 0444;
	case KVM_STATS_TYPE_CUMULATIVE:
	case KVM_STATS_TYPE_PEAK:
	default:
		return 0644;
	}
}


static void kvm_destroy_vm_debugfs(struct kvm *kvm)
{
	int i;
	int kvm_debugfs_num_entries = kvm_vm_stats_header.num_desc +
				      kvm_vcpu_stats_header.num_desc;

	if (IS_ERR(kvm->debugfs_dentry))
		return;

	debugfs_remove_recursive(kvm->debugfs_dentry);

	if (kvm->debugfs_stat_data) {
		for (i = 0; i < kvm_debugfs_num_entries; i++)
			kfree(kvm->debugfs_stat_data[i]);
		kfree(kvm->debugfs_stat_data);
	}
}

static int kvm_create_vm_debugfs(struct kvm *kvm, const char *fdname)
{
	static DEFINE_MUTEX(kvm_debugfs_lock);
	struct dentry *dent;
	char dir_name[ITOA_MAX_LEN * 2];
	struct kvm_stat_data *stat_data;
	const struct _kvm_stats_desc *pdesc;
	int i, ret = -ENOMEM;
	int kvm_debugfs_num_entries = kvm_vm_stats_header.num_desc +
				      kvm_vcpu_stats_header.num_desc;

	if (!debugfs_initialized())
		return 0;

	snprintf(dir_name, sizeof(dir_name), "%d-%s", task_pid_nr(current), fdname);
	mutex_lock(&kvm_debugfs_lock);
	dent = debugfs_lookup(dir_name, kvm_debugfs_dir);
	if (dent) {
		pr_warn_ratelimited("KVM: debugfs: duplicate directory %s\n", dir_name);
		dput(dent);
		mutex_unlock(&kvm_debugfs_lock);
		return 0;
	}
	dent = debugfs_create_dir(dir_name, kvm_debugfs_dir);
	mutex_unlock(&kvm_debugfs_lock);
	if (IS_ERR(dent))
		return 0;

	kvm->debugfs_dentry = dent;
	kvm->debugfs_stat_data = kcalloc(kvm_debugfs_num_entries,
					 sizeof(*kvm->debugfs_stat_data),
					 GFP_KERNEL_ACCOUNT);
	if (!kvm->debugfs_stat_data)
		goto out_err;

	for (i = 0; i < kvm_vm_stats_header.num_desc; ++i) {
		pdesc = &kvm_vm_stats_desc[i];
		stat_data = kzalloc(sizeof(*stat_data), GFP_KERNEL_ACCOUNT);
		if (!stat_data)
			goto out_err;

		stat_data->kvm = kvm;
		stat_data->desc = pdesc;
		stat_data->kind = KVM_STAT_VM;
		kvm->debugfs_stat_data[i] = stat_data;
		debugfs_create_file(pdesc->name, kvm_stats_debugfs_mode(pdesc),
				    kvm->debugfs_dentry, stat_data,
				    &stat_fops_per_vm);
	}

	for (i = 0; i < kvm_vcpu_stats_header.num_desc; ++i) {
		pdesc = &kvm_vcpu_stats_desc[i];
		stat_data = kzalloc(sizeof(*stat_data), GFP_KERNEL_ACCOUNT);
		if (!stat_data)
			goto out_err;

		stat_data->kvm = kvm;
		stat_data->desc = pdesc;
		stat_data->kind = KVM_STAT_VCPU;
		kvm->debugfs_stat_data[i + kvm_vm_stats_header.num_desc] = stat_data;
		debugfs_create_file(pdesc->name, kvm_stats_debugfs_mode(pdesc),
				    kvm->debugfs_dentry, stat_data,
				    &stat_fops_per_vm);
	}

	ret = kvm_arch_create_vm_debugfs(kvm);
	if (ret)
		goto out_err;

	return 0;
out_err:
	kvm_destroy_vm_debugfs(kvm);
	return ret;
}

/*
 * Called after the VM is otherwise initialized, but just before adding it to
 * the vm_list.
 */
int __weak kvm_arch_post_init_vm(struct kvm *kvm)
{
	return 0;
}

/*
 * Called just after removing the VM from the vm_list, but before doing any
 * other destruction.
 */
void __weak kvm_arch_pre_destroy_vm(struct kvm *kvm)
{
}

/*
 * Called after per-vm debugfs created.  When called kvm->debugfs_dentry should
 * be setup already, so we can create arch-specific debugfs entries under it.
 * Cleanup should be automatic done in kvm_destroy_vm_debugfs() recursively, so
 * a per-arch destroy interface is not needed.
 */
int __weak kvm_arch_create_vm_debugfs(struct kvm *kvm)
{
	return 0;
}

static struct kvm *kvm_create_vm(unsigned long type, const char *fdname)
{
	struct kvm *kvm = kvm_arch_alloc_vm();
	struct kvm_memslots *slots;
	int r = -ENOMEM;
	int i, j;

	if (!kvm)
		return ERR_PTR(-ENOMEM);

	/* KVM is pinned via open("/dev/kvm"), the fd passed to this ioctl(). */
	__module_get(kvm_chardev_ops.owner);

	KVM_MMU_LOCK_INIT(kvm);
	mmgrab(current->mm);
	kvm->mm = current->mm;
	kvm_eventfd_init(kvm);
	mutex_init(&kvm->lock);
	mutex_init(&kvm->irq_lock);
	mutex_init(&kvm->slots_lock);
	mutex_init(&kvm->slots_arch_lock);
	spin_lock_init(&kvm->mn_invalidate_lock);
	rcuwait_init(&kvm->mn_memslots_update_rcuwait);
	xa_init(&kvm->vcpu_array);

	INIT_LIST_HEAD(&kvm->gpc_list);
	spin_lock_init(&kvm->gpc_lock);

	INIT_LIST_HEAD(&kvm->devices);
	kvm->max_vcpus = KVM_MAX_VCPUS;

	BUILD_BUG_ON(KVM_MEM_SLOTS_NUM > SHRT_MAX);

	/*
	 * Force subsequent debugfs file creations to fail if the VM directory
	 * is not created (by kvm_create_vm_debugfs()).
	 */
	kvm->debugfs_dentry = ERR_PTR(-ENOENT);

	snprintf(kvm->stats_id, sizeof(kvm->stats_id), "kvm-%d",
		 task_pid_nr(current));

	if (init_srcu_struct(&kvm->srcu))
		goto out_err_no_srcu;
	if (init_srcu_struct(&kvm->irq_srcu))
		goto out_err_no_irq_srcu;

	refcount_set(&kvm->users_count, 1);
	for (i = 0; i < KVM_ADDRESS_SPACE_NUM; i++) {
		for (j = 0; j < 2; j++) {
			slots = &kvm->__memslots[i][j];

			atomic_long_set(&slots->last_used_slot, (unsigned long)NULL);
			slots->hva_tree = RB_ROOT_CACHED;
			slots->gfn_tree = RB_ROOT;
			hash_init(slots->id_hash);
			slots->node_idx = j;

			/* Generations must be different for each address space. */
			slots->generation = i;
		}

		rcu_assign_pointer(kvm->memslots[i], &kvm->__memslots[i][0]);
	}

	for (i = 0; i < KVM_NR_BUSES; i++) {
		rcu_assign_pointer(kvm->buses[i],
			kzalloc(sizeof(struct kvm_io_bus), GFP_KERNEL_ACCOUNT));
		if (!kvm->buses[i])
			goto out_err_no_arch_destroy_vm;
	}

	r = kvm_arch_init_vm(kvm, type);
	if (r)
		goto out_err_no_arch_destroy_vm;

	r = hardware_enable_all();
	if (r)
		goto out_err_no_disable;

#ifdef CONFIG_HAVE_KVM_IRQFD
	INIT_HLIST_HEAD(&kvm->irq_ack_notifier_list);
#endif

	r = kvm_init_mmu_notifier(kvm);
	if (r)
		goto out_err_no_mmu_notifier;

	r = kvm_coalesced_mmio_init(kvm);
	if (r < 0)
		goto out_no_coalesced_mmio;

	r = kvm_create_vm_debugfs(kvm, fdname);
	if (r)
		goto out_err_no_debugfs;

	r = kvm_arch_post_init_vm(kvm);
	if (r)
		goto out_err;

	mutex_lock(&kvm_lock);
	list_add(&kvm->vm_list, &vm_list);
	mutex_unlock(&kvm_lock);

	preempt_notifier_inc();
	kvm_init_pm_notifier(kvm);

	return kvm;

out_err:
	kvm_destroy_vm_debugfs(kvm);
out_err_no_debugfs:
	kvm_coalesced_mmio_free(kvm);
out_no_coalesced_mmio:
#if defined(CONFIG_MMU_NOTIFIER) && defined(KVM_ARCH_WANT_MMU_NOTIFIER)
	if (kvm->mmu_notifier.ops)
		mmu_notifier_unregister(&kvm->mmu_notifier, current->mm);
#endif
out_err_no_mmu_notifier:
	hardware_disable_all();
out_err_no_disable:
	kvm_arch_destroy_vm(kvm);
out_err_no_arch_destroy_vm:
	WARN_ON_ONCE(!refcount_dec_and_test(&kvm->users_count));
	for (i = 0; i < KVM_NR_BUSES; i++)
		kfree(kvm_get_bus(kvm, i));
	cleanup_srcu_struct(&kvm->irq_srcu);
out_err_no_irq_srcu:
	cleanup_srcu_struct(&kvm->srcu);
out_err_no_srcu:
	kvm_arch_free_vm(kvm);
	mmdrop(current->mm);
	module_put(kvm_chardev_ops.owner);
	return ERR_PTR(r);
}

static void kvm_destroy_devices(struct kvm *kvm)
{
	struct kvm_device *dev, *tmp;

	/*
	 * We do not need to take the kvm->lock here, because nobody else
	 * has a reference to the struct kvm at this point and therefore
	 * cannot access the devices list anyhow.
	 */
	list_for_each_entry_safe(dev, tmp, &kvm->devices, vm_node) {
		list_del(&dev->vm_node);
		dev->ops->destroy(dev);
	}
}

static void kvm_destroy_vm(struct kvm *kvm)
{
	int i;
	struct mm_struct *mm = kvm->mm;

	kvm_destroy_pm_notifier(kvm);
	kvm_uevent_notify_change(KVM_EVENT_DESTROY_VM, kvm);
	kvm_destroy_vm_debugfs(kvm);
	kvm_arch_sync_events(kvm);
	mutex_lock(&kvm_lock);
	list_del(&kvm->vm_list);
	mutex_unlock(&kvm_lock);
	kvm_arch_pre_destroy_vm(kvm);

	kvm_free_irq_routing(kvm);
	for (i = 0; i < KVM_NR_BUSES; i++) {
		struct kvm_io_bus *bus = kvm_get_bus(kvm, i);

		if (bus)
			kvm_io_bus_destroy(bus);
		kvm->buses[i] = NULL;
	}
	kvm_coalesced_mmio_free(kvm);
#if defined(CONFIG_MMU_NOTIFIER) && defined(KVM_ARCH_WANT_MMU_NOTIFIER)
	mmu_notifier_unregister(&kvm->mmu_notifier, kvm->mm);
	/*
	 * At this point, pending calls to invalidate_range_start()
	 * have completed but no more MMU notifiers will run, so
	 * mn_active_invalidate_count may remain unbalanced.
	 * No threads can be waiting in install_new_memslots as the
	 * last reference on KVM has been dropped, but freeing
	 * memslots would deadlock without this manual intervention.
	 */
	WARN_ON(rcuwait_active(&kvm->mn_memslots_update_rcuwait));
	kvm->mn_active_invalidate_count = 0;
#else
	kvm_flush_shadow_all(kvm);
#endif
	kvm_arch_destroy_vm(kvm);
	kvm_destroy_devices(kvm);
	for (i = 0; i < KVM_ADDRESS_SPACE_NUM; i++) {
		kvm_free_memslots(kvm, &kvm->__memslots[i][0]);
		kvm_free_memslots(kvm, &kvm->__memslots[i][1]);
	}
	cleanup_srcu_struct(&kvm->irq_srcu);
	cleanup_srcu_struct(&kvm->srcu);
	kvm_arch_free_vm(kvm);
	preempt_notifier_dec();
	hardware_disable_all();
	mmdrop(mm);
	module_put(kvm_chardev_ops.owner);
}

void kvm_get_kvm(struct kvm *kvm)
{
	refcount_inc(&kvm->users_count);
}
EXPORT_SYMBOL_GPL(kvm_get_kvm);

/*
 * Make sure the vm is not during destruction, which is a safe version of
 * kvm_get_kvm().  Return true if kvm referenced successfully, false otherwise.
 */
bool kvm_get_kvm_safe(struct kvm *kvm)
{
	return refcount_inc_not_zero(&kvm->users_count);
}
EXPORT_SYMBOL_GPL(kvm_get_kvm_safe);

void kvm_put_kvm(struct kvm *kvm)
{
	if (refcount_dec_and_test(&kvm->users_count))
		kvm_destroy_vm(kvm);
}
EXPORT_SYMBOL_GPL(kvm_put_kvm);

/*
 * Used to put a reference that was taken on behalf of an object associated
 * with a user-visible file descriptor, e.g. a vcpu or device, if installation
 * of the new file descriptor fails and the reference cannot be transferred to
 * its final owner.  In such cases, the caller is still actively using @kvm and
 * will fail miserably if the refcount unexpectedly hits zero.
 */
void kvm_put_kvm_no_destroy(struct kvm *kvm)
{
	WARN_ON(refcount_dec_and_test(&kvm->users_count));
}
EXPORT_SYMBOL_GPL(kvm_put_kvm_no_destroy);

static int kvm_vm_release(struct inode *inode, struct file *filp)
{
	struct kvm *kvm = filp->private_data;

	kvm_irqfd_release(kvm);

	kvm_put_kvm(kvm);
	return 0;
}

/*
 * Allocation size is twice as large as the actual dirty bitmap size.
 * See kvm_vm_ioctl_get_dirty_log() why this is needed.
 */
static int kvm_alloc_dirty_bitmap(struct kvm_memory_slot *memslot)
{
	unsigned long dirty_bytes = kvm_dirty_bitmap_bytes(memslot);

	memslot->dirty_bitmap = __vcalloc(2, dirty_bytes, GFP_KERNEL_ACCOUNT);
	if (!memslot->dirty_bitmap)
		return -ENOMEM;

	return 0;
}

static struct kvm_memslots *kvm_get_inactive_memslots(struct kvm *kvm, int as_id)
{
	struct kvm_memslots *active = __kvm_memslots(kvm, as_id);
	int node_idx_inactive = active->node_idx ^ 1;

	return &kvm->__memslots[as_id][node_idx_inactive];
}

/*
 * Helper to get the address space ID when one of memslot pointers may be NULL.
 * This also serves as a sanity that at least one of the pointers is non-NULL,
 * and that their address space IDs don't diverge.
 */
static int kvm_memslots_get_as_id(struct kvm_memory_slot *a,
				  struct kvm_memory_slot *b)
{
	if (WARN_ON_ONCE(!a && !b))
		return 0;

	if (!a)
		return b->as_id;
	if (!b)
		return a->as_id;

	WARN_ON_ONCE(a->as_id != b->as_id);
	return a->as_id;
}

static void kvm_insert_gfn_node(struct kvm_memslots *slots,
				struct kvm_memory_slot *slot)
{
	struct rb_root *gfn_tree = &slots->gfn_tree;
	struct rb_node **node, *parent;
	int idx = slots->node_idx;

	parent = NULL;
	for (node = &gfn_tree->rb_node; *node; ) {
		struct kvm_memory_slot *tmp;

		tmp = container_of(*node, struct kvm_memory_slot, gfn_node[idx]);
		parent = *node;
		if (slot->base_gfn < tmp->base_gfn)
			node = &(*node)->rb_left;
		else if (slot->base_gfn > tmp->base_gfn)
			node = &(*node)->rb_right;
		else
			BUG();
	}

	rb_link_node(&slot->gfn_node[idx], parent, node);
	rb_insert_color(&slot->gfn_node[idx], gfn_tree);
}

static void kvm_erase_gfn_node(struct kvm_memslots *slots,
			       struct kvm_memory_slot *slot)
{
	rb_erase(&slot->gfn_node[slots->node_idx], &slots->gfn_tree);
}

static void kvm_replace_gfn_node(struct kvm_memslots *slots,
				 struct kvm_memory_slot *old,
				 struct kvm_memory_slot *new)
{
	int idx = slots->node_idx;

	WARN_ON_ONCE(old->base_gfn != new->base_gfn);

	rb_replace_node(&old->gfn_node[idx], &new->gfn_node[idx],
			&slots->gfn_tree);
}

/*
 * Replace @old with @new in the inactive memslots.
 *
 * With NULL @old this simply adds @new.
 * With NULL @new this simply removes @old.
 *
 * If @new is non-NULL its hva_node[slots_idx] range has to be set
 * appropriately.
 */
static void kvm_replace_memslot(struct kvm *kvm,
				struct kvm_memory_slot *old,
				struct kvm_memory_slot *new)
{
	int as_id = kvm_memslots_get_as_id(old, new);
	struct kvm_memslots *slots = kvm_get_inactive_memslots(kvm, as_id);
	int idx = slots->node_idx;

	if (old) {
		hash_del(&old->id_node[idx]);
		interval_tree_remove(&old->hva_node[idx], &slots->hva_tree);

		if ((long)old == atomic_long_read(&slots->last_used_slot))
			atomic_long_set(&slots->last_used_slot, (long)new);

		if (!new) {
			kvm_erase_gfn_node(slots, old);
			return;
		}
	}

	/*
	 * Initialize @new's hva range.  Do this even when replacing an @old
	 * slot, kvm_copy_memslot() deliberately does not touch node data.
	 */
	new->hva_node[idx].start = new->userspace_addr;
	new->hva_node[idx].last = new->userspace_addr +
				  (new->npages << PAGE_SHIFT) - 1;

	/*
	 * (Re)Add the new memslot.  There is no O(1) interval_tree_replace(),
	 * hva_node needs to be swapped with remove+insert even though hva can't
	 * change when replacing an existing slot.
	 */
	hash_add(slots->id_hash, &new->id_node[idx], new->id);
	interval_tree_insert(&new->hva_node[idx], &slots->hva_tree);

	/*
	 * If the memslot gfn is unchanged, rb_replace_node() can be used to
	 * switch the node in the gfn tree instead of removing the old and
	 * inserting the new as two separate operations. Replacement is a
	 * single O(1) operation versus two O(log(n)) operations for
	 * remove+insert.
	 */
	if (old && old->base_gfn == new->base_gfn) {
		kvm_replace_gfn_node(slots, old, new);
	} else {
		if (old)
			kvm_erase_gfn_node(slots, old);
		kvm_insert_gfn_node(slots, new);
	}
}

static int check_memory_region_flags(const struct kvm_userspace_memory_region *mem)
{
	u32 valid_flags = KVM_MEM_LOG_DIRTY_PAGES;

#ifdef __KVM_HAVE_READONLY_MEM
	valid_flags |= KVM_MEM_READONLY;
#endif

	if (mem->flags & ~valid_flags)
		return -EINVAL;

	return 0;
}

static void kvm_swap_active_memslots(struct kvm *kvm, int as_id)
{
	struct kvm_memslots *slots = kvm_get_inactive_memslots(kvm, as_id);

	/* Grab the generation from the activate memslots. */
	u64 gen = __kvm_memslots(kvm, as_id)->generation;

	WARN_ON(gen & KVM_MEMSLOT_GEN_UPDATE_IN_PROGRESS);
	slots->generation = gen | KVM_MEMSLOT_GEN_UPDATE_IN_PROGRESS;

	/*
	 * Do not store the new memslots while there are invalidations in
	 * progress, otherwise the locking in invalidate_range_start and
	 * invalidate_range_end will be unbalanced.
	 */
	spin_lock(&kvm->mn_invalidate_lock);
	prepare_to_rcuwait(&kvm->mn_memslots_update_rcuwait);
	while (kvm->mn_active_invalidate_count) {
		set_current_state(TASK_UNINTERRUPTIBLE);
		spin_unlock(&kvm->mn_invalidate_lock);
		schedule();
		spin_lock(&kvm->mn_invalidate_lock);
	}
	finish_rcuwait(&kvm->mn_memslots_update_rcuwait);
	rcu_assign_pointer(kvm->memslots[as_id], slots);
	spin_unlock(&kvm->mn_invalidate_lock);

	/*
	 * Acquired in kvm_set_memslot. Must be released before synchronize
	 * SRCU below in order to avoid deadlock with another thread
	 * acquiring the slots_arch_lock in an srcu critical section.
	 */
	mutex_unlock(&kvm->slots_arch_lock);

	synchronize_srcu_expedited(&kvm->srcu);

	/*
	 * Increment the new memslot generation a second time, dropping the
	 * update in-progress flag and incrementing the generation based on
	 * the number of address spaces.  This provides a unique and easily
	 * identifiable generation number while the memslots are in flux.
	 */
	gen = slots->generation & ~KVM_MEMSLOT_GEN_UPDATE_IN_PROGRESS;

	/*
	 * Generations must be unique even across address spaces.  We do not need
	 * a global counter for that, instead the generation space is evenly split
	 * across address spaces.  For example, with two address spaces, address
	 * space 0 will use generations 0, 2, 4, ... while address space 1 will
	 * use generations 1, 3, 5, ...
	 */
	gen += KVM_ADDRESS_SPACE_NUM;

	kvm_arch_memslots_updated(kvm, gen);

	slots->generation = gen;
}

static int kvm_prepare_memory_region(struct kvm *kvm,
				     const struct kvm_memory_slot *old,
				     struct kvm_memory_slot *new,
				     enum kvm_mr_change change)
{
	int r;

	/*
	 * If dirty logging is disabled, nullify the bitmap; the old bitmap
	 * will be freed on "commit".  If logging is enabled in both old and
	 * new, reuse the existing bitmap.  If logging is enabled only in the
	 * new and KVM isn't using a ring buffer, allocate and initialize a
	 * new bitmap.
	 */
	if (change != KVM_MR_DELETE) {
		if (!(new->flags & KVM_MEM_LOG_DIRTY_PAGES))
			new->dirty_bitmap = NULL;
		else if (old && old->dirty_bitmap)
			new->dirty_bitmap = old->dirty_bitmap;
		else if (kvm_use_dirty_bitmap(kvm)) {
			r = kvm_alloc_dirty_bitmap(new);
			if (r)
				return r;

			if (kvm_dirty_log_manual_protect_and_init_set(kvm))
				bitmap_set(new->dirty_bitmap, 0, new->npages);
		}
	}

	r = kvm_arch_prepare_memory_region(kvm, old, new, change);

	/* Free the bitmap on failure if it was allocated above. */
	if (r && new && new->dirty_bitmap && (!old || !old->dirty_bitmap))
		kvm_destroy_dirty_bitmap(new);

	return r;
}

static void kvm_commit_memory_region(struct kvm *kvm,
				     struct kvm_memory_slot *old,
				     const struct kvm_memory_slot *new,
				     enum kvm_mr_change change)
{
	int old_flags = old ? old->flags : 0;
	int new_flags = new ? new->flags : 0;
	/*
	 * Update the total number of memslot pages before calling the arch
	 * hook so that architectures can consume the result directly.
	 */
	if (change == KVM_MR_DELETE)
		kvm->nr_memslot_pages -= old->npages;
	else if (change == KVM_MR_CREATE)
		kvm->nr_memslot_pages += new->npages;

	if ((old_flags ^ new_flags) & KVM_MEM_LOG_DIRTY_PAGES) {
		int change = (new_flags & KVM_MEM_LOG_DIRTY_PAGES) ? 1 : -1;
		atomic_set(&kvm->nr_memslots_dirty_logging,
			   atomic_read(&kvm->nr_memslots_dirty_logging) + change);
	}

	kvm_arch_commit_memory_region(kvm, old, new, change);

	switch (change) {
	case KVM_MR_CREATE:
		/* Nothing more to do. */
		break;
	case KVM_MR_DELETE:
		/* Free the old memslot and all its metadata. */
		kvm_free_memslot(kvm, old);
		break;
	case KVM_MR_MOVE:
	case KVM_MR_FLAGS_ONLY:
		/*
		 * Free the dirty bitmap as needed; the below check encompasses
		 * both the flags and whether a ring buffer is being used)
		 */
		if (old->dirty_bitmap && !new->dirty_bitmap)
			kvm_destroy_dirty_bitmap(old);

		/*
		 * The final quirk.  Free the detached, old slot, but only its
		 * memory, not any metadata.  Metadata, including arch specific
		 * data, may be reused by @new.
		 */
		kfree(old);
		break;
	default:
		BUG();
	}
}

/*
 * Activate @new, which must be installed in the inactive slots by the caller,
 * by swapping the active slots and then propagating @new to @old once @old is
 * unreachable and can be safely modified.
 *
 * With NULL @old this simply adds @new to @active (while swapping the sets).
 * With NULL @new this simply removes @old from @active and frees it
 * (while also swapping the sets).
 */
static void kvm_activate_memslot(struct kvm *kvm,
				 struct kvm_memory_slot *old,
				 struct kvm_memory_slot *new)
{
	int as_id = kvm_memslots_get_as_id(old, new);

	kvm_swap_active_memslots(kvm, as_id);

	/* Propagate the new memslot to the now inactive memslots. */
	kvm_replace_memslot(kvm, old, new);
}

static void kvm_copy_memslot(struct kvm_memory_slot *dest,
			     const struct kvm_memory_slot *src)
{
	dest->base_gfn = src->base_gfn;
	dest->npages = src->npages;
	dest->dirty_bitmap = src->dirty_bitmap;
	dest->arch = src->arch;
	dest->userspace_addr = src->userspace_addr;
	dest->flags = src->flags;
	dest->id = src->id;
	dest->as_id = src->as_id;
}

static void kvm_invalidate_memslot(struct kvm *kvm,
				   struct kvm_memory_slot *old,
				   struct kvm_memory_slot *invalid_slot)
{
	/*
	 * Mark the current slot INVALID.  As with all memslot modifications,
	 * this must be done on an unreachable slot to avoid modifying the
	 * current slot in the active tree.
	 */
	kvm_copy_memslot(invalid_slot, old);
	invalid_slot->flags |= KVM_MEMSLOT_INVALID;
	kvm_replace_memslot(kvm, old, invalid_slot);

	/*
	 * Activate the slot that is now marked INVALID, but don't propagate
	 * the slot to the now inactive slots. The slot is either going to be
	 * deleted or recreated as a new slot.
	 */
	kvm_swap_active_memslots(kvm, old->as_id);

	/*
	 * From this point no new shadow pages pointing to a deleted, or moved,
	 * memslot will be created.  Validation of sp->gfn happens in:
	 *	- gfn_to_hva (kvm_read_guest, gfn_to_pfn)
	 *	- kvm_is_visible_gfn (mmu_check_root)
	 */
	kvm_arch_flush_shadow_memslot(kvm, old);
	kvm_arch_guest_memory_reclaimed(kvm);

	/* Was released by kvm_swap_active_memslots, reacquire. */
	mutex_lock(&kvm->slots_arch_lock);

	/*
	 * Copy the arch-specific field of the newly-installed slot back to the
	 * old slot as the arch data could have changed between releasing
	 * slots_arch_lock in install_new_memslots() and re-acquiring the lock
	 * above.  Writers are required to retrieve memslots *after* acquiring
	 * slots_arch_lock, thus the active slot's data is guaranteed to be fresh.
	 */
	old->arch = invalid_slot->arch;
}

static void kvm_create_memslot(struct kvm *kvm,
			       struct kvm_memory_slot *new)
{
	/* Add the new memslot to the inactive set and activate. */
	kvm_replace_memslot(kvm, NULL, new);
	kvm_activate_memslot(kvm, NULL, new);
}

static void kvm_delete_memslot(struct kvm *kvm,
			       struct kvm_memory_slot *old,
			       struct kvm_memory_slot *invalid_slot)
{
	/*
	 * Remove the old memslot (in the inactive memslots) by passing NULL as
	 * the "new" slot, and for the invalid version in the active slots.
	 */
	kvm_replace_memslot(kvm, old, NULL);
	kvm_activate_memslot(kvm, invalid_slot, NULL);
}

static void kvm_move_memslot(struct kvm *kvm,
			     struct kvm_memory_slot *old,
			     struct kvm_memory_slot *new,
			     struct kvm_memory_slot *invalid_slot)
{
	/*
	 * Replace the old memslot in the inactive slots, and then swap slots
	 * and replace the current INVALID with the new as well.
	 */
	kvm_replace_memslot(kvm, old, new);
	kvm_activate_memslot(kvm, invalid_slot, new);
}

static void kvm_update_flags_memslot(struct kvm *kvm,
				     struct kvm_memory_slot *old,
				     struct kvm_memory_slot *new)
{
	/*
	 * Similar to the MOVE case, but the slot doesn't need to be zapped as
	 * an intermediate step. Instead, the old memslot is simply replaced
	 * with a new, updated copy in both memslot sets.
	 */
	kvm_replace_memslot(kvm, old, new);
	kvm_activate_memslot(kvm, old, new);
}

static int kvm_set_memslot(struct kvm *kvm,
			   struct kvm_memory_slot *old,
			   struct kvm_memory_slot *new,
			   enum kvm_mr_change change)
{
	struct kvm_memory_slot *invalid_slot;
	int r;

	/*
	 * Released in kvm_swap_active_memslots.
	 *
	 * Must be held from before the current memslots are copied until
	 * after the new memslots are installed with rcu_assign_pointer,
	 * then released before the synchronize srcu in kvm_swap_active_memslots.
	 *
	 * When modifying memslots outside of the slots_lock, must be held
	 * before reading the pointer to the current memslots until after all
	 * changes to those memslots are complete.
	 *
	 * These rules ensure that installing new memslots does not lose
	 * changes made to the previous memslots.
	 */
	mutex_lock(&kvm->slots_arch_lock);

	/*
	 * Invalidate the old slot if it's being deleted or moved.  This is
	 * done prior to actually deleting/moving the memslot to allow vCPUs to
	 * continue running by ensuring there are no mappings or shadow pages
	 * for the memslot when it is deleted/moved.  Without pre-invalidation
	 * (and without a lock), a window would exist between effecting the
	 * delete/move and committing the changes in arch code where KVM or a
	 * guest could access a non-existent memslot.
	 *
	 * Modifications are done on a temporary, unreachable slot.  The old
	 * slot needs to be preserved in case a later step fails and the
	 * invalidation needs to be reverted.
	 */
	if (change == KVM_MR_DELETE || change == KVM_MR_MOVE) {
		invalid_slot = kzalloc(sizeof(*invalid_slot), GFP_KERNEL_ACCOUNT);
		if (!invalid_slot) {
			mutex_unlock(&kvm->slots_arch_lock);
			return -ENOMEM;
		}
		kvm_invalidate_memslot(kvm, old, invalid_slot);
	}

	r = kvm_prepare_memory_region(kvm, old, new, change);
	if (r) {
		/*
		 * For DELETE/MOVE, revert the above INVALID change.  No
		 * modifications required since the original slot was preserved
		 * in the inactive slots.  Changing the active memslots also
		 * release slots_arch_lock.
		 */
		if (change == KVM_MR_DELETE || change == KVM_MR_MOVE) {
			kvm_activate_memslot(kvm, invalid_slot, old);
			kfree(invalid_slot);
		} else {
			mutex_unlock(&kvm->slots_arch_lock);
		}
		return r;
	}

	/*
	 * For DELETE and MOVE, the working slot is now active as the INVALID
	 * version of the old slot.  MOVE is particularly special as it reuses
	 * the old slot and returns a copy of the old slot (in working_slot).
	 * For CREATE, there is no old slot.  For DELETE and FLAGS_ONLY, the
	 * old slot is detached but otherwise preserved.
	 */
	if (change == KVM_MR_CREATE)
		kvm_create_memslot(kvm, new);
	else if (change == KVM_MR_DELETE)
		kvm_delete_memslot(kvm, old, invalid_slot);
	else if (change == KVM_MR_MOVE)
		kvm_move_memslot(kvm, old, new, invalid_slot);
	else if (change == KVM_MR_FLAGS_ONLY)
		kvm_update_flags_memslot(kvm, old, new);
	else
		BUG();

	/* Free the temporary INVALID slot used for DELETE and MOVE. */
	if (change == KVM_MR_DELETE || change == KVM_MR_MOVE)
		kfree(invalid_slot);

	/*
	 * No need to refresh new->arch, changes after dropping slots_arch_lock
	 * will directly hit the final, active memslot.  Architectures are
	 * responsible for knowing that new->arch may be stale.
	 */
	kvm_commit_memory_region(kvm, old, new, change);

	return 0;
}

static bool kvm_check_memslot_overlap(struct kvm_memslots *slots, int id,
				      gfn_t start, gfn_t end)
{
	struct kvm_memslot_iter iter;

	kvm_for_each_memslot_in_gfn_range(&iter, slots, start, end) {
		if (iter.slot->id != id)
			return true;
	}

	return false;
}

/*
 * Allocate some memory and give it an address in the guest physical address
 * space.
 *
 * Discontiguous memory is allowed, mostly for framebuffers.
 *
 * Must be called holding kvm->slots_lock for write.
 */
int __kvm_set_memory_region(struct kvm *kvm,
			    const struct kvm_userspace_memory_region *mem)
{
	struct kvm_memory_slot *old, *new;
	struct kvm_memslots *slots;
	enum kvm_mr_change change;
	unsigned long npages;
	gfn_t base_gfn;
	int as_id, id;
	int r;

	r = check_memory_region_flags(mem);
	if (r)
		return r;

	as_id = mem->slot >> 16;
	id = (u16)mem->slot;

	/* General sanity checks */
	if ((mem->memory_size & (PAGE_SIZE - 1)) ||
	    (mem->memory_size != (unsigned long)mem->memory_size))
		return -EINVAL;
	if (mem->guest_phys_addr & (PAGE_SIZE - 1))
		return -EINVAL;
	/* We can read the guest memory with __xxx_user() later on. */
	if ((mem->userspace_addr & (PAGE_SIZE - 1)) ||
	    (mem->userspace_addr != untagged_addr(mem->userspace_addr)) ||
	     !access_ok((void __user *)(unsigned long)mem->userspace_addr,
			mem->memory_size))
		return -EINVAL;
	if (as_id >= KVM_ADDRESS_SPACE_NUM || id >= KVM_MEM_SLOTS_NUM)
		return -EINVAL;
	if (mem->guest_phys_addr + mem->memory_size < mem->guest_phys_addr)
		return -EINVAL;
	if ((mem->memory_size >> PAGE_SHIFT) > KVM_MEM_MAX_NR_PAGES)
		return -EINVAL;

	slots = __kvm_memslots(kvm, as_id);

	/*
	 * Note, the old memslot (and the pointer itself!) may be invalidated
	 * and/or destroyed by kvm_set_memslot().
	 */
	old = id_to_memslot(slots, id);

	if (!mem->memory_size) {
		if (!old || !old->npages)
			return -EINVAL;

		if (WARN_ON_ONCE(kvm->nr_memslot_pages < old->npages))
			return -EIO;

		return kvm_set_memslot(kvm, old, NULL, KVM_MR_DELETE);
	}

	base_gfn = (mem->guest_phys_addr >> PAGE_SHIFT);
	npages = (mem->memory_size >> PAGE_SHIFT);

	if (!old || !old->npages) {
		change = KVM_MR_CREATE;

		/*
		 * To simplify KVM internals, the total number of pages across
		 * all memslots must fit in an unsigned long.
		 */
		if ((kvm->nr_memslot_pages + npages) < kvm->nr_memslot_pages)
			return -EINVAL;
	} else { /* Modify an existing slot. */
		if ((mem->userspace_addr != old->userspace_addr) ||
		    (npages != old->npages) ||
		    ((mem->flags ^ old->flags) & KVM_MEM_READONLY))
			return -EINVAL;

		if (base_gfn != old->base_gfn)
			change = KVM_MR_MOVE;
		else if (mem->flags != old->flags)
			change = KVM_MR_FLAGS_ONLY;
		else /* Nothing to change. */
			return 0;
	}

	if ((change == KVM_MR_CREATE || change == KVM_MR_MOVE) &&
	    kvm_check_memslot_overlap(slots, id, base_gfn, base_gfn + npages))
		return -EEXIST;

	/* Allocate a slot that will persist in the memslot. */
	new = kzalloc(sizeof(*new), GFP_KERNEL_ACCOUNT);
	if (!new)
		return -ENOMEM;

	new->as_id = as_id;
	new->id = id;
	new->base_gfn = base_gfn;
	new->npages = npages;
	new->flags = mem->flags;
	new->userspace_addr = mem->userspace_addr;

	r = kvm_set_memslot(kvm, old, new, change);
	if (r)
		kfree(new);
	return r;
}
EXPORT_SYMBOL_GPL(__kvm_set_memory_region);

int kvm_set_memory_region(struct kvm *kvm,
			  const struct kvm_userspace_memory_region *mem)
{
	int r;

	mutex_lock(&kvm->slots_lock);
	r = __kvm_set_memory_region(kvm, mem);
	mutex_unlock(&kvm->slots_lock);
	return r;
}
EXPORT_SYMBOL_GPL(kvm_set_memory_region);

static int kvm_vm_ioctl_set_memory_region(struct kvm *kvm,
					  struct kvm_userspace_memory_region *mem)
{
	if ((u16)mem->slot >= KVM_USER_MEM_SLOTS)
		return -EINVAL;

	return kvm_set_memory_region(kvm, mem);
}

#ifndef CONFIG_KVM_GENERIC_DIRTYLOG_READ_PROTECT
/**
 * kvm_get_dirty_log - get a snapshot of dirty pages
 * @kvm:	pointer to kvm instance
 * @log:	slot id and address to which we copy the log
 * @is_dirty:	set to '1' if any dirty pages were found
 * @memslot:	set to the associated memslot, always valid on success
 */
int kvm_get_dirty_log(struct kvm *kvm, struct kvm_dirty_log *log,
		      int *is_dirty, struct kvm_memory_slot **memslot)
{
	struct kvm_memslots *slots;
	int i, as_id, id;
	unsigned long n;
	unsigned long any = 0;

	/* Dirty ring tracking may be exclusive to dirty log tracking */
	if (!kvm_use_dirty_bitmap(kvm))
		return -ENXIO;

	*memslot = NULL;
	*is_dirty = 0;

	as_id = log->slot >> 16;
	id = (u16)log->slot;
	if (as_id >= KVM_ADDRESS_SPACE_NUM || id >= KVM_USER_MEM_SLOTS)
		return -EINVAL;

	slots = __kvm_memslots(kvm, as_id);
	*memslot = id_to_memslot(slots, id);
	if (!(*memslot) || !(*memslot)->dirty_bitmap)
		return -ENOENT;

	kvm_arch_sync_dirty_log(kvm, *memslot);

	n = kvm_dirty_bitmap_bytes(*memslot);

	for (i = 0; !any && i < n/sizeof(long); ++i)
		any = (*memslot)->dirty_bitmap[i];

	if (copy_to_user(log->dirty_bitmap, (*memslot)->dirty_bitmap, n))
		return -EFAULT;

	if (any)
		*is_dirty = 1;
	return 0;
}
EXPORT_SYMBOL_GPL(kvm_get_dirty_log);

#else /* CONFIG_KVM_GENERIC_DIRTYLOG_READ_PROTECT */
/**
 * kvm_get_dirty_log_protect - get a snapshot of dirty pages
 *	and reenable dirty page tracking for the corresponding pages.
 * @kvm:	pointer to kvm instance
 * @log:	slot id and address to which we copy the log
 *
 * We need to keep it in mind that VCPU threads can write to the bitmap
 * concurrently. So, to avoid losing track of dirty pages we keep the
 * following order:
 *
 *    1. Take a snapshot of the bit and clear it if needed.
 *    2. Write protect the corresponding page.
 *    3. Copy the snapshot to the userspace.
 *    4. Upon return caller flushes TLB's if needed.
 *
 * Between 2 and 4, the guest may write to the page using the remaining TLB
 * entry.  This is not a problem because the page is reported dirty using
 * the snapshot taken before and step 4 ensures that writes done after
 * exiting to userspace will be logged for the next call.
 *
 */
static int kvm_get_dirty_log_protect(struct kvm *kvm, struct kvm_dirty_log *log)
{
	struct kvm_memslots *slots;
	struct kvm_memory_slot *memslot;
	int i, as_id, id;
	unsigned long n;
	unsigned long *dirty_bitmap;
	unsigned long *dirty_bitmap_buffer;
	bool flush;

	/* Dirty ring tracking may be exclusive to dirty log tracking */
	if (!kvm_use_dirty_bitmap(kvm))
		return -ENXIO;

	as_id = log->slot >> 16;
	id = (u16)log->slot;
	if (as_id >= KVM_ADDRESS_SPACE_NUM || id >= KVM_USER_MEM_SLOTS)
		return -EINVAL;

	slots = __kvm_memslots(kvm, as_id);
	memslot = id_to_memslot(slots, id);
	if (!memslot || !memslot->dirty_bitmap)
		return -ENOENT;

	dirty_bitmap = memslot->dirty_bitmap;

	kvm_arch_sync_dirty_log(kvm, memslot);

	n = kvm_dirty_bitmap_bytes(memslot);
	flush = false;
	if (kvm->manual_dirty_log_protect) {
		/*
		 * Unlike kvm_get_dirty_log, we always return false in *flush,
		 * because no flush is needed until KVM_CLEAR_DIRTY_LOG.  There
		 * is some code duplication between this function and
		 * kvm_get_dirty_log, but hopefully all architecture
		 * transition to kvm_get_dirty_log_protect and kvm_get_dirty_log
		 * can be eliminated.
		 */
		dirty_bitmap_buffer = dirty_bitmap;
	} else {
		dirty_bitmap_buffer = kvm_second_dirty_bitmap(memslot);
		memset(dirty_bitmap_buffer, 0, n);

		KVM_MMU_LOCK(kvm);
		for (i = 0; i < n / sizeof(long); i++) {
			unsigned long mask;
			gfn_t offset;

			if (!dirty_bitmap[i])
				continue;

			flush = true;
			mask = xchg(&dirty_bitmap[i], 0);
			dirty_bitmap_buffer[i] = mask;

			offset = i * BITS_PER_LONG;
			kvm_arch_mmu_enable_log_dirty_pt_masked(kvm, memslot,
								offset, mask);
		}
		KVM_MMU_UNLOCK(kvm);
	}

	if (flush)
		kvm_arch_flush_remote_tlbs_memslot(kvm, memslot);

	if (copy_to_user(log->dirty_bitmap, dirty_bitmap_buffer, n))
		return -EFAULT;
	return 0;
}


/**
 * kvm_vm_ioctl_get_dirty_log - get and clear the log of dirty pages in a slot
 * @kvm: kvm instance
 * @log: slot id and address to which we copy the log
 *
 * Steps 1-4 below provide general overview of dirty page logging. See
 * kvm_get_dirty_log_protect() function description for additional details.
 *
 * We call kvm_get_dirty_log_protect() to handle steps 1-3, upon return we
 * always flush the TLB (step 4) even if previous step failed  and the dirty
 * bitmap may be corrupt. Regardless of previous outcome the KVM logging API
 * does not preclude user space subsequent dirty log read. Flushing TLB ensures
 * writes will be marked dirty for next log read.
 *
 *   1. Take a snapshot of the bit and clear it if needed.
 *   2. Write protect the corresponding page.
 *   3. Copy the snapshot to the userspace.
 *   4. Flush TLB's if needed.
 */
static int kvm_vm_ioctl_get_dirty_log(struct kvm *kvm,
				      struct kvm_dirty_log *log)
{
	int r;

	mutex_lock(&kvm->slots_lock);

	r = kvm_get_dirty_log_protect(kvm, log);

	mutex_unlock(&kvm->slots_lock);
	return r;
}

/**
 * kvm_clear_dirty_log_protect - clear dirty bits in the bitmap
 *	and reenable dirty page tracking for the corresponding pages.
 * @kvm:	pointer to kvm instance
 * @log:	slot id and address from which to fetch the bitmap of dirty pages
 */
static int kvm_clear_dirty_log_protect(struct kvm *kvm,
				       struct kvm_clear_dirty_log *log)
{
	struct kvm_memslots *slots;
	struct kvm_memory_slot *memslot;
	int as_id, id;
	gfn_t offset;
	unsigned long i, n;
	unsigned long *dirty_bitmap;
	unsigned long *dirty_bitmap_buffer;
	bool flush;

	/* Dirty ring tracking may be exclusive to dirty log tracking */
	if (!kvm_use_dirty_bitmap(kvm))
		return -ENXIO;

	as_id = log->slot >> 16;
	id = (u16)log->slot;
	if (as_id >= KVM_ADDRESS_SPACE_NUM || id >= KVM_USER_MEM_SLOTS)
		return -EINVAL;

	if (log->first_page & 63)
		return -EINVAL;

	slots = __kvm_memslots(kvm, as_id);
	memslot = id_to_memslot(slots, id);
	if (!memslot || !memslot->dirty_bitmap)
		return -ENOENT;

	dirty_bitmap = memslot->dirty_bitmap;

	n = ALIGN(log->num_pages, BITS_PER_LONG) / 8;

	if (log->first_page > memslot->npages ||
	    log->num_pages > memslot->npages - log->first_page ||
	    (log->num_pages < memslot->npages - log->first_page && (log->num_pages & 63)))
	    return -EINVAL;

	kvm_arch_sync_dirty_log(kvm, memslot);

	flush = false;
	dirty_bitmap_buffer = kvm_second_dirty_bitmap(memslot);
	if (copy_from_user(dirty_bitmap_buffer, log->dirty_bitmap, n))
		return -EFAULT;

	KVM_MMU_LOCK(kvm);
	for (offset = log->first_page, i = offset / BITS_PER_LONG,
		 n = DIV_ROUND_UP(log->num_pages, BITS_PER_LONG); n--;
	     i++, offset += BITS_PER_LONG) {
		unsigned long mask = *dirty_bitmap_buffer++;
		atomic_long_t *p = (atomic_long_t *) &dirty_bitmap[i];
		if (!mask)
			continue;

		mask &= atomic_long_fetch_andnot(mask, p);

		/*
		 * mask contains the bits that really have been cleared.  This
		 * never includes any bits beyond the length of the memslot (if
		 * the length is not aligned to 64 pages), therefore it is not
		 * a problem if userspace sets them in log->dirty_bitmap.
		*/
		if (mask) {
			flush = true;
			kvm_arch_mmu_enable_log_dirty_pt_masked(kvm, memslot,
								offset, mask);
		}
	}
	KVM_MMU_UNLOCK(kvm);

	if (flush)
		kvm_arch_flush_remote_tlbs_memslot(kvm, memslot);

	return 0;
}

static int kvm_vm_ioctl_clear_dirty_log(struct kvm *kvm,
					struct kvm_clear_dirty_log *log)
{
	int r;

	mutex_lock(&kvm->slots_lock);

	r = kvm_clear_dirty_log_protect(kvm, log);

	mutex_unlock(&kvm->slots_lock);
	return r;
}
#endif /* CONFIG_KVM_GENERIC_DIRTYLOG_READ_PROTECT */

struct kvm_memory_slot *gfn_to_memslot(struct kvm *kvm, gfn_t gfn)
{
	return __gfn_to_memslot(kvm_memslots(kvm), gfn);
}
EXPORT_SYMBOL_GPL(gfn_to_memslot);

struct kvm_memory_slot *kvm_vcpu_gfn_to_memslot(struct kvm_vcpu *vcpu, gfn_t gfn)
{
	struct kvm_memslots *slots = kvm_vcpu_memslots(vcpu);
	u64 gen = slots->generation;
	struct kvm_memory_slot *slot;

	/*
	 * This also protects against using a memslot from a different address space,
	 * since different address spaces have different generation numbers.
	 */
	if (unlikely(gen != vcpu->last_used_slot_gen)) {
		vcpu->last_used_slot = NULL;
		vcpu->last_used_slot_gen = gen;
	}

	slot = try_get_memslot(vcpu->last_used_slot, gfn);
	if (slot)
		return slot;

	/*
	 * Fall back to searching all memslots. We purposely use
	 * search_memslots() instead of __gfn_to_memslot() to avoid
	 * thrashing the VM-wide last_used_slot in kvm_memslots.
	 */
	slot = search_memslots(slots, gfn, false);
	if (slot) {
		vcpu->last_used_slot = slot;
		return slot;
	}

	return NULL;
}

bool kvm_is_visible_gfn(struct kvm *kvm, gfn_t gfn)
{
	struct kvm_memory_slot *memslot = gfn_to_memslot(kvm, gfn);

	return kvm_is_visible_memslot(memslot);
}
EXPORT_SYMBOL_GPL(kvm_is_visible_gfn);

bool kvm_vcpu_is_visible_gfn(struct kvm_vcpu *vcpu, gfn_t gfn)
{
	struct kvm_memory_slot *memslot = kvm_vcpu_gfn_to_memslot(vcpu, gfn);

	return kvm_is_visible_memslot(memslot);
}
EXPORT_SYMBOL_GPL(kvm_vcpu_is_visible_gfn);

unsigned long kvm_host_page_size(struct kvm_vcpu *vcpu, gfn_t gfn)
{
	struct vm_area_struct *vma;
	unsigned long addr, size;

	size = PAGE_SIZE;

	addr = kvm_vcpu_gfn_to_hva_prot(vcpu, gfn, NULL);
	if (kvm_is_error_hva(addr))
		return PAGE_SIZE;

	mmap_read_lock(current->mm);
	vma = find_vma(current->mm, addr);
	if (!vma)
		goto out;

	size = vma_kernel_pagesize(vma);

out:
	mmap_read_unlock(current->mm);

	return size;
}

static bool memslot_is_readonly(const struct kvm_memory_slot *slot)
{
	return slot->flags & KVM_MEM_READONLY;
}

static unsigned long __gfn_to_hva_many(const struct kvm_memory_slot *slot, gfn_t gfn,
				       gfn_t *nr_pages, bool write)
{
	if (!slot || slot->flags & KVM_MEMSLOT_INVALID)
		return KVM_HVA_ERR_BAD;

	if (memslot_is_readonly(slot) && write)
		return KVM_HVA_ERR_RO_BAD;

	if (nr_pages)
		*nr_pages = slot->npages - (gfn - slot->base_gfn);

	return __gfn_to_hva_memslot(slot, gfn);
}

static unsigned long gfn_to_hva_many(struct kvm_memory_slot *slot, gfn_t gfn,
				     gfn_t *nr_pages)
{
	return __gfn_to_hva_many(slot, gfn, nr_pages, true);
}

unsigned long gfn_to_hva_memslot(struct kvm_memory_slot *slot,
					gfn_t gfn)
{
	return gfn_to_hva_many(slot, gfn, NULL);
}
EXPORT_SYMBOL_GPL(gfn_to_hva_memslot);

unsigned long gfn_to_hva(struct kvm *kvm, gfn_t gfn)
{
	return gfn_to_hva_many(gfn_to_memslot(kvm, gfn), gfn, NULL);
}
EXPORT_SYMBOL_GPL(gfn_to_hva);

unsigned long kvm_vcpu_gfn_to_hva(struct kvm_vcpu *vcpu, gfn_t gfn)
{
	return gfn_to_hva_many(kvm_vcpu_gfn_to_memslot(vcpu, gfn), gfn, NULL);
}
EXPORT_SYMBOL_GPL(kvm_vcpu_gfn_to_hva);

/*
 * Return the hva of a @gfn and the R/W attribute if possible.
 *
 * @slot: the kvm_memory_slot which contains @gfn
 * @gfn: the gfn to be translated
 * @writable: used to return the read/write attribute of the @slot if the hva
 * is valid and @writable is not NULL
 */
unsigned long gfn_to_hva_memslot_prot(struct kvm_memory_slot *slot,
				      gfn_t gfn, bool *writable)
{
	unsigned long hva = __gfn_to_hva_many(slot, gfn, NULL, false);

	if (!kvm_is_error_hva(hva) && writable)
		*writable = !memslot_is_readonly(slot);

	return hva;
}

unsigned long gfn_to_hva_prot(struct kvm *kvm, gfn_t gfn, bool *writable)
{
	struct kvm_memory_slot *slot = gfn_to_memslot(kvm, gfn);

	return gfn_to_hva_memslot_prot(slot, gfn, writable);
}

unsigned long kvm_vcpu_gfn_to_hva_prot(struct kvm_vcpu *vcpu, gfn_t gfn, bool *writable)
{
	struct kvm_memory_slot *slot = kvm_vcpu_gfn_to_memslot(vcpu, gfn);

	return gfn_to_hva_memslot_prot(slot, gfn, writable);
}

static inline int check_user_page_hwpoison(unsigned long addr)
{
	int rc, flags = FOLL_HWPOISON | FOLL_WRITE;

	rc = get_user_pages(addr, 1, flags, NULL, NULL);
	return rc == -EHWPOISON;
}

/*
 * The fast path to get the writable pfn which will be stored in @pfn,
 * true indicates success, otherwise false is returned.  It's also the
 * only part that runs if we can in atomic context.
 */
static bool hva_to_pfn_fast(unsigned long addr, bool write_fault,
			    bool *writable, kvm_pfn_t *pfn)
{
	struct page *page[1];

	/*
	 * Fast pin a writable pfn only if it is a write fault request
	 * or the caller allows to map a writable pfn for a read fault
	 * request.
	 */
	if (!(write_fault || writable))
		return false;

	if (get_user_page_fast_only(addr, FOLL_WRITE, page)) {
		*pfn = page_to_pfn(page[0]);

		if (writable)
			*writable = true;
		return true;
	}

	return false;
}

/*
 * The slow path to get the pfn of the specified host virtual address,
 * 1 indicates success, -errno is returned if error is detected.
 */
static int hva_to_pfn_slow(unsigned long addr, bool *async, bool write_fault,
			   bool interruptible, bool *writable, kvm_pfn_t *pfn)
{
	unsigned int flags = FOLL_HWPOISON;
	struct page *page;
	int npages;

	might_sleep();

	if (writable)
		*writable = write_fault;

	if (write_fault)
		flags |= FOLL_WRITE;
	if (async)
		flags |= FOLL_NOWAIT;
	if (interruptible)
		flags |= FOLL_INTERRUPTIBLE;

	npages = get_user_pages_unlocked(addr, 1, &page, flags);
	if (npages != 1)
		return npages;

	/* map read fault as writable if possible */
	if (unlikely(!write_fault) && writable) {
		struct page *wpage;

		if (get_user_page_fast_only(addr, FOLL_WRITE, &wpage)) {
			*writable = true;
			put_page(page);
			page = wpage;
		}
	}
	*pfn = page_to_pfn(page);
	return npages;
}

static bool vma_is_valid(struct vm_area_struct *vma, bool write_fault)
{
	if (unlikely(!(vma->vm_flags & VM_READ)))
		return false;

	if (write_fault && (unlikely(!(vma->vm_flags & VM_WRITE))))
		return false;

	return true;
}

static int kvm_try_get_pfn(kvm_pfn_t pfn)
{
	struct page *page = kvm_pfn_to_refcounted_page(pfn);

	if (!page)
		return 1;

	return get_page_unless_zero(page);
}

static int hva_to_pfn_remapped(struct vm_area_struct *vma,
			       unsigned long addr, bool write_fault,
			       bool *writable, kvm_pfn_t *p_pfn)
{
	kvm_pfn_t pfn;
	pte_t *ptep;
	spinlock_t *ptl;
	int r;

	r = follow_pte(vma->vm_mm, addr, &ptep, &ptl);
	if (r) {
		/*
		 * get_user_pages fails for VM_IO and VM_PFNMAP vmas and does
		 * not call the fault handler, so do it here.
		 */
		bool unlocked = false;
		r = fixup_user_fault(current->mm, addr,
				     (write_fault ? FAULT_FLAG_WRITE : 0),
				     &unlocked);
		if (unlocked)
			return -EAGAIN;
		if (r)
			return r;

		r = follow_pte(vma->vm_mm, addr, &ptep, &ptl);
		if (r)
			return r;
	}

	if (write_fault && !pte_write(*ptep)) {
		pfn = KVM_PFN_ERR_RO_FAULT;
		goto out;
	}

	if (writable)
		*writable = pte_write(*ptep);
	pfn = pte_pfn(*ptep);

	/*
	 * Get a reference here because callers of *hva_to_pfn* and
	 * *gfn_to_pfn* ultimately call kvm_release_pfn_clean on the
	 * returned pfn.  This is only needed if the VMA has VM_MIXEDMAP
	 * set, but the kvm_try_get_pfn/kvm_release_pfn_clean pair will
	 * simply do nothing for reserved pfns.
	 *
	 * Whoever called remap_pfn_range is also going to call e.g.
	 * unmap_mapping_range before the underlying pages are freed,
	 * causing a call to our MMU notifier.
	 *
	 * Certain IO or PFNMAP mappings can be backed with valid
	 * struct pages, but be allocated without refcounting e.g.,
	 * tail pages of non-compound higher order allocations, which
	 * would then underflow the refcount when the caller does the
	 * required put_page. Don't allow those pages here.
	 */ 
	if (!kvm_try_get_pfn(pfn))
		r = -EFAULT;

out:
	pte_unmap_unlock(ptep, ptl);
	*p_pfn = pfn;

	return r;
}

/*
 * Pin guest page in memory and return its pfn.
 * @addr: host virtual address which maps memory to the guest
 * @atomic: whether this function can sleep
 * @interruptible: whether the process can be interrupted by non-fatal signals
 * @async: whether this function need to wait IO complete if the
 *         host page is not in the memory
 * @write_fault: whether we should get a writable host page
 * @writable: whether it allows to map a writable host page for !@write_fault
 *
 * The function will map a writable host page for these two cases:
 * 1): @write_fault = true
 * 2): @write_fault = false && @writable, @writable will tell the caller
 *     whether the mapping is writable.
 */
kvm_pfn_t hva_to_pfn(unsigned long addr, bool atomic, bool interruptible,
		     bool *async, bool write_fault, bool *writable)
{
	struct vm_area_struct *vma;
	kvm_pfn_t pfn;
	int npages, r;

	/* we can do it either atomically or asynchronously, not both */
	BUG_ON(atomic && async);

	if (hva_to_pfn_fast(addr, write_fault, writable, &pfn))
		return pfn;

	if (atomic)
		return KVM_PFN_ERR_FAULT;

	npages = hva_to_pfn_slow(addr, async, write_fault, interruptible,
				 writable, &pfn);
	if (npages == 1)
		return pfn;
	if (npages == -EINTR)
		return KVM_PFN_ERR_SIGPENDING;

	mmap_read_lock(current->mm);
	if (npages == -EHWPOISON ||
	      (!async && check_user_page_hwpoison(addr))) {
		pfn = KVM_PFN_ERR_HWPOISON;
		goto exit;
	}

retry:
	vma = vma_lookup(current->mm, addr);

	if (vma == NULL)
		pfn = KVM_PFN_ERR_FAULT;
	else if (vma->vm_flags & (VM_IO | VM_PFNMAP)) {
		r = hva_to_pfn_remapped(vma, addr, write_fault, writable, &pfn);
		if (r == -EAGAIN)
			goto retry;
		if (r < 0)
			pfn = KVM_PFN_ERR_FAULT;
	} else {
		if (async && vma_is_valid(vma, write_fault))
			*async = true;
		pfn = KVM_PFN_ERR_FAULT;
	}
exit:
	mmap_read_unlock(current->mm);
	return pfn;
}

kvm_pfn_t __gfn_to_pfn_memslot(const struct kvm_memory_slot *slot, gfn_t gfn,
			       bool atomic, bool interruptible, bool *async,
			       bool write_fault, bool *writable, hva_t *hva)
{
	unsigned long addr = __gfn_to_hva_many(slot, gfn, NULL, write_fault);

	if (hva)
		*hva = addr;

	if (addr == KVM_HVA_ERR_RO_BAD) {
		if (writable)
			*writable = false;
		return KVM_PFN_ERR_RO_FAULT;
	}

	if (kvm_is_error_hva(addr)) {
		if (writable)
			*writable = false;
		return KVM_PFN_NOSLOT;
	}

	/* Do not map writable pfn in the readonly memslot. */
	if (writable && memslot_is_readonly(slot)) {
		*writable = false;
		writable = NULL;
	}

	return hva_to_pfn(addr, atomic, interruptible, async, write_fault,
			  writable);
}
EXPORT_SYMBOL_GPL(__gfn_to_pfn_memslot);

kvm_pfn_t gfn_to_pfn_prot(struct kvm *kvm, gfn_t gfn, bool write_fault,
		      bool *writable)
{
	return __gfn_to_pfn_memslot(gfn_to_memslot(kvm, gfn), gfn, false, false,
				    NULL, write_fault, writable, NULL);
}
EXPORT_SYMBOL_GPL(gfn_to_pfn_prot);

kvm_pfn_t gfn_to_pfn_memslot(const struct kvm_memory_slot *slot, gfn_t gfn)
{
	return __gfn_to_pfn_memslot(slot, gfn, false, false, NULL, true,
				    NULL, NULL);
}
EXPORT_SYMBOL_GPL(gfn_to_pfn_memslot);

kvm_pfn_t gfn_to_pfn_memslot_atomic(const struct kvm_memory_slot *slot, gfn_t gfn)
{
	return __gfn_to_pfn_memslot(slot, gfn, true, false, NULL, true,
				    NULL, NULL);
}
EXPORT_SYMBOL_GPL(gfn_to_pfn_memslot_atomic);

kvm_pfn_t kvm_vcpu_gfn_to_pfn_atomic(struct kvm_vcpu *vcpu, gfn_t gfn)
{
	return gfn_to_pfn_memslot_atomic(kvm_vcpu_gfn_to_memslot(vcpu, gfn), gfn);
}
EXPORT_SYMBOL_GPL(kvm_vcpu_gfn_to_pfn_atomic);

kvm_pfn_t gfn_to_pfn(struct kvm *kvm, gfn_t gfn)
{
	return gfn_to_pfn_memslot(gfn_to_memslot(kvm, gfn), gfn);
}
EXPORT_SYMBOL_GPL(gfn_to_pfn);

kvm_pfn_t kvm_vcpu_gfn_to_pfn(struct kvm_vcpu *vcpu, gfn_t gfn)
{
	return gfn_to_pfn_memslot(kvm_vcpu_gfn_to_memslot(vcpu, gfn), gfn);
}
EXPORT_SYMBOL_GPL(kvm_vcpu_gfn_to_pfn);

int gfn_to_page_many_atomic(struct kvm_memory_slot *slot, gfn_t gfn,
			    struct page **pages, int nr_pages)
{
	unsigned long addr;
	gfn_t entry = 0;

	addr = gfn_to_hva_many(slot, gfn, &entry);
	if (kvm_is_error_hva(addr))
		return -1;

	if (entry < nr_pages)
		return 0;

	return get_user_pages_fast_only(addr, nr_pages, FOLL_WRITE, pages);
}
EXPORT_SYMBOL_GPL(gfn_to_page_many_atomic);

/*
 * Do not use this helper unless you are absolutely certain the gfn _must_ be
 * backed by 'struct page'.  A valid example is if the backing memslot is
 * controlled by KVM.  Note, if the returned page is valid, it's refcount has
 * been elevated by gfn_to_pfn().
 */
struct page *gfn_to_page(struct kvm *kvm, gfn_t gfn)
{
	struct page *page;
	kvm_pfn_t pfn;

	pfn = gfn_to_pfn(kvm, gfn);

	if (is_error_noslot_pfn(pfn))
		return KVM_ERR_PTR_BAD_PAGE;

	page = kvm_pfn_to_refcounted_page(pfn);
	if (!page)
		return KVM_ERR_PTR_BAD_PAGE;

	return page;
}
EXPORT_SYMBOL_GPL(gfn_to_page);

void kvm_release_pfn(kvm_pfn_t pfn, bool dirty)
{
	if (dirty)
		kvm_release_pfn_dirty(pfn);
	else
		kvm_release_pfn_clean(pfn);
}

int kvm_vcpu_map(struct kvm_vcpu *vcpu, gfn_t gfn, struct kvm_host_map *map)
{
	kvm_pfn_t pfn;
	void *hva = NULL;
	struct page *page = KVM_UNMAPPED_PAGE;

	if (!map)
		return -EINVAL;

	pfn = gfn_to_pfn(vcpu->kvm, gfn);
	if (is_error_noslot_pfn(pfn))
		return -EINVAL;

	if (pfn_valid(pfn)) {
		page = pfn_to_page(pfn);
		hva = kmap(page);
#ifdef CONFIG_HAS_IOMEM
	} else {
		hva = memremap(pfn_to_hpa(pfn), PAGE_SIZE, MEMREMAP_WB);
#endif
	}

	if (!hva)
		return -EFAULT;

	map->page = page;
	map->hva = hva;
	map->pfn = pfn;
	map->gfn = gfn;

	return 0;
}
EXPORT_SYMBOL_GPL(kvm_vcpu_map);

void kvm_vcpu_unmap(struct kvm_vcpu *vcpu, struct kvm_host_map *map, bool dirty)
{
	if (!map)
		return;

	if (!map->hva)
		return;

	if (map->page != KVM_UNMAPPED_PAGE)
		kunmap(map->page);
#ifdef CONFIG_HAS_IOMEM
	else
		memunmap(map->hva);
#endif

	if (dirty)
		kvm_vcpu_mark_page_dirty(vcpu, map->gfn);

	kvm_release_pfn(map->pfn, dirty);

	map->hva = NULL;
	map->page = NULL;
}
EXPORT_SYMBOL_GPL(kvm_vcpu_unmap);

static bool kvm_is_ad_tracked_page(struct page *page)
{
	/*
	 * Per page-flags.h, pages tagged PG_reserved "should in general not be
	 * touched (e.g. set dirty) except by its owner".
	 */
	return !PageReserved(page);
}

static void kvm_set_page_dirty(struct page *page)
{
	if (kvm_is_ad_tracked_page(page))
		SetPageDirty(page);
}

static void kvm_set_page_accessed(struct page *page)
{
	if (kvm_is_ad_tracked_page(page))
		mark_page_accessed(page);
}

void kvm_release_page_clean(struct page *page)
{
	WARN_ON(is_error_page(page));

	kvm_set_page_accessed(page);
	put_page(page);
}
EXPORT_SYMBOL_GPL(kvm_release_page_clean);

void kvm_release_pfn_clean(kvm_pfn_t pfn)
{
	struct page *page;

	if (is_error_noslot_pfn(pfn))
		return;

	page = kvm_pfn_to_refcounted_page(pfn);
	if (!page)
		return;

	kvm_release_page_clean(page);
}
EXPORT_SYMBOL_GPL(kvm_release_pfn_clean);

void kvm_release_page_dirty(struct page *page)
{
	WARN_ON(is_error_page(page));

	kvm_set_page_dirty(page);
	kvm_release_page_clean(page);
}
EXPORT_SYMBOL_GPL(kvm_release_page_dirty);

void kvm_release_pfn_dirty(kvm_pfn_t pfn)
{
	struct page *page;

	if (is_error_noslot_pfn(pfn))
		return;

	page = kvm_pfn_to_refcounted_page(pfn);
	if (!page)
		return;

	kvm_release_page_dirty(page);
}
EXPORT_SYMBOL_GPL(kvm_release_pfn_dirty);

/*
 * Note, checking for an error/noslot pfn is the caller's responsibility when
 * directly marking a page dirty/accessed.  Unlike the "release" helpers, the
 * "set" helpers are not to be used when the pfn might point at garbage.
 */
void kvm_set_pfn_dirty(kvm_pfn_t pfn)
{
	if (WARN_ON(is_error_noslot_pfn(pfn)))
		return;

	if (pfn_valid(pfn))
		kvm_set_page_dirty(pfn_to_page(pfn));
}
EXPORT_SYMBOL_GPL(kvm_set_pfn_dirty);

void kvm_set_pfn_accessed(kvm_pfn_t pfn)
{
	if (WARN_ON(is_error_noslot_pfn(pfn)))
		return;

	if (pfn_valid(pfn))
		kvm_set_page_accessed(pfn_to_page(pfn));
}
EXPORT_SYMBOL_GPL(kvm_set_pfn_accessed);

static int next_segment(unsigned long len, int offset)
{
	if (len > PAGE_SIZE - offset)
		return PAGE_SIZE - offset;
	else
		return len;
}

static int __kvm_read_guest_page(struct kvm_memory_slot *slot, gfn_t gfn,
				 void *data, int offset, int len)
{
	int r;
	unsigned long addr;

	addr = gfn_to_hva_memslot_prot(slot, gfn, NULL);
	if (kvm_is_error_hva(addr))
		return -EFAULT;
	r = __copy_from_user(data, (void __user *)addr + offset, len);
	if (r)
		return -EFAULT;
	return 0;
}

int kvm_read_guest_page(struct kvm *kvm, gfn_t gfn, void *data, int offset,
			int len)
{
	struct kvm_memory_slot *slot = gfn_to_memslot(kvm, gfn);

	return __kvm_read_guest_page(slot, gfn, data, offset, len);
}
EXPORT_SYMBOL_GPL(kvm_read_guest_page);

int kvm_vcpu_read_guest_page(struct kvm_vcpu *vcpu, gfn_t gfn, void *data,
			     int offset, int len)
{
	struct kvm_memory_slot *slot = kvm_vcpu_gfn_to_memslot(vcpu, gfn);

	return __kvm_read_guest_page(slot, gfn, data, offset, len);
}
EXPORT_SYMBOL_GPL(kvm_vcpu_read_guest_page);

int kvm_read_guest(struct kvm *kvm, gpa_t gpa, void *data, unsigned long len)
{
	gfn_t gfn = gpa >> PAGE_SHIFT;
	int seg;
	int offset = offset_in_page(gpa);
	int ret;

	while ((seg = next_segment(len, offset)) != 0) {
		ret = kvm_read_guest_page(kvm, gfn, data, offset, seg);
		if (ret < 0)
			return ret;
		offset = 0;
		len -= seg;
		data += seg;
		++gfn;
	}
	return 0;
}
EXPORT_SYMBOL_GPL(kvm_read_guest);

int kvm_vcpu_read_guest(struct kvm_vcpu *vcpu, gpa_t gpa, void *data, unsigned long len)
{
	gfn_t gfn = gpa >> PAGE_SHIFT;
	int seg;
	int offset = offset_in_page(gpa);
	int ret;

	while ((seg = next_segment(len, offset)) != 0) {
		ret = kvm_vcpu_read_guest_page(vcpu, gfn, data, offset, seg);
		if (ret < 0)
			return ret;
		offset = 0;
		len -= seg;
		data += seg;
		++gfn;
	}
	return 0;
}
EXPORT_SYMBOL_GPL(kvm_vcpu_read_guest);

static int __kvm_read_guest_atomic(struct kvm_memory_slot *slot, gfn_t gfn,
			           void *data, int offset, unsigned long len)
{
	int r;
	unsigned long addr;

	addr = gfn_to_hva_memslot_prot(slot, gfn, NULL);
	if (kvm_is_error_hva(addr))
		return -EFAULT;
	pagefault_disable();
	r = __copy_from_user_inatomic(data, (void __user *)addr + offset, len);
	pagefault_enable();
	if (r)
		return -EFAULT;
	return 0;
}

int kvm_vcpu_read_guest_atomic(struct kvm_vcpu *vcpu, gpa_t gpa,
			       void *data, unsigned long len)
{
	gfn_t gfn = gpa >> PAGE_SHIFT;
	struct kvm_memory_slot *slot = kvm_vcpu_gfn_to_memslot(vcpu, gfn);
	int offset = offset_in_page(gpa);

	return __kvm_read_guest_atomic(slot, gfn, data, offset, len);
}
EXPORT_SYMBOL_GPL(kvm_vcpu_read_guest_atomic);

static int __kvm_write_guest_page(struct kvm *kvm,
				  struct kvm_memory_slot *memslot, gfn_t gfn,
			          const void *data, int offset, int len)
{
	int r;
	unsigned long addr;

	addr = gfn_to_hva_memslot(memslot, gfn);
	if (kvm_is_error_hva(addr))
		return -EFAULT;
	r = __copy_to_user((void __user *)addr + offset, data, len);
	if (r)
		return -EFAULT;
	mark_page_dirty_in_slot(kvm, memslot, gfn);
	return 0;
}

int kvm_write_guest_page(struct kvm *kvm, gfn_t gfn,
			 const void *data, int offset, int len)
{
	struct kvm_memory_slot *slot = gfn_to_memslot(kvm, gfn);

	return __kvm_write_guest_page(kvm, slot, gfn, data, offset, len);
}
EXPORT_SYMBOL_GPL(kvm_write_guest_page);

int kvm_vcpu_write_guest_page(struct kvm_vcpu *vcpu, gfn_t gfn,
			      const void *data, int offset, int len)
{
	struct kvm_memory_slot *slot = kvm_vcpu_gfn_to_memslot(vcpu, gfn);

	return __kvm_write_guest_page(vcpu->kvm, slot, gfn, data, offset, len);
}
EXPORT_SYMBOL_GPL(kvm_vcpu_write_guest_page);

int kvm_write_guest(struct kvm *kvm, gpa_t gpa, const void *data,
		    unsigned long len)
{
	gfn_t gfn = gpa >> PAGE_SHIFT;
	int seg;
	int offset = offset_in_page(gpa);
	int ret;

	while ((seg = next_segment(len, offset)) != 0) {
		ret = kvm_write_guest_page(kvm, gfn, data, offset, seg);
		if (ret < 0)
			return ret;
		offset = 0;
		len -= seg;
		data += seg;
		++gfn;
	}
	return 0;
}
EXPORT_SYMBOL_GPL(kvm_write_guest);

int kvm_vcpu_write_guest(struct kvm_vcpu *vcpu, gpa_t gpa, const void *data,
		         unsigned long len)
{
	gfn_t gfn = gpa >> PAGE_SHIFT;
	int seg;
	int offset = offset_in_page(gpa);
	int ret;

	while ((seg = next_segment(len, offset)) != 0) {
		ret = kvm_vcpu_write_guest_page(vcpu, gfn, data, offset, seg);
		if (ret < 0)
			return ret;
		offset = 0;
		len -= seg;
		data += seg;
		++gfn;
	}
	return 0;
}
EXPORT_SYMBOL_GPL(kvm_vcpu_write_guest);

static int __kvm_gfn_to_hva_cache_init(struct kvm_memslots *slots,
				       struct gfn_to_hva_cache *ghc,
				       gpa_t gpa, unsigned long len)
{
	int offset = offset_in_page(gpa);
	gfn_t start_gfn = gpa >> PAGE_SHIFT;
	gfn_t end_gfn = (gpa + len - 1) >> PAGE_SHIFT;
	gfn_t nr_pages_needed = end_gfn - start_gfn + 1;
	gfn_t nr_pages_avail;

	/* Update ghc->generation before performing any error checks. */
	ghc->generation = slots->generation;

	if (start_gfn > end_gfn) {
		ghc->hva = KVM_HVA_ERR_BAD;
		return -EINVAL;
	}

	/*
	 * If the requested region crosses two memslots, we still
	 * verify that the entire region is valid here.
	 */
	for ( ; start_gfn <= end_gfn; start_gfn += nr_pages_avail) {
		ghc->memslot = __gfn_to_memslot(slots, start_gfn);
		ghc->hva = gfn_to_hva_many(ghc->memslot, start_gfn,
					   &nr_pages_avail);
		if (kvm_is_error_hva(ghc->hva))
			return -EFAULT;
	}

	/* Use the slow path for cross page reads and writes. */
	if (nr_pages_needed == 1)
		ghc->hva += offset;
	else
		ghc->memslot = NULL;

	ghc->gpa = gpa;
	ghc->len = len;
	return 0;
}

int kvm_gfn_to_hva_cache_init(struct kvm *kvm, struct gfn_to_hva_cache *ghc,
			      gpa_t gpa, unsigned long len)
{
	struct kvm_memslots *slots = kvm_memslots(kvm);
	return __kvm_gfn_to_hva_cache_init(slots, ghc, gpa, len);
}
EXPORT_SYMBOL_GPL(kvm_gfn_to_hva_cache_init);

int kvm_write_guest_offset_cached(struct kvm *kvm, struct gfn_to_hva_cache *ghc,
				  void *data, unsigned int offset,
				  unsigned long len)
{
	struct kvm_memslots *slots = kvm_memslots(kvm);
	int r;
	gpa_t gpa = ghc->gpa + offset;

	if (WARN_ON_ONCE(len + offset > ghc->len))
		return -EINVAL;

	if (slots->generation != ghc->generation) {
		if (__kvm_gfn_to_hva_cache_init(slots, ghc, ghc->gpa, ghc->len))
			return -EFAULT;
	}

	if (kvm_is_error_hva(ghc->hva))
		return -EFAULT;

	if (unlikely(!ghc->memslot))
		return kvm_write_guest(kvm, gpa, data, len);

	r = __copy_to_user((void __user *)ghc->hva + offset, data, len);
	if (r)
		return -EFAULT;
	mark_page_dirty_in_slot(kvm, ghc->memslot, gpa >> PAGE_SHIFT);

	return 0;
}
EXPORT_SYMBOL_GPL(kvm_write_guest_offset_cached);

int kvm_write_guest_cached(struct kvm *kvm, struct gfn_to_hva_cache *ghc,
			   void *data, unsigned long len)
{
	return kvm_write_guest_offset_cached(kvm, ghc, data, 0, len);
}
EXPORT_SYMBOL_GPL(kvm_write_guest_cached);

int kvm_read_guest_offset_cached(struct kvm *kvm, struct gfn_to_hva_cache *ghc,
				 void *data, unsigned int offset,
				 unsigned long len)
{
	struct kvm_memslots *slots = kvm_memslots(kvm);
	int r;
	gpa_t gpa = ghc->gpa + offset;

	if (WARN_ON_ONCE(len + offset > ghc->len))
		return -EINVAL;

	if (slots->generation != ghc->generation) {
		if (__kvm_gfn_to_hva_cache_init(slots, ghc, ghc->gpa, ghc->len))
			return -EFAULT;
	}

	if (kvm_is_error_hva(ghc->hva))
		return -EFAULT;

	if (unlikely(!ghc->memslot))
		return kvm_read_guest(kvm, gpa, data, len);

	r = __copy_from_user(data, (void __user *)ghc->hva + offset, len);
	if (r)
		return -EFAULT;

	return 0;
}
EXPORT_SYMBOL_GPL(kvm_read_guest_offset_cached);

int kvm_read_guest_cached(struct kvm *kvm, struct gfn_to_hva_cache *ghc,
			  void *data, unsigned long len)
{
	return kvm_read_guest_offset_cached(kvm, ghc, data, 0, len);
}
EXPORT_SYMBOL_GPL(kvm_read_guest_cached);

int kvm_clear_guest(struct kvm *kvm, gpa_t gpa, unsigned long len)
{
	const void *zero_page = (const void *) __va(page_to_phys(ZERO_PAGE(0)));
	gfn_t gfn = gpa >> PAGE_SHIFT;
	int seg;
	int offset = offset_in_page(gpa);
	int ret;

	while ((seg = next_segment(len, offset)) != 0) {
		ret = kvm_write_guest_page(kvm, gfn, zero_page, offset, len);
		if (ret < 0)
			return ret;
		offset = 0;
		len -= seg;
		++gfn;
	}
	return 0;
}
EXPORT_SYMBOL_GPL(kvm_clear_guest);

void mark_page_dirty_in_slot(struct kvm *kvm,
			     const struct kvm_memory_slot *memslot,
		 	     gfn_t gfn)
{
	struct kvm_vcpu *vcpu = kvm_get_running_vcpu();

#ifdef CONFIG_HAVE_KVM_DIRTY_RING
	if (WARN_ON_ONCE(vcpu && vcpu->kvm != kvm))
		return;

	WARN_ON_ONCE(!vcpu && !kvm_arch_allow_write_without_running_vcpu(kvm));
#endif

	if (memslot && kvm_slot_dirty_track_enabled(memslot)) {
		unsigned long rel_gfn = gfn - memslot->base_gfn;
		u32 slot = (memslot->as_id << 16) | memslot->id;

		if (kvm->dirty_ring_size && vcpu)
			kvm_dirty_ring_push(vcpu, slot, rel_gfn);
		else if (memslot->dirty_bitmap)
			set_bit_le(rel_gfn, memslot->dirty_bitmap);
	}
}
EXPORT_SYMBOL_GPL(mark_page_dirty_in_slot);

void mark_page_dirty(struct kvm *kvm, gfn_t gfn)
{
	struct kvm_memory_slot *memslot;

	memslot = gfn_to_memslot(kvm, gfn);
	mark_page_dirty_in_slot(kvm, memslot, gfn);
}
EXPORT_SYMBOL_GPL(mark_page_dirty);

void kvm_vcpu_mark_page_dirty(struct kvm_vcpu *vcpu, gfn_t gfn)
{
	struct kvm_memory_slot *memslot;

	memslot = kvm_vcpu_gfn_to_memslot(vcpu, gfn);
	mark_page_dirty_in_slot(vcpu->kvm, memslot, gfn);
}
EXPORT_SYMBOL_GPL(kvm_vcpu_mark_page_dirty);

void kvm_sigset_activate(struct kvm_vcpu *vcpu)
{
	if (!vcpu->sigset_active)
		return;

	/*
	 * This does a lockless modification of ->real_blocked, which is fine
	 * because, only current can change ->real_blocked and all readers of
	 * ->real_blocked don't care as long ->real_blocked is always a subset
	 * of ->blocked.
	 */
	sigprocmask(SIG_SETMASK, &vcpu->sigset, &current->real_blocked);
}

void kvm_sigset_deactivate(struct kvm_vcpu *vcpu)
{
	if (!vcpu->sigset_active)
		return;

	sigprocmask(SIG_SETMASK, &current->real_blocked, NULL);
	sigemptyset(&current->real_blocked);
}

static void grow_halt_poll_ns(struct kvm_vcpu *vcpu)
{
	unsigned int old, val, grow, grow_start;

	old = val = vcpu->halt_poll_ns;
	grow_start = READ_ONCE(halt_poll_ns_grow_start);
	grow = READ_ONCE(halt_poll_ns_grow);
	if (!grow)
		goto out;

	val *= grow;
	if (val < grow_start)
		val = grow_start;

	vcpu->halt_poll_ns = val;
out:
	trace_kvm_halt_poll_ns_grow(vcpu->vcpu_id, val, old);
}

static void shrink_halt_poll_ns(struct kvm_vcpu *vcpu)
{
	unsigned int old, val, shrink, grow_start;

	old = val = vcpu->halt_poll_ns;
	shrink = READ_ONCE(halt_poll_ns_shrink);
	grow_start = READ_ONCE(halt_poll_ns_grow_start);
	if (shrink == 0)
		val = 0;
	else
		val /= shrink;

	if (val < grow_start)
		val = 0;

	vcpu->halt_poll_ns = val;
	trace_kvm_halt_poll_ns_shrink(vcpu->vcpu_id, val, old);
}

static int kvm_vcpu_check_block(struct kvm_vcpu *vcpu)
{
	int ret = -EINTR;
	int idx = srcu_read_lock(&vcpu->kvm->srcu);

	if (kvm_arch_vcpu_runnable(vcpu))
		goto out;
	if (kvm_cpu_has_pending_timer(vcpu))
		goto out;
	if (signal_pending(current))
		goto out;
	if (kvm_check_request(KVM_REQ_UNBLOCK, vcpu))
		goto out;

	ret = 0;
out:
	srcu_read_unlock(&vcpu->kvm->srcu, idx);
	return ret;
}

/*
 * Block the vCPU until the vCPU is runnable, an event arrives, or a signal is
 * pending.  This is mostly used when halting a vCPU, but may also be used
 * directly for other vCPU non-runnable states, e.g. x86's Wait-For-SIPI.
 */
bool kvm_vcpu_block(struct kvm_vcpu *vcpu)
{
	struct rcuwait *wait = kvm_arch_vcpu_get_wait(vcpu);
	bool waited = false;

	vcpu->stat.generic.blocking = 1;

	preempt_disable();
	kvm_arch_vcpu_blocking(vcpu);
	prepare_to_rcuwait(wait);
	preempt_enable();

	for (;;) {
		set_current_state(TASK_INTERRUPTIBLE);

		if (kvm_vcpu_check_block(vcpu) < 0)
			break;

		waited = true;
		schedule();
	}

	preempt_disable();
	finish_rcuwait(wait);
	kvm_arch_vcpu_unblocking(vcpu);
	preempt_enable();

	vcpu->stat.generic.blocking = 0;

	return waited;
}

static inline void update_halt_poll_stats(struct kvm_vcpu *vcpu, ktime_t start,
					  ktime_t end, bool success)
{
	struct kvm_vcpu_stat_generic *stats = &vcpu->stat.generic;
	u64 poll_ns = ktime_to_ns(ktime_sub(end, start));

	++vcpu->stat.generic.halt_attempted_poll;

	if (success) {
		++vcpu->stat.generic.halt_successful_poll;

		if (!vcpu_valid_wakeup(vcpu))
			++vcpu->stat.generic.halt_poll_invalid;

		stats->halt_poll_success_ns += poll_ns;
		KVM_STATS_LOG_HIST_UPDATE(stats->halt_poll_success_hist, poll_ns);
	} else {
		stats->halt_poll_fail_ns += poll_ns;
		KVM_STATS_LOG_HIST_UPDATE(stats->halt_poll_fail_hist, poll_ns);
	}
}

static unsigned int kvm_vcpu_max_halt_poll_ns(struct kvm_vcpu *vcpu)
{
	struct kvm *kvm = vcpu->kvm;

	if (kvm->override_halt_poll_ns) {
		/*
		 * Ensure kvm->max_halt_poll_ns is not read before
		 * kvm->override_halt_poll_ns.
		 *
		 * Pairs with the smp_wmb() when enabling KVM_CAP_HALT_POLL.
		 */
		smp_rmb();
		return READ_ONCE(kvm->max_halt_poll_ns);
	}

	return READ_ONCE(halt_poll_ns);
}

/*
 * Emulate a vCPU halt condition, e.g. HLT on x86, WFI on arm, etc...  If halt
 * polling is enabled, busy wait for a short time before blocking to avoid the
 * expensive block+unblock sequence if a wake event arrives soon after the vCPU
 * is halted.
 */
void kvm_vcpu_halt(struct kvm_vcpu *vcpu)
{
	unsigned int max_halt_poll_ns = kvm_vcpu_max_halt_poll_ns(vcpu);
	bool halt_poll_allowed = !kvm_arch_no_poll(vcpu);
	ktime_t start, cur, poll_end;
	bool waited = false;
	bool do_halt_poll;
	u64 halt_ns;

	if (vcpu->halt_poll_ns > max_halt_poll_ns)
		vcpu->halt_poll_ns = max_halt_poll_ns;

	do_halt_poll = halt_poll_allowed && vcpu->halt_poll_ns;

	start = cur = poll_end = ktime_get();
	if (do_halt_poll) {
		ktime_t stop = ktime_add_ns(start, vcpu->halt_poll_ns);

		do {
			if (kvm_vcpu_check_block(vcpu) < 0)
				goto out;
			cpu_relax();
			poll_end = cur = ktime_get();
		} while (kvm_vcpu_can_poll(cur, stop));
	}

	waited = kvm_vcpu_block(vcpu);

	cur = ktime_get();
	if (waited) {
		vcpu->stat.generic.halt_wait_ns +=
			ktime_to_ns(cur) - ktime_to_ns(poll_end);
		KVM_STATS_LOG_HIST_UPDATE(vcpu->stat.generic.halt_wait_hist,
				ktime_to_ns(cur) - ktime_to_ns(poll_end));
	}
out:
	/* The total time the vCPU was "halted", including polling time. */
	halt_ns = ktime_to_ns(cur) - ktime_to_ns(start);

	/*
	 * Note, halt-polling is considered successful so long as the vCPU was
	 * never actually scheduled out, i.e. even if the wake event arrived
	 * after of the halt-polling loop itself, but before the full wait.
	 */
	if (do_halt_poll)
		update_halt_poll_stats(vcpu, start, poll_end, !waited);

	if (halt_poll_allowed) {
		/* Recompute the max halt poll time in case it changed. */
		max_halt_poll_ns = kvm_vcpu_max_halt_poll_ns(vcpu);

		if (!vcpu_valid_wakeup(vcpu)) {
			shrink_halt_poll_ns(vcpu);
		} else if (max_halt_poll_ns) {
			if (halt_ns <= vcpu->halt_poll_ns)
				;
			/* we had a long block, shrink polling */
			else if (vcpu->halt_poll_ns &&
				 halt_ns > max_halt_poll_ns)
				shrink_halt_poll_ns(vcpu);
			/* we had a short halt and our poll time is too small */
			else if (vcpu->halt_poll_ns < max_halt_poll_ns &&
				 halt_ns < max_halt_poll_ns)
				grow_halt_poll_ns(vcpu);
		} else {
			vcpu->halt_poll_ns = 0;
		}
	}

	trace_kvm_vcpu_wakeup(halt_ns, waited, vcpu_valid_wakeup(vcpu));
}
EXPORT_SYMBOL_GPL(kvm_vcpu_halt);

bool kvm_vcpu_wake_up(struct kvm_vcpu *vcpu)
{
	if (__kvm_vcpu_wake_up(vcpu)) {
		WRITE_ONCE(vcpu->ready, true);
		++vcpu->stat.generic.halt_wakeup;
		return true;
	}

	return false;
}
EXPORT_SYMBOL_GPL(kvm_vcpu_wake_up);

#ifndef CONFIG_S390
/*
 * Kick a sleeping VCPU, or a guest VCPU in guest mode, into host kernel mode.
 */
void kvm_vcpu_kick(struct kvm_vcpu *vcpu)
{
	int me, cpu;

	if (kvm_vcpu_wake_up(vcpu))
		return;

	me = get_cpu();
	/*
	 * The only state change done outside the vcpu mutex is IN_GUEST_MODE
	 * to EXITING_GUEST_MODE.  Therefore the moderately expensive "should
	 * kick" check does not need atomic operations if kvm_vcpu_kick is used
	 * within the vCPU thread itself.
	 */
	if (vcpu == __this_cpu_read(kvm_running_vcpu)) {
		if (vcpu->mode == IN_GUEST_MODE)
			WRITE_ONCE(vcpu->mode, EXITING_GUEST_MODE);
		goto out;
	}

	/*
	 * Note, the vCPU could get migrated to a different pCPU at any point
	 * after kvm_arch_vcpu_should_kick(), which could result in sending an
	 * IPI to the previous pCPU.  But, that's ok because the purpose of the
	 * IPI is to force the vCPU to leave IN_GUEST_MODE, and migrating the
	 * vCPU also requires it to leave IN_GUEST_MODE.
	 */
	if (kvm_arch_vcpu_should_kick(vcpu)) {
		cpu = READ_ONCE(vcpu->cpu);
		if (cpu != me && (unsigned)cpu < nr_cpu_ids && cpu_online(cpu))
			smp_send_reschedule(cpu);
	}
out:
	put_cpu();
}
EXPORT_SYMBOL_GPL(kvm_vcpu_kick);
#endif /* !CONFIG_S390 */

int kvm_vcpu_yield_to(struct kvm_vcpu *target)
{
	struct pid *pid;
	struct task_struct *task = NULL;
	int ret = 0;

	rcu_read_lock();
	pid = rcu_dereference(target->pid);
	if (pid)
		task = get_pid_task(pid, PIDTYPE_PID);
	rcu_read_unlock();
	if (!task)
		return ret;
	ret = yield_to(task, 1);
	put_task_struct(task);

	return ret;
}
EXPORT_SYMBOL_GPL(kvm_vcpu_yield_to);

/*
 * Helper that checks whether a VCPU is eligible for directed yield.
 * Most eligible candidate to yield is decided by following heuristics:
 *
 *  (a) VCPU which has not done pl-exit or cpu relax intercepted recently
 *  (preempted lock holder), indicated by @in_spin_loop.
 *  Set at the beginning and cleared at the end of interception/PLE handler.
 *
 *  (b) VCPU which has done pl-exit/ cpu relax intercepted but did not get
 *  chance last time (mostly it has become eligible now since we have probably
 *  yielded to lockholder in last iteration. This is done by toggling
 *  @dy_eligible each time a VCPU checked for eligibility.)
 *
 *  Yielding to a recently pl-exited/cpu relax intercepted VCPU before yielding
 *  to preempted lock-holder could result in wrong VCPU selection and CPU
 *  burning. Giving priority for a potential lock-holder increases lock
 *  progress.
 *
 *  Since algorithm is based on heuristics, accessing another VCPU data without
 *  locking does not harm. It may result in trying to yield to  same VCPU, fail
 *  and continue with next VCPU and so on.
 */
static bool kvm_vcpu_eligible_for_directed_yield(struct kvm_vcpu *vcpu)
{
#ifdef CONFIG_HAVE_KVM_CPU_RELAX_INTERCEPT
	bool eligible;

	eligible = !vcpu->spin_loop.in_spin_loop ||
		    vcpu->spin_loop.dy_eligible;

	if (vcpu->spin_loop.in_spin_loop)
		kvm_vcpu_set_dy_eligible(vcpu, !vcpu->spin_loop.dy_eligible);

	return eligible;
#else
	return true;
#endif
}

/*
 * Unlike kvm_arch_vcpu_runnable, this function is called outside
 * a vcpu_load/vcpu_put pair.  However, for most architectures
 * kvm_arch_vcpu_runnable does not require vcpu_load.
 */
bool __weak kvm_arch_dy_runnable(struct kvm_vcpu *vcpu)
{
	return kvm_arch_vcpu_runnable(vcpu);
}

static bool vcpu_dy_runnable(struct kvm_vcpu *vcpu)
{
	if (kvm_arch_dy_runnable(vcpu))
		return true;

#ifdef CONFIG_KVM_ASYNC_PF
	if (!list_empty_careful(&vcpu->async_pf.done))
		return true;
#endif

	return false;
}

bool __weak kvm_arch_dy_has_pending_interrupt(struct kvm_vcpu *vcpu)
{
	return false;
}

void kvm_vcpu_on_spin(struct kvm_vcpu *me, bool yield_to_kernel_mode)
{
	struct kvm *kvm = me->kvm;
	struct kvm_vcpu *vcpu;
	int last_boosted_vcpu = me->kvm->last_boosted_vcpu;
	unsigned long i;
	int yielded = 0;
	int try = 3;
	int pass;

	kvm_vcpu_set_in_spin_loop(me, true);
	/*
	 * We boost the priority of a VCPU that is runnable but not
	 * currently running, because it got preempted by something
	 * else and called schedule in __vcpu_run.  Hopefully that
	 * VCPU is holding the lock that we need and will release it.
	 * We approximate round-robin by starting at the last boosted VCPU.
	 */
	for (pass = 0; pass < 2 && !yielded && try; pass++) {
		kvm_for_each_vcpu(i, vcpu, kvm) {
			if (!pass && i <= last_boosted_vcpu) {
				i = last_boosted_vcpu;
				continue;
			} else if (pass && i > last_boosted_vcpu)
				break;
			if (!READ_ONCE(vcpu->ready))
				continue;
			if (vcpu == me)
				continue;
			if (kvm_vcpu_is_blocking(vcpu) && !vcpu_dy_runnable(vcpu))
				continue;
			if (READ_ONCE(vcpu->preempted) && yield_to_kernel_mode &&
			    !kvm_arch_dy_has_pending_interrupt(vcpu) &&
			    !kvm_arch_vcpu_in_kernel(vcpu))
				continue;
			if (!kvm_vcpu_eligible_for_directed_yield(vcpu))
				continue;

			yielded = kvm_vcpu_yield_to(vcpu);
			if (yielded > 0) {
				kvm->last_boosted_vcpu = i;
				break;
			} else if (yielded < 0) {
				try--;
				if (!try)
					break;
			}
		}
	}
	kvm_vcpu_set_in_spin_loop(me, false);

	/* Ensure vcpu is not eligible during next spinloop */
	kvm_vcpu_set_dy_eligible(me, false);
}
EXPORT_SYMBOL_GPL(kvm_vcpu_on_spin);

static bool kvm_page_in_dirty_ring(struct kvm *kvm, unsigned long pgoff)
{
#ifdef CONFIG_HAVE_KVM_DIRTY_RING
	return (pgoff >= KVM_DIRTY_LOG_PAGE_OFFSET) &&
	    (pgoff < KVM_DIRTY_LOG_PAGE_OFFSET +
	     kvm->dirty_ring_size / PAGE_SIZE);
#else
	return false;
#endif
}

static vm_fault_t kvm_vcpu_fault(struct vm_fault *vmf)
{
	struct kvm_vcpu *vcpu = vmf->vma->vm_file->private_data;
	struct page *page;

	if (vmf->pgoff == 0)
		page = virt_to_page(vcpu->run);
#ifdef CONFIG_X86
	else if (vmf->pgoff == KVM_PIO_PAGE_OFFSET)
		page = virt_to_page(vcpu->arch.pio_data);
#endif
#ifdef CONFIG_KVM_MMIO
	else if (vmf->pgoff == KVM_COALESCED_MMIO_PAGE_OFFSET)
		page = virt_to_page(vcpu->kvm->coalesced_mmio_ring);
#endif
	else if (kvm_page_in_dirty_ring(vcpu->kvm, vmf->pgoff))
		page = kvm_dirty_ring_get_page(
		    &vcpu->dirty_ring,
		    vmf->pgoff - KVM_DIRTY_LOG_PAGE_OFFSET);
	else
		return kvm_arch_vcpu_fault(vcpu, vmf);
	get_page(page);
	vmf->page = page;
	return 0;
}

static const struct vm_operations_struct kvm_vcpu_vm_ops = {
	.fault = kvm_vcpu_fault,
};

static int kvm_vcpu_mmap(struct file *file, struct vm_area_struct *vma)
{
	struct kvm_vcpu *vcpu = file->private_data;
	unsigned long pages = vma_pages(vma);

	if ((kvm_page_in_dirty_ring(vcpu->kvm, vma->vm_pgoff) ||
	     kvm_page_in_dirty_ring(vcpu->kvm, vma->vm_pgoff + pages - 1)) &&
	    ((vma->vm_flags & VM_EXEC) || !(vma->vm_flags & VM_SHARED)))
		return -EINVAL;

	vma->vm_ops = &kvm_vcpu_vm_ops;
	return 0;
}

static int kvm_vcpu_release(struct inode *inode, struct file *filp)
{
	struct kvm_vcpu *vcpu = filp->private_data;

	kvm_put_kvm(vcpu->kvm);
	return 0;
}

static const struct file_operations kvm_vcpu_fops = {
	.release        = kvm_vcpu_release,
	.unlocked_ioctl = kvm_vcpu_ioctl,
	.mmap           = kvm_vcpu_mmap,
	.llseek		= noop_llseek,
	KVM_COMPAT(kvm_vcpu_compat_ioctl),
};

/*
 * Allocates an inode for the vcpu.
 */
static int create_vcpu_fd(struct kvm_vcpu *vcpu)
{
	char name[8 + 1 + ITOA_MAX_LEN + 1];

	snprintf(name, sizeof(name), "kvm-vcpu:%d", vcpu->vcpu_id);
	return anon_inode_getfd(name, &kvm_vcpu_fops, vcpu, O_RDWR | O_CLOEXEC);
}

#ifdef __KVM_HAVE_ARCH_VCPU_DEBUGFS
static int vcpu_get_pid(void *data, u64 *val)
{
	struct kvm_vcpu *vcpu = (struct kvm_vcpu *) data;
	*val = pid_nr(rcu_access_pointer(vcpu->pid));
	return 0;
}

DEFINE_SIMPLE_ATTRIBUTE(vcpu_get_pid_fops, vcpu_get_pid, NULL, "%llu\n");

static void kvm_create_vcpu_debugfs(struct kvm_vcpu *vcpu)
{
	struct dentry *debugfs_dentry;
	char dir_name[ITOA_MAX_LEN * 2];

	if (!debugfs_initialized())
		return;

	snprintf(dir_name, sizeof(dir_name), "vcpu%d", vcpu->vcpu_id);
	debugfs_dentry = debugfs_create_dir(dir_name,
					    vcpu->kvm->debugfs_dentry);
	debugfs_create_file("pid", 0444, debugfs_dentry, vcpu,
			    &vcpu_get_pid_fops);

	kvm_arch_create_vcpu_debugfs(vcpu, debugfs_dentry);
}
#endif

/*
 * Creates some virtual cpus.  Good luck creating more than one.
 */
static int kvm_vm_ioctl_create_vcpu(struct kvm *kvm, u32 id)
{
	int r;
	struct kvm_vcpu *vcpu;
	struct page *page;

	if (id >= KVM_MAX_VCPU_IDS)
		return -EINVAL;

	mutex_lock(&kvm->lock);
	if (kvm->created_vcpus >= kvm->max_vcpus) {
		mutex_unlock(&kvm->lock);
		return -EINVAL;
	}

	r = kvm_arch_vcpu_precreate(kvm, id);
	if (r) {
		mutex_unlock(&kvm->lock);
		return r;
	}

	kvm->created_vcpus++;
	mutex_unlock(&kvm->lock);

	vcpu = kmem_cache_zalloc(kvm_vcpu_cache, GFP_KERNEL_ACCOUNT);
	if (!vcpu) {
		r = -ENOMEM;
		goto vcpu_decrement;
	}

	BUILD_BUG_ON(sizeof(struct kvm_run) > PAGE_SIZE);
	page = alloc_page(GFP_KERNEL_ACCOUNT | __GFP_ZERO);
	if (!page) {
		r = -ENOMEM;
		goto vcpu_free;
	}
	vcpu->run = page_address(page);

	kvm_vcpu_init(vcpu, kvm, id);

	r = kvm_arch_vcpu_create(vcpu);
	if (r)
		goto vcpu_free_run_page;

	if (kvm->dirty_ring_size) {
		r = kvm_dirty_ring_alloc(&vcpu->dirty_ring,
					 id, kvm->dirty_ring_size);
		if (r)
			goto arch_vcpu_destroy;
	}

	mutex_lock(&kvm->lock);

#ifdef CONFIG_LOCKDEP
	/* Ensure that lockdep knows vcpu->mutex is taken *inside* kvm->lock */
	mutex_lock(&vcpu->mutex);
	mutex_unlock(&vcpu->mutex);
#endif

	if (kvm_get_vcpu_by_id(kvm, id)) {
		r = -EEXIST;
		goto unlock_vcpu_destroy;
	}

	vcpu->vcpu_idx = atomic_read(&kvm->online_vcpus);
	r = xa_reserve(&kvm->vcpu_array, vcpu->vcpu_idx, GFP_KERNEL_ACCOUNT);
	if (r)
		goto unlock_vcpu_destroy;

	/* Now it's all set up, let userspace reach it */
	kvm_get_kvm(kvm);
	r = create_vcpu_fd(vcpu);
	if (r < 0)
		goto kvm_put_xa_release;

	if (KVM_BUG_ON(!!xa_store(&kvm->vcpu_array, vcpu->vcpu_idx, vcpu, 0), kvm)) {
		r = -EINVAL;
		goto kvm_put_xa_release;
	}

	/*
	 * Pairs with smp_rmb() in kvm_get_vcpu.  Store the vcpu
	 * pointer before kvm->online_vcpu's incremented value.
	 */
	smp_wmb();
	atomic_inc(&kvm->online_vcpus);

	mutex_unlock(&kvm->lock);
	kvm_arch_vcpu_postcreate(vcpu);
	kvm_create_vcpu_debugfs(vcpu);
	return r;

kvm_put_xa_release:
	kvm_put_kvm_no_destroy(kvm);
	xa_release(&kvm->vcpu_array, vcpu->vcpu_idx);
unlock_vcpu_destroy:
	mutex_unlock(&kvm->lock);
	kvm_dirty_ring_free(&vcpu->dirty_ring);
arch_vcpu_destroy:
	kvm_arch_vcpu_destroy(vcpu);
vcpu_free_run_page:
	free_page((unsigned long)vcpu->run);
vcpu_free:
	kmem_cache_free(kvm_vcpu_cache, vcpu);
vcpu_decrement:
	mutex_lock(&kvm->lock);
	kvm->created_vcpus--;
	mutex_unlock(&kvm->lock);
	return r;
}

static int kvm_vcpu_ioctl_set_sigmask(struct kvm_vcpu *vcpu, sigset_t *sigset)
{
	if (sigset) {
		sigdelsetmask(sigset, sigmask(SIGKILL)|sigmask(SIGSTOP));
		vcpu->sigset_active = 1;
		vcpu->sigset = *sigset;
	} else
		vcpu->sigset_active = 0;
	return 0;
}

static ssize_t kvm_vcpu_stats_read(struct file *file, char __user *user_buffer,
			      size_t size, loff_t *offset)
{
	struct kvm_vcpu *vcpu = file->private_data;

	return kvm_stats_read(vcpu->stats_id, &kvm_vcpu_stats_header,
			&kvm_vcpu_stats_desc[0], &vcpu->stat,
			sizeof(vcpu->stat), user_buffer, size, offset);
}

static const struct file_operations kvm_vcpu_stats_fops = {
	.read = kvm_vcpu_stats_read,
	.llseek = noop_llseek,
};

static int kvm_vcpu_ioctl_get_stats_fd(struct kvm_vcpu *vcpu)
{
	int fd;
	struct file *file;
	char name[15 + ITOA_MAX_LEN + 1];

	snprintf(name, sizeof(name), "kvm-vcpu-stats:%d", vcpu->vcpu_id);

	fd = get_unused_fd_flags(O_CLOEXEC);
	if (fd < 0)
		return fd;

	file = anon_inode_getfile(name, &kvm_vcpu_stats_fops, vcpu, O_RDONLY);
	if (IS_ERR(file)) {
		put_unused_fd(fd);
		return PTR_ERR(file);
	}
	file->f_mode |= FMODE_PREAD;
	fd_install(fd, file);

	return fd;
}

static long kvm_vcpu_ioctl(struct file *filp,
			   unsigned int ioctl, unsigned long arg)
{
	struct kvm_vcpu *vcpu = filp->private_data;
	void __user *argp = (void __user *)arg;
	int r;
	struct kvm_fpu *fpu = NULL;
	struct kvm_sregs *kvm_sregs = NULL;

	if (vcpu->kvm->mm != current->mm || vcpu->kvm->vm_dead)
		return -EIO;

	if (unlikely(_IOC_TYPE(ioctl) != KVMIO))
		return -EINVAL;

	/*
	 * Some architectures have vcpu ioctls that are asynchronous to vcpu
	 * execution; mutex_lock() would break them.
	 */
	r = kvm_arch_vcpu_async_ioctl(filp, ioctl, arg);
	if (r != -ENOIOCTLCMD)
		return r;

	if (mutex_lock_killable(&vcpu->mutex))
		return -EINTR;
	switch (ioctl) {
	case KVM_RUN: {
		struct pid *oldpid;
		r = -EINVAL;
		if (arg)
			goto out;
		oldpid = rcu_access_pointer(vcpu->pid);
		if (unlikely(oldpid != task_pid(current))) {
			/* The thread running this VCPU changed. */
			struct pid *newpid;

			r = kvm_arch_vcpu_run_pid_change(vcpu);
			if (r)
				break;

			newpid = get_task_pid(current, PIDTYPE_PID);
			rcu_assign_pointer(vcpu->pid, newpid);
			if (oldpid)
				synchronize_rcu();
			put_pid(oldpid);
		}
		r = kvm_arch_vcpu_ioctl_run(vcpu);
		trace_kvm_userspace_exit(vcpu->run->exit_reason, r);
		break;
	}
	case KVM_GET_REGS: {
		struct kvm_regs *kvm_regs;

		r = -ENOMEM;
		kvm_regs = kzalloc(sizeof(struct kvm_regs), GFP_KERNEL_ACCOUNT);
		if (!kvm_regs)
			goto out;
		r = kvm_arch_vcpu_ioctl_get_regs(vcpu, kvm_regs);
		if (r)
			goto out_free1;
		r = -EFAULT;
		if (copy_to_user(argp, kvm_regs, sizeof(struct kvm_regs)))
			goto out_free1;
		r = 0;
out_free1:
		kfree(kvm_regs);
		break;
	}
	case KVM_SET_REGS: {
		struct kvm_regs *kvm_regs;

		kvm_regs = memdup_user(argp, sizeof(*kvm_regs));
		if (IS_ERR(kvm_regs)) {
			r = PTR_ERR(kvm_regs);
			goto out;
		}
		r = kvm_arch_vcpu_ioctl_set_regs(vcpu, kvm_regs);
		kfree(kvm_regs);
		break;
	}
	case KVM_GET_SREGS: {
		kvm_sregs = kzalloc(sizeof(struct kvm_sregs),
				    GFP_KERNEL_ACCOUNT);
		r = -ENOMEM;
		if (!kvm_sregs)
			goto out;
		r = kvm_arch_vcpu_ioctl_get_sregs(vcpu, kvm_sregs);
		if (r)
			goto out;
		r = -EFAULT;
		if (copy_to_user(argp, kvm_sregs, sizeof(struct kvm_sregs)))
			goto out;
		r = 0;
		break;
	}
	case KVM_SET_SREGS: {
		kvm_sregs = memdup_user(argp, sizeof(*kvm_sregs));
		if (IS_ERR(kvm_sregs)) {
			r = PTR_ERR(kvm_sregs);
			kvm_sregs = NULL;
			goto out;
		}
		r = kvm_arch_vcpu_ioctl_set_sregs(vcpu, kvm_sregs);
		break;
	}
	case KVM_GET_MP_STATE: {
		struct kvm_mp_state mp_state;

		r = kvm_arch_vcpu_ioctl_get_mpstate(vcpu, &mp_state);
		if (r)
			goto out;
		r = -EFAULT;
		if (copy_to_user(argp, &mp_state, sizeof(mp_state)))
			goto out;
		r = 0;
		break;
	}
	case KVM_SET_MP_STATE: {
		struct kvm_mp_state mp_state;

		r = -EFAULT;
		if (copy_from_user(&mp_state, argp, sizeof(mp_state)))
			goto out;
		r = kvm_arch_vcpu_ioctl_set_mpstate(vcpu, &mp_state);
		break;
	}
	case KVM_TRANSLATE: {
		struct kvm_translation tr;

		r = -EFAULT;
		if (copy_from_user(&tr, argp, sizeof(tr)))
			goto out;
		r = kvm_arch_vcpu_ioctl_translate(vcpu, &tr);
		if (r)
			goto out;
		r = -EFAULT;
		if (copy_to_user(argp, &tr, sizeof(tr)))
			goto out;
		r = 0;
		break;
	}
	case KVM_SET_GUEST_DEBUG: {
		struct kvm_guest_debug dbg;

		r = -EFAULT;
		if (copy_from_user(&dbg, argp, sizeof(dbg)))
			goto out;
		r = kvm_arch_vcpu_ioctl_set_guest_debug(vcpu, &dbg);
		break;
	}
	case KVM_SET_SIGNAL_MASK: {
		struct kvm_signal_mask __user *sigmask_arg = argp;
		struct kvm_signal_mask kvm_sigmask;
		sigset_t sigset, *p;

		p = NULL;
		if (argp) {
			r = -EFAULT;
			if (copy_from_user(&kvm_sigmask, argp,
					   sizeof(kvm_sigmask)))
				goto out;
			r = -EINVAL;
			if (kvm_sigmask.len != sizeof(sigset))
				goto out;
			r = -EFAULT;
			if (copy_from_user(&sigset, sigmask_arg->sigset,
					   sizeof(sigset)))
				goto out;
			p = &sigset;
		}
		r = kvm_vcpu_ioctl_set_sigmask(vcpu, p);
		break;
	}
	case KVM_GET_FPU: {
		fpu = kzalloc(sizeof(struct kvm_fpu), GFP_KERNEL_ACCOUNT);
		r = -ENOMEM;
		if (!fpu)
			goto out;
		r = kvm_arch_vcpu_ioctl_get_fpu(vcpu, fpu);
		if (r)
			goto out;
		r = -EFAULT;
		if (copy_to_user(argp, fpu, sizeof(struct kvm_fpu)))
			goto out;
		r = 0;
		break;
	}
	case KVM_SET_FPU: {
		fpu = memdup_user(argp, sizeof(*fpu));
		if (IS_ERR(fpu)) {
			r = PTR_ERR(fpu);
			fpu = NULL;
			goto out;
		}
		r = kvm_arch_vcpu_ioctl_set_fpu(vcpu, fpu);
		break;
	}
	case KVM_GET_STATS_FD: {
		r = kvm_vcpu_ioctl_get_stats_fd(vcpu);
		break;
	}
	default:
		r = kvm_arch_vcpu_ioctl(filp, ioctl, arg);
	}
out:
	mutex_unlock(&vcpu->mutex);
	kfree(fpu);
	kfree(kvm_sregs);
	return r;
}

#ifdef CONFIG_KVM_COMPAT
static long kvm_vcpu_compat_ioctl(struct file *filp,
				  unsigned int ioctl, unsigned long arg)
{
	struct kvm_vcpu *vcpu = filp->private_data;
	void __user *argp = compat_ptr(arg);
	int r;

	if (vcpu->kvm->mm != current->mm || vcpu->kvm->vm_dead)
		return -EIO;

	switch (ioctl) {
	case KVM_SET_SIGNAL_MASK: {
		struct kvm_signal_mask __user *sigmask_arg = argp;
		struct kvm_signal_mask kvm_sigmask;
		sigset_t sigset;

		if (argp) {
			r = -EFAULT;
			if (copy_from_user(&kvm_sigmask, argp,
					   sizeof(kvm_sigmask)))
				goto out;
			r = -EINVAL;
			if (kvm_sigmask.len != sizeof(compat_sigset_t))
				goto out;
			r = -EFAULT;
			if (get_compat_sigset(&sigset,
					      (compat_sigset_t __user *)sigmask_arg->sigset))
				goto out;
			r = kvm_vcpu_ioctl_set_sigmask(vcpu, &sigset);
		} else
			r = kvm_vcpu_ioctl_set_sigmask(vcpu, NULL);
		break;
	}
	default:
		r = kvm_vcpu_ioctl(filp, ioctl, arg);
	}

out:
	return r;
}
#endif

static int kvm_device_mmap(struct file *filp, struct vm_area_struct *vma)
{
	struct kvm_device *dev = filp->private_data;

	if (dev->ops->mmap)
		return dev->ops->mmap(dev, vma);

	return -ENODEV;
}

static int kvm_device_ioctl_attr(struct kvm_device *dev,
				 int (*accessor)(struct kvm_device *dev,
						 struct kvm_device_attr *attr),
				 unsigned long arg)
{
	struct kvm_device_attr attr;

	if (!accessor)
		return -EPERM;

	if (copy_from_user(&attr, (void __user *)arg, sizeof(attr)))
		return -EFAULT;

	return accessor(dev, &attr);
}

static long kvm_device_ioctl(struct file *filp, unsigned int ioctl,
			     unsigned long arg)
{
	struct kvm_device *dev = filp->private_data;

	if (dev->kvm->mm != current->mm || dev->kvm->vm_dead)
		return -EIO;

	switch (ioctl) {
	case KVM_SET_DEVICE_ATTR:
		return kvm_device_ioctl_attr(dev, dev->ops->set_attr, arg);
	case KVM_GET_DEVICE_ATTR:
		return kvm_device_ioctl_attr(dev, dev->ops->get_attr, arg);
	case KVM_HAS_DEVICE_ATTR:
		return kvm_device_ioctl_attr(dev, dev->ops->has_attr, arg);
	default:
		if (dev->ops->ioctl)
			return dev->ops->ioctl(dev, ioctl, arg);

		return -ENOTTY;
	}
}

static int kvm_device_release(struct inode *inode, struct file *filp)
{
	struct kvm_device *dev = filp->private_data;
	struct kvm *kvm = dev->kvm;

	if (dev->ops->release) {
		mutex_lock(&kvm->lock);
		list_del(&dev->vm_node);
		dev->ops->release(dev);
		mutex_unlock(&kvm->lock);
	}

	kvm_put_kvm(kvm);
	return 0;
}

static const struct file_operations kvm_device_fops = {
	.unlocked_ioctl = kvm_device_ioctl,
	.release = kvm_device_release,
	KVM_COMPAT(kvm_device_ioctl),
	.mmap = kvm_device_mmap,
};

struct kvm_device *kvm_device_from_filp(struct file *filp)
{
	if (filp->f_op != &kvm_device_fops)
		return NULL;

	return filp->private_data;
}

static const struct kvm_device_ops *kvm_device_ops_table[KVM_DEV_TYPE_MAX] = {
#ifdef CONFIG_KVM_MPIC
	[KVM_DEV_TYPE_FSL_MPIC_20]	= &kvm_mpic_ops,
	[KVM_DEV_TYPE_FSL_MPIC_42]	= &kvm_mpic_ops,
#endif
};

int kvm_register_device_ops(const struct kvm_device_ops *ops, u32 type)
{
	if (type >= ARRAY_SIZE(kvm_device_ops_table))
		return -ENOSPC;

	if (kvm_device_ops_table[type] != NULL)
		return -EEXIST;

	kvm_device_ops_table[type] = ops;
	return 0;
}

void kvm_unregister_device_ops(u32 type)
{
	if (kvm_device_ops_table[type] != NULL)
		kvm_device_ops_table[type] = NULL;
}

static int kvm_ioctl_create_device(struct kvm *kvm,
				   struct kvm_create_device *cd)
{
	const struct kvm_device_ops *ops;
	struct kvm_device *dev;
	bool test = cd->flags & KVM_CREATE_DEVICE_TEST;
	int type;
	int ret;

	if (cd->type >= ARRAY_SIZE(kvm_device_ops_table))
		return -ENODEV;

	type = array_index_nospec(cd->type, ARRAY_SIZE(kvm_device_ops_table));
	ops = kvm_device_ops_table[type];
	if (ops == NULL)
		return -ENODEV;

	if (test)
		return 0;

	dev = kzalloc(sizeof(*dev), GFP_KERNEL_ACCOUNT);
	if (!dev)
		return -ENOMEM;

	dev->ops = ops;
	dev->kvm = kvm;

	mutex_lock(&kvm->lock);
	ret = ops->create(dev, type);
	if (ret < 0) {
		mutex_unlock(&kvm->lock);
		kfree(dev);
		return ret;
	}
	list_add(&dev->vm_node, &kvm->devices);
	mutex_unlock(&kvm->lock);

	if (ops->init)
		ops->init(dev);

	kvm_get_kvm(kvm);
	ret = anon_inode_getfd(ops->name, &kvm_device_fops, dev, O_RDWR | O_CLOEXEC);
	if (ret < 0) {
		kvm_put_kvm_no_destroy(kvm);
		mutex_lock(&kvm->lock);
		list_del(&dev->vm_node);
		if (ops->release)
			ops->release(dev);
		mutex_unlock(&kvm->lock);
		if (ops->destroy)
			ops->destroy(dev);
		return ret;
	}

	cd->fd = ret;
	return 0;
}

static long kvm_vm_ioctl_check_extension_generic(struct kvm *kvm, long arg)
{
	switch (arg) {
	case KVM_CAP_USER_MEMORY:
	case KVM_CAP_DESTROY_MEMORY_REGION_WORKS:
	case KVM_CAP_JOIN_MEMORY_REGIONS_WORKS:
	case KVM_CAP_INTERNAL_ERROR_DATA:
#ifdef CONFIG_HAVE_KVM_MSI
	case KVM_CAP_SIGNAL_MSI:
#endif
#ifdef CONFIG_HAVE_KVM_IRQFD
	case KVM_CAP_IRQFD:
#endif
	case KVM_CAP_IOEVENTFD_ANY_LENGTH:
	case KVM_CAP_CHECK_EXTENSION_VM:
	case KVM_CAP_ENABLE_CAP_VM:
	case KVM_CAP_HALT_POLL:
		return 1;
#ifdef CONFIG_KVM_MMIO
	case KVM_CAP_COALESCED_MMIO:
		return KVM_COALESCED_MMIO_PAGE_OFFSET;
	case KVM_CAP_COALESCED_PIO:
		return 1;
#endif
#ifdef CONFIG_KVM_GENERIC_DIRTYLOG_READ_PROTECT
	case KVM_CAP_MANUAL_DIRTY_LOG_PROTECT2:
		return KVM_DIRTY_LOG_MANUAL_CAPS;
#endif
#ifdef CONFIG_HAVE_KVM_IRQ_ROUTING
	case KVM_CAP_IRQ_ROUTING:
		return KVM_MAX_IRQ_ROUTES;
#endif
#if KVM_ADDRESS_SPACE_NUM > 1
	case KVM_CAP_MULTI_ADDRESS_SPACE:
		return KVM_ADDRESS_SPACE_NUM;
#endif
	case KVM_CAP_NR_MEMSLOTS:
		return KVM_USER_MEM_SLOTS;
	case KVM_CAP_DIRTY_LOG_RING:
#ifdef CONFIG_HAVE_KVM_DIRTY_RING_TSO
		return KVM_DIRTY_RING_MAX_ENTRIES * sizeof(struct kvm_dirty_gfn);
#else
		return 0;
#endif
	case KVM_CAP_DIRTY_LOG_RING_ACQ_REL:
#ifdef CONFIG_HAVE_KVM_DIRTY_RING_ACQ_REL
		return KVM_DIRTY_RING_MAX_ENTRIES * sizeof(struct kvm_dirty_gfn);
#else
		return 0;
#endif
#ifdef CONFIG_NEED_KVM_DIRTY_RING_WITH_BITMAP
	case KVM_CAP_DIRTY_LOG_RING_WITH_BITMAP:
#endif
	case KVM_CAP_BINARY_STATS_FD:
	case KVM_CAP_SYSTEM_EVENT_DATA:
		return 1;
	default:
		break;
	}
	return kvm_vm_ioctl_check_extension(kvm, arg);
}

static int kvm_vm_ioctl_enable_dirty_log_ring(struct kvm *kvm, u32 size)
{
	int r;

	if (!KVM_DIRTY_LOG_PAGE_OFFSET)
		return -EINVAL;

	/* the size should be power of 2 */
	if (!size || (size & (size - 1)))
		return -EINVAL;

	/* Should be bigger to keep the reserved entries, or a page */
	if (size < kvm_dirty_ring_get_rsvd_entries() *
	    sizeof(struct kvm_dirty_gfn) || size < PAGE_SIZE)
		return -EINVAL;

	if (size > KVM_DIRTY_RING_MAX_ENTRIES *
	    sizeof(struct kvm_dirty_gfn))
		return -E2BIG;

	/* We only allow it to set once */
	if (kvm->dirty_ring_size)
		return -EINVAL;

	mutex_lock(&kvm->lock);

	if (kvm->created_vcpus) {
		/* We don't allow to change this value after vcpu created */
		r = -EINVAL;
	} else {
		kvm->dirty_ring_size = size;
		r = 0;
	}

	mutex_unlock(&kvm->lock);
	return r;
}

static int kvm_vm_ioctl_reset_dirty_pages(struct kvm *kvm)
{
	unsigned long i;
	struct kvm_vcpu *vcpu;
	int cleared = 0;

	if (!kvm->dirty_ring_size)
		return -EINVAL;

	mutex_lock(&kvm->slots_lock);

	kvm_for_each_vcpu(i, vcpu, kvm)
		cleared += kvm_dirty_ring_reset(vcpu->kvm, &vcpu->dirty_ring);

	mutex_unlock(&kvm->slots_lock);

	if (cleared)
		kvm_flush_remote_tlbs(kvm);

	return cleared;
}

int __attribute__((weak)) kvm_vm_ioctl_enable_cap(struct kvm *kvm,
						  struct kvm_enable_cap *cap)
{
	return -EINVAL;
}

static bool kvm_are_all_memslots_empty(struct kvm *kvm)
{
	int i;

	lockdep_assert_held(&kvm->slots_lock);

	for (i = 0; i < KVM_ADDRESS_SPACE_NUM; i++) {
		if (!kvm_memslots_empty(__kvm_memslots(kvm, i)))
			return false;
	}

	return true;
}

static int kvm_vm_ioctl_enable_cap_generic(struct kvm *kvm,
					   struct kvm_enable_cap *cap)
{
	switch (cap->cap) {
#ifdef CONFIG_KVM_GENERIC_DIRTYLOG_READ_PROTECT
	case KVM_CAP_MANUAL_DIRTY_LOG_PROTECT2: {
		u64 allowed_options = KVM_DIRTY_LOG_MANUAL_PROTECT_ENABLE;

		if (cap->args[0] & KVM_DIRTY_LOG_MANUAL_PROTECT_ENABLE)
			allowed_options = KVM_DIRTY_LOG_MANUAL_CAPS;

		if (cap->flags || (cap->args[0] & ~allowed_options))
			return -EINVAL;
		kvm->manual_dirty_log_protect = cap->args[0];
		return 0;
	}
#endif
	case KVM_CAP_HALT_POLL: {
		if (cap->flags || cap->args[0] != (unsigned int)cap->args[0])
			return -EINVAL;

		kvm->max_halt_poll_ns = cap->args[0];

		/*
		 * Ensure kvm->override_halt_poll_ns does not become visible
		 * before kvm->max_halt_poll_ns.
		 *
		 * Pairs with the smp_rmb() in kvm_vcpu_max_halt_poll_ns().
		 */
		smp_wmb();
		kvm->override_halt_poll_ns = true;

		return 0;
	}
	case KVM_CAP_DIRTY_LOG_RING:
	case KVM_CAP_DIRTY_LOG_RING_ACQ_REL:
		if (!kvm_vm_ioctl_check_extension_generic(kvm, cap->cap))
			return -EINVAL;

		return kvm_vm_ioctl_enable_dirty_log_ring(kvm, cap->args[0]);
	case KVM_CAP_DIRTY_LOG_RING_WITH_BITMAP: {
		int r = -EINVAL;

		if (!IS_ENABLED(CONFIG_NEED_KVM_DIRTY_RING_WITH_BITMAP) ||
		    !kvm->dirty_ring_size || cap->flags)
			return r;

		mutex_lock(&kvm->slots_lock);

		/*
		 * For simplicity, allow enabling ring+bitmap if and only if
		 * there are no memslots, e.g. to ensure all memslots allocate
		 * a bitmap after the capability is enabled.
		 */
		if (kvm_are_all_memslots_empty(kvm)) {
			kvm->dirty_ring_with_bitmap = true;
			r = 0;
		}

		mutex_unlock(&kvm->slots_lock);

		return r;
	}
	default:
		return kvm_vm_ioctl_enable_cap(kvm, cap);
	}
}

static ssize_t kvm_vm_stats_read(struct file *file, char __user *user_buffer,
			      size_t size, loff_t *offset)
{
	struct kvm *kvm = file->private_data;

	return kvm_stats_read(kvm->stats_id, &kvm_vm_stats_header,
				&kvm_vm_stats_desc[0], &kvm->stat,
				sizeof(kvm->stat), user_buffer, size, offset);
}

static const struct file_operations kvm_vm_stats_fops = {
	.read = kvm_vm_stats_read,
	.llseek = noop_llseek,
};

static int kvm_vm_ioctl_get_stats_fd(struct kvm *kvm)
{
	int fd;
	struct file *file;

	fd = get_unused_fd_flags(O_CLOEXEC);
	if (fd < 0)
		return fd;

	file = anon_inode_getfile("kvm-vm-stats",
			&kvm_vm_stats_fops, kvm, O_RDONLY);
	if (IS_ERR(file)) {
		put_unused_fd(fd);
		return PTR_ERR(file);
	}
	file->f_mode |= FMODE_PREAD;
	fd_install(fd, file);

	return fd;
}

static long kvm_vm_ioctl(struct file *filp,
			   unsigned int ioctl, unsigned long arg)
{
	struct kvm *kvm = filp->private_data;
	void __user *argp = (void __user *)arg;
	int r;

	if (kvm->mm != current->mm || kvm->vm_dead)
		return -EIO;
	switch (ioctl) {
	case KVM_CREATE_VCPU:
		r = kvm_vm_ioctl_create_vcpu(kvm, arg);
		break;
	case KVM_ENABLE_CAP: {
		struct kvm_enable_cap cap;

		r = -EFAULT;
		if (copy_from_user(&cap, argp, sizeof(cap)))
			goto out;
		r = kvm_vm_ioctl_enable_cap_generic(kvm, &cap);
		break;
	}
	case KVM_SET_USER_MEMORY_REGION: {
		struct kvm_userspace_memory_region kvm_userspace_mem;

		r = -EFAULT;
		if (copy_from_user(&kvm_userspace_mem, argp,
						sizeof(kvm_userspace_mem)))
			goto out;

		r = kvm_vm_ioctl_set_memory_region(kvm, &kvm_userspace_mem);
		break;
	}
	case KVM_GET_DIRTY_LOG: {
		struct kvm_dirty_log log;

		r = -EFAULT;
		if (copy_from_user(&log, argp, sizeof(log)))
			goto out;
		r = kvm_vm_ioctl_get_dirty_log(kvm, &log);
		break;
	}
#ifdef CONFIG_KVM_GENERIC_DIRTYLOG_READ_PROTECT
	case KVM_CLEAR_DIRTY_LOG: {
		struct kvm_clear_dirty_log log;

		r = -EFAULT;
		if (copy_from_user(&log, argp, sizeof(log)))
			goto out;
		r = kvm_vm_ioctl_clear_dirty_log(kvm, &log);
		break;
	}
#endif
#ifdef CONFIG_KVM_MMIO
	case KVM_REGISTER_COALESCED_MMIO: {
		struct kvm_coalesced_mmio_zone zone;

		r = -EFAULT;
		if (copy_from_user(&zone, argp, sizeof(zone)))
			goto out;
		r = kvm_vm_ioctl_register_coalesced_mmio(kvm, &zone);
		break;
	}
	case KVM_UNREGISTER_COALESCED_MMIO: {
		struct kvm_coalesced_mmio_zone zone;

		r = -EFAULT;
		if (copy_from_user(&zone, argp, sizeof(zone)))
			goto out;
		r = kvm_vm_ioctl_unregister_coalesced_mmio(kvm, &zone);
		break;
	}
#endif
	case KVM_IRQFD: {
		struct kvm_irqfd data;

		r = -EFAULT;
		if (copy_from_user(&data, argp, sizeof(data)))
			goto out;
		r = kvm_irqfd(kvm, &data);
		break;
	}
	case KVM_IOEVENTFD: {
		struct kvm_ioeventfd data;

		r = -EFAULT;
		if (copy_from_user(&data, argp, sizeof(data)))
			goto out;
		r = kvm_ioeventfd(kvm, &data);
		break;
	}
#ifdef CONFIG_HAVE_KVM_MSI
	case KVM_SIGNAL_MSI: {
		struct kvm_msi msi;

		r = -EFAULT;
		if (copy_from_user(&msi, argp, sizeof(msi)))
			goto out;
		r = kvm_send_userspace_msi(kvm, &msi);
		break;
	}
#endif
#ifdef __KVM_HAVE_IRQ_LINE
	case KVM_IRQ_LINE_STATUS:
	case KVM_IRQ_LINE: {
		struct kvm_irq_level irq_event;

		r = -EFAULT;
		if (copy_from_user(&irq_event, argp, sizeof(irq_event)))
			goto out;

		r = kvm_vm_ioctl_irq_line(kvm, &irq_event,
					ioctl == KVM_IRQ_LINE_STATUS);
		if (r)
			goto out;

		r = -EFAULT;
		if (ioctl == KVM_IRQ_LINE_STATUS) {
			if (copy_to_user(argp, &irq_event, sizeof(irq_event)))
				goto out;
		}

		r = 0;
		break;
	}
#endif
#ifdef CONFIG_HAVE_KVM_IRQ_ROUTING
	case KVM_SET_GSI_ROUTING: {
		struct kvm_irq_routing routing;
		struct kvm_irq_routing __user *urouting;
		struct kvm_irq_routing_entry *entries = NULL;

		r = -EFAULT;
		if (copy_from_user(&routing, argp, sizeof(routing)))
			goto out;
		r = -EINVAL;
		if (!kvm_arch_can_set_irq_routing(kvm))
			goto out;
		if (routing.nr > KVM_MAX_IRQ_ROUTES)
			goto out;
		if (routing.flags)
			goto out;
		if (routing.nr) {
			urouting = argp;
			entries = vmemdup_user(urouting->entries,
					       array_size(sizeof(*entries),
							  routing.nr));
			if (IS_ERR(entries)) {
				r = PTR_ERR(entries);
				goto out;
			}
		}
		r = kvm_set_irq_routing(kvm, entries, routing.nr,
					routing.flags);
		kvfree(entries);
		break;
	}
#endif /* CONFIG_HAVE_KVM_IRQ_ROUTING */
	case KVM_CREATE_DEVICE: {
		struct kvm_create_device cd;

		r = -EFAULT;
		if (copy_from_user(&cd, argp, sizeof(cd)))
			goto out;

		r = kvm_ioctl_create_device(kvm, &cd);
		if (r)
			goto out;

		r = -EFAULT;
		if (copy_to_user(argp, &cd, sizeof(cd)))
			goto out;

		r = 0;
		break;
	}
	case KVM_CHECK_EXTENSION:
		r = kvm_vm_ioctl_check_extension_generic(kvm, arg);
		break;
	case KVM_RESET_DIRTY_RINGS:
		r = kvm_vm_ioctl_reset_dirty_pages(kvm);
		break;
	case KVM_GET_STATS_FD:
		r = kvm_vm_ioctl_get_stats_fd(kvm);
		break;
	default:
		r = kvm_arch_vm_ioctl(filp, ioctl, arg);
	}
out:
	return r;
}

#ifdef CONFIG_KVM_COMPAT
struct compat_kvm_dirty_log {
	__u32 slot;
	__u32 padding1;
	union {
		compat_uptr_t dirty_bitmap; /* one bit per page */
		__u64 padding2;
	};
};

struct compat_kvm_clear_dirty_log {
	__u32 slot;
	__u32 num_pages;
	__u64 first_page;
	union {
		compat_uptr_t dirty_bitmap; /* one bit per page */
		__u64 padding2;
	};
};

long __weak kvm_arch_vm_compat_ioctl(struct file *filp, unsigned int ioctl,
				     unsigned long arg)
{
	return -ENOTTY;
}

static long kvm_vm_compat_ioctl(struct file *filp,
			   unsigned int ioctl, unsigned long arg)
{
	struct kvm *kvm = filp->private_data;
	int r;

	if (kvm->mm != current->mm || kvm->vm_dead)
		return -EIO;

	r = kvm_arch_vm_compat_ioctl(filp, ioctl, arg);
	if (r != -ENOTTY)
		return r;

	switch (ioctl) {
#ifdef CONFIG_KVM_GENERIC_DIRTYLOG_READ_PROTECT
	case KVM_CLEAR_DIRTY_LOG: {
		struct compat_kvm_clear_dirty_log compat_log;
		struct kvm_clear_dirty_log log;

		if (copy_from_user(&compat_log, (void __user *)arg,
				   sizeof(compat_log)))
			return -EFAULT;
		log.slot	 = compat_log.slot;
		log.num_pages	 = compat_log.num_pages;
		log.first_page	 = compat_log.first_page;
		log.padding2	 = compat_log.padding2;
		log.dirty_bitmap = compat_ptr(compat_log.dirty_bitmap);

		r = kvm_vm_ioctl_clear_dirty_log(kvm, &log);
		break;
	}
#endif
	case KVM_GET_DIRTY_LOG: {
		struct compat_kvm_dirty_log compat_log;
		struct kvm_dirty_log log;

		if (copy_from_user(&compat_log, (void __user *)arg,
				   sizeof(compat_log)))
			return -EFAULT;
		log.slot	 = compat_log.slot;
		log.padding1	 = compat_log.padding1;
		log.padding2	 = compat_log.padding2;
		log.dirty_bitmap = compat_ptr(compat_log.dirty_bitmap);

		r = kvm_vm_ioctl_get_dirty_log(kvm, &log);
		break;
	}
	default:
		r = kvm_vm_ioctl(filp, ioctl, arg);
	}
	return r;
}
#endif

static const struct file_operations kvm_vm_fops = {
	.release        = kvm_vm_release,
	.unlocked_ioctl = kvm_vm_ioctl,
	.llseek		= noop_llseek,
	KVM_COMPAT(kvm_vm_compat_ioctl),
};

bool file_is_kvm(struct file *file)
{
	return file && file->f_op == &kvm_vm_fops;
}
EXPORT_SYMBOL_GPL(file_is_kvm);

static int kvm_dev_ioctl_create_vm(unsigned long type)
{
	char fdname[ITOA_MAX_LEN + 1];
	int r, fd;
	struct kvm *kvm;
	struct file *file;

	fd = get_unused_fd_flags(O_CLOEXEC);
	if (fd < 0)
		return fd;

	snprintf(fdname, sizeof(fdname), "%d", fd);

	kvm = kvm_create_vm(type, fdname);
	if (IS_ERR(kvm)) {
		r = PTR_ERR(kvm);
		goto put_fd;
	}

	file = anon_inode_getfile("kvm-vm", &kvm_vm_fops, kvm, O_RDWR);
	if (IS_ERR(file)) {
		r = PTR_ERR(file);
		goto put_kvm;
	}

	/*
	 * Don't call kvm_put_kvm anymore at this point; file->f_op is
	 * already set, with ->release() being kvm_vm_release().  In error
	 * cases it will be called by the final fput(file) and will take
	 * care of doing kvm_put_kvm(kvm).
	 */
	kvm_uevent_notify_change(KVM_EVENT_CREATE_VM, kvm);

	fd_install(fd, file);
	return fd;

put_kvm:
	kvm_put_kvm(kvm);
put_fd:
	put_unused_fd(fd);
	return r;
}

static long kvm_dev_ioctl(struct file *filp,
			  unsigned int ioctl, unsigned long arg)
{
	long r = -EINVAL;

	switch (ioctl) {
	case KVM_GET_API_VERSION:
		if (arg)
			goto out;
		r = KVM_API_VERSION;
		break;
	case KVM_CREATE_VM:
		r = kvm_dev_ioctl_create_vm(arg);
		break;
	case KVM_CHECK_EXTENSION:
		r = kvm_vm_ioctl_check_extension_generic(NULL, arg);
		break;
	case KVM_GET_VCPU_MMAP_SIZE:
		if (arg)
			goto out;
		r = PAGE_SIZE;     /* struct kvm_run */
#ifdef CONFIG_X86
		r += PAGE_SIZE;    /* pio data page */
#endif
#ifdef CONFIG_KVM_MMIO
		r += PAGE_SIZE;    /* coalesced mmio ring page */
#endif
		break;
	case KVM_TRACE_ENABLE:
	case KVM_TRACE_PAUSE:
	case KVM_TRACE_DISABLE:
		r = -EOPNOTSUPP;
		break;
	default:
		return kvm_arch_dev_ioctl(filp, ioctl, arg);
	}
out:
	return r;
}

static struct file_operations kvm_chardev_ops = {
	.unlocked_ioctl = kvm_dev_ioctl,
	.llseek		= noop_llseek,
	KVM_COMPAT(kvm_dev_ioctl),
};

static struct miscdevice kvm_dev = {
	KVM_MINOR,
	"kvm",
	&kvm_chardev_ops,
};

#ifdef CONFIG_KVM_GENERIC_HARDWARE_ENABLING
__visible bool kvm_rebooting;
EXPORT_SYMBOL_GPL(kvm_rebooting);

static DEFINE_PER_CPU(bool, hardware_enabled);
static int kvm_usage_count;

static int __hardware_enable_nolock(void)
{
	if (__this_cpu_read(hardware_enabled))
		return 0;

	if (kvm_arch_hardware_enable()) {
		pr_info("kvm: enabling virtualization on CPU%d failed\n",
			raw_smp_processor_id());
		return -EIO;
	}

	__this_cpu_write(hardware_enabled, true);
	return 0;
}

static void hardware_enable_nolock(void *failed)
{
	if (__hardware_enable_nolock())
		atomic_inc(failed);
}

static int kvm_online_cpu(unsigned int cpu)
{
	int ret = 0;

	/*
	 * Abort the CPU online process if hardware virtualization cannot
	 * be enabled. Otherwise running VMs would encounter unrecoverable
	 * errors when scheduled to this CPU.
	 */
	mutex_lock(&kvm_lock);
	if (kvm_usage_count)
		ret = __hardware_enable_nolock();
	mutex_unlock(&kvm_lock);
	return ret;
}

static void hardware_disable_nolock(void *junk)
{
	/*
	 * Note, hardware_disable_all_nolock() tells all online CPUs to disable
	 * hardware, not just CPUs that successfully enabled hardware!
	 */
	if (!__this_cpu_read(hardware_enabled))
		return;

	kvm_arch_hardware_disable();

	__this_cpu_write(hardware_enabled, false);
}

static int kvm_offline_cpu(unsigned int cpu)
{
	mutex_lock(&kvm_lock);
	if (kvm_usage_count)
		hardware_disable_nolock(NULL);
	mutex_unlock(&kvm_lock);
	return 0;
}

static void hardware_disable_all_nolock(void)
{
	BUG_ON(!kvm_usage_count);

	kvm_usage_count--;
	if (!kvm_usage_count)
		on_each_cpu(hardware_disable_nolock, NULL, 1);
}

static void hardware_disable_all(void)
{
	cpus_read_lock();
	mutex_lock(&kvm_lock);
	hardware_disable_all_nolock();
	mutex_unlock(&kvm_lock);
	cpus_read_unlock();
}

static int hardware_enable_all(void)
{
	atomic_t failed = ATOMIC_INIT(0);
	int r = 0;

	/*
	 * When onlining a CPU, cpu_online_mask is set before kvm_online_cpu()
	 * is called, and so on_each_cpu() between them includes the CPU that
	 * is being onlined.  As a result, hardware_enable_nolock() may get
	 * invoked before kvm_online_cpu(), which also enables hardware if the
	 * usage count is non-zero.  Disable CPU hotplug to avoid attempting to
	 * enable hardware multiple times.
	 */
	cpus_read_lock();
	mutex_lock(&kvm_lock);

	kvm_usage_count++;
	if (kvm_usage_count == 1) {
		on_each_cpu(hardware_enable_nolock, &failed, 1);

		if (atomic_read(&failed)) {
			hardware_disable_all_nolock();
			r = -EBUSY;
		}
	}

	mutex_unlock(&kvm_lock);
	cpus_read_unlock();

	return r;
}

static int kvm_reboot(struct notifier_block *notifier, unsigned long val,
		      void *v)
{
	/*
	 * Some (well, at least mine) BIOSes hang on reboot if
	 * in vmx root mode.
	 *
	 * And Intel TXT required VMX off for all cpu when system shutdown.
	 */
	pr_info("kvm: exiting hardware virtualization\n");
	kvm_rebooting = true;
	on_each_cpu(hardware_disable_nolock, NULL, 1);
	return NOTIFY_OK;
}

static struct notifier_block kvm_reboot_notifier = {
	.notifier_call = kvm_reboot,
	.priority = 0,
};

static int kvm_suspend(void)
{
	/*
	 * Secondary CPUs and CPU hotplug are disabled across the suspend/resume
	 * callbacks, i.e. no need to acquire kvm_lock to ensure the usage count
	 * is stable.  Assert that kvm_lock is not held to ensure the system
	 * isn't suspended while KVM is enabling hardware.  Hardware enabling
	 * can be preempted, but the task cannot be frozen until it has dropped
	 * all locks (userspace tasks are frozen via a fake signal).
	 */
	lockdep_assert_not_held(&kvm_lock);
	lockdep_assert_irqs_disabled();

	if (kvm_usage_count)
		hardware_disable_nolock(NULL);
	return 0;
}

static void kvm_resume(void)
{
	lockdep_assert_not_held(&kvm_lock);
	lockdep_assert_irqs_disabled();

	if (kvm_usage_count)
		WARN_ON_ONCE(__hardware_enable_nolock());
}

static struct syscore_ops kvm_syscore_ops = {
	.suspend = kvm_suspend,
	.resume = kvm_resume,
};
#else /* CONFIG_KVM_GENERIC_HARDWARE_ENABLING */
static int hardware_enable_all(void)
{
	return 0;
}

static void hardware_disable_all(void)
{

}
#endif /* CONFIG_KVM_GENERIC_HARDWARE_ENABLING */

static void kvm_io_bus_destroy(struct kvm_io_bus *bus)
{
	int i;

	for (i = 0; i < bus->dev_count; i++) {
		struct kvm_io_device *pos = bus->range[i].dev;

		kvm_iodevice_destructor(pos);
	}
	kfree(bus);
}

static inline int kvm_io_bus_cmp(const struct kvm_io_range *r1,
				 const struct kvm_io_range *r2)
{
	gpa_t addr1 = r1->addr;
	gpa_t addr2 = r2->addr;

	if (addr1 < addr2)
		return -1;

	/* If r2->len == 0, match the exact address.  If r2->len != 0,
	 * accept any overlapping write.  Any order is acceptable for
	 * overlapping ranges, because kvm_io_bus_get_first_dev ensures
	 * we process all of them.
	 */
	if (r2->len) {
		addr1 += r1->len;
		addr2 += r2->len;
	}

	if (addr1 > addr2)
		return 1;

	return 0;
}

static int kvm_io_bus_sort_cmp(const void *p1, const void *p2)
{
	return kvm_io_bus_cmp(p1, p2);
}

static int kvm_io_bus_get_first_dev(struct kvm_io_bus *bus,
			     gpa_t addr, int len)
{
	struct kvm_io_range *range, key;
	int off;

	key = (struct kvm_io_range) {
		.addr = addr,
		.len = len,
	};

	range = bsearch(&key, bus->range, bus->dev_count,
			sizeof(struct kvm_io_range), kvm_io_bus_sort_cmp);
	if (range == NULL)
		return -ENOENT;

	off = range - bus->range;

	while (off > 0 && kvm_io_bus_cmp(&key, &bus->range[off-1]) == 0)
		off--;

	return off;
}

static int __kvm_io_bus_write(struct kvm_vcpu *vcpu, struct kvm_io_bus *bus,
			      struct kvm_io_range *range, const void *val)
{
	int idx;

	idx = kvm_io_bus_get_first_dev(bus, range->addr, range->len);
	if (idx < 0)
		return -EOPNOTSUPP;

	while (idx < bus->dev_count &&
		kvm_io_bus_cmp(range, &bus->range[idx]) == 0) {
		if (!kvm_iodevice_write(vcpu, bus->range[idx].dev, range->addr,
					range->len, val))
			return idx;
		idx++;
	}

	return -EOPNOTSUPP;
}

/* kvm_io_bus_write - called under kvm->slots_lock */
int kvm_io_bus_write(struct kvm_vcpu *vcpu, enum kvm_bus bus_idx, gpa_t addr,
		     int len, const void *val)
{
	struct kvm_io_bus *bus;
	struct kvm_io_range range;
	int r;

	range = (struct kvm_io_range) {
		.addr = addr,
		.len = len,
	};

	bus = srcu_dereference(vcpu->kvm->buses[bus_idx], &vcpu->kvm->srcu);
	if (!bus)
		return -ENOMEM;
	r = __kvm_io_bus_write(vcpu, bus, &range, val);
	return r < 0 ? r : 0;
}
EXPORT_SYMBOL_GPL(kvm_io_bus_write);

/* kvm_io_bus_write_cookie - called under kvm->slots_lock */
int kvm_io_bus_write_cookie(struct kvm_vcpu *vcpu, enum kvm_bus bus_idx,
			    gpa_t addr, int len, const void *val, long cookie)
{
	struct kvm_io_bus *bus;
	struct kvm_io_range range;

	range = (struct kvm_io_range) {
		.addr = addr,
		.len = len,
	};

	bus = srcu_dereference(vcpu->kvm->buses[bus_idx], &vcpu->kvm->srcu);
	if (!bus)
		return -ENOMEM;

	/* First try the device referenced by cookie. */
	if ((cookie >= 0) && (cookie < bus->dev_count) &&
	    (kvm_io_bus_cmp(&range, &bus->range[cookie]) == 0))
		if (!kvm_iodevice_write(vcpu, bus->range[cookie].dev, addr, len,
					val))
			return cookie;

	/*
	 * cookie contained garbage; fall back to search and return the
	 * correct cookie value.
	 */
	return __kvm_io_bus_write(vcpu, bus, &range, val);
}

static int __kvm_io_bus_read(struct kvm_vcpu *vcpu, struct kvm_io_bus *bus,
			     struct kvm_io_range *range, void *val)
{
	int idx;

	idx = kvm_io_bus_get_first_dev(bus, range->addr, range->len);
	if (idx < 0)
		return -EOPNOTSUPP;

	while (idx < bus->dev_count &&
		kvm_io_bus_cmp(range, &bus->range[idx]) == 0) {
		if (!kvm_iodevice_read(vcpu, bus->range[idx].dev, range->addr,
				       range->len, val))
			return idx;
		idx++;
	}

	return -EOPNOTSUPP;
}

/* kvm_io_bus_read - called under kvm->slots_lock */
int kvm_io_bus_read(struct kvm_vcpu *vcpu, enum kvm_bus bus_idx, gpa_t addr,
		    int len, void *val)
{
	struct kvm_io_bus *bus;
	struct kvm_io_range range;
	int r;

	range = (struct kvm_io_range) {
		.addr = addr,
		.len = len,
	};

	bus = srcu_dereference(vcpu->kvm->buses[bus_idx], &vcpu->kvm->srcu);
	if (!bus)
		return -ENOMEM;
	r = __kvm_io_bus_read(vcpu, bus, &range, val);
	return r < 0 ? r : 0;
}

/* Caller must hold slots_lock. */
int kvm_io_bus_register_dev(struct kvm *kvm, enum kvm_bus bus_idx, gpa_t addr,
			    int len, struct kvm_io_device *dev)
{
	int i;
	struct kvm_io_bus *new_bus, *bus;
	struct kvm_io_range range;

	bus = kvm_get_bus(kvm, bus_idx);
	if (!bus)
		return -ENOMEM;

	/* exclude ioeventfd which is limited by maximum fd */
	if (bus->dev_count - bus->ioeventfd_count > NR_IOBUS_DEVS - 1)
		return -ENOSPC;

	new_bus = kmalloc(struct_size(bus, range, bus->dev_count + 1),
			  GFP_KERNEL_ACCOUNT);
	if (!new_bus)
		return -ENOMEM;

	range = (struct kvm_io_range) {
		.addr = addr,
		.len = len,
		.dev = dev,
	};

	for (i = 0; i < bus->dev_count; i++)
		if (kvm_io_bus_cmp(&bus->range[i], &range) > 0)
			break;

	memcpy(new_bus, bus, sizeof(*bus) + i * sizeof(struct kvm_io_range));
	new_bus->dev_count++;
	new_bus->range[i] = range;
	memcpy(new_bus->range + i + 1, bus->range + i,
		(bus->dev_count - i) * sizeof(struct kvm_io_range));
	rcu_assign_pointer(kvm->buses[bus_idx], new_bus);
	synchronize_srcu_expedited(&kvm->srcu);
	kfree(bus);

	return 0;
}

int kvm_io_bus_unregister_dev(struct kvm *kvm, enum kvm_bus bus_idx,
			      struct kvm_io_device *dev)
{
	int i, j;
	struct kvm_io_bus *new_bus, *bus;

	lockdep_assert_held(&kvm->slots_lock);

	bus = kvm_get_bus(kvm, bus_idx);
	if (!bus)
		return 0;

	for (i = 0; i < bus->dev_count; i++) {
		if (bus->range[i].dev == dev) {
			break;
		}
	}

	if (i == bus->dev_count)
		return 0;

	new_bus = kmalloc(struct_size(bus, range, bus->dev_count - 1),
			  GFP_KERNEL_ACCOUNT);
	if (new_bus) {
		memcpy(new_bus, bus, struct_size(bus, range, i));
		new_bus->dev_count--;
		memcpy(new_bus->range + i, bus->range + i + 1,
				flex_array_size(new_bus, range, new_bus->dev_count - i));
	}

	rcu_assign_pointer(kvm->buses[bus_idx], new_bus);
	synchronize_srcu_expedited(&kvm->srcu);

	/* Destroy the old bus _after_ installing the (null) bus. */
	if (!new_bus) {
		pr_err("kvm: failed to shrink bus, removing it completely\n");
		for (j = 0; j < bus->dev_count; j++) {
			if (j == i)
				continue;
			kvm_iodevice_destructor(bus->range[j].dev);
		}
	}

	kfree(bus);
	return new_bus ? 0 : -ENOMEM;
}

struct kvm_io_device *kvm_io_bus_get_dev(struct kvm *kvm, enum kvm_bus bus_idx,
					 gpa_t addr)
{
	struct kvm_io_bus *bus;
	int dev_idx, srcu_idx;
	struct kvm_io_device *iodev = NULL;

	srcu_idx = srcu_read_lock(&kvm->srcu);

	bus = srcu_dereference(kvm->buses[bus_idx], &kvm->srcu);
	if (!bus)
		goto out_unlock;

	dev_idx = kvm_io_bus_get_first_dev(bus, addr, 1);
	if (dev_idx < 0)
		goto out_unlock;

	iodev = bus->range[dev_idx].dev;

out_unlock:
	srcu_read_unlock(&kvm->srcu, srcu_idx);

	return iodev;
}
EXPORT_SYMBOL_GPL(kvm_io_bus_get_dev);

static int kvm_debugfs_open(struct inode *inode, struct file *file,
			   int (*get)(void *, u64 *), int (*set)(void *, u64),
			   const char *fmt)
{
	int ret;
	struct kvm_stat_data *stat_data = (struct kvm_stat_data *)
					  inode->i_private;

	/*
	 * The debugfs files are a reference to the kvm struct which
        * is still valid when kvm_destroy_vm is called.  kvm_get_kvm_safe
        * avoids the race between open and the removal of the debugfs directory.
	 */
	if (!kvm_get_kvm_safe(stat_data->kvm))
		return -ENOENT;

	ret = simple_attr_open(inode, file, get,
			       kvm_stats_debugfs_mode(stat_data->desc) & 0222
			       ? set : NULL, fmt);
	if (ret)
		kvm_put_kvm(stat_data->kvm);

	return ret;
}

static int kvm_debugfs_release(struct inode *inode, struct file *file)
{
	struct kvm_stat_data *stat_data = (struct kvm_stat_data *)
					  inode->i_private;

	simple_attr_release(inode, file);
	kvm_put_kvm(stat_data->kvm);

	return 0;
}

static int kvm_get_stat_per_vm(struct kvm *kvm, size_t offset, u64 *val)
{
	*val = *(u64 *)((void *)(&kvm->stat) + offset);

	return 0;
}

static int kvm_clear_stat_per_vm(struct kvm *kvm, size_t offset)
{
	*(u64 *)((void *)(&kvm->stat) + offset) = 0;

	return 0;
}

static int kvm_get_stat_per_vcpu(struct kvm *kvm, size_t offset, u64 *val)
{
	unsigned long i;
	struct kvm_vcpu *vcpu;

	*val = 0;

	kvm_for_each_vcpu(i, vcpu, kvm)
		*val += *(u64 *)((void *)(&vcpu->stat) + offset);

	return 0;
}

static int kvm_clear_stat_per_vcpu(struct kvm *kvm, size_t offset)
{
	unsigned long i;
	struct kvm_vcpu *vcpu;

	kvm_for_each_vcpu(i, vcpu, kvm)
		*(u64 *)((void *)(&vcpu->stat) + offset) = 0;

	return 0;
}

static int kvm_stat_data_get(void *data, u64 *val)
{
	int r = -EFAULT;
	struct kvm_stat_data *stat_data = (struct kvm_stat_data *)data;

	switch (stat_data->kind) {
	case KVM_STAT_VM:
		r = kvm_get_stat_per_vm(stat_data->kvm,
					stat_data->desc->desc.offset, val);
		break;
	case KVM_STAT_VCPU:
		r = kvm_get_stat_per_vcpu(stat_data->kvm,
					  stat_data->desc->desc.offset, val);
		break;
	}

	return r;
}

static int kvm_stat_data_clear(void *data, u64 val)
{
	int r = -EFAULT;
	struct kvm_stat_data *stat_data = (struct kvm_stat_data *)data;

	if (val)
		return -EINVAL;

	switch (stat_data->kind) {
	case KVM_STAT_VM:
		r = kvm_clear_stat_per_vm(stat_data->kvm,
					  stat_data->desc->desc.offset);
		break;
	case KVM_STAT_VCPU:
		r = kvm_clear_stat_per_vcpu(stat_data->kvm,
					    stat_data->desc->desc.offset);
		break;
	}

	return r;
}

static int kvm_stat_data_open(struct inode *inode, struct file *file)
{
	__simple_attr_check_format("%llu\n", 0ull);
	return kvm_debugfs_open(inode, file, kvm_stat_data_get,
				kvm_stat_data_clear, "%llu\n");
}

static const struct file_operations stat_fops_per_vm = {
	.owner = THIS_MODULE,
	.open = kvm_stat_data_open,
	.release = kvm_debugfs_release,
	.read = simple_attr_read,
	.write = simple_attr_write,
	.llseek = no_llseek,
};

static int vm_stat_get(void *_offset, u64 *val)
{
	unsigned offset = (long)_offset;
	struct kvm *kvm;
	u64 tmp_val;

	*val = 0;
	mutex_lock(&kvm_lock);
	list_for_each_entry(kvm, &vm_list, vm_list) {
		kvm_get_stat_per_vm(kvm, offset, &tmp_val);
		*val += tmp_val;
	}
	mutex_unlock(&kvm_lock);
	return 0;
}

static int vm_stat_clear(void *_offset, u64 val)
{
	unsigned offset = (long)_offset;
	struct kvm *kvm;

	if (val)
		return -EINVAL;

	mutex_lock(&kvm_lock);
	list_for_each_entry(kvm, &vm_list, vm_list) {
		kvm_clear_stat_per_vm(kvm, offset);
	}
	mutex_unlock(&kvm_lock);

	return 0;
}

DEFINE_SIMPLE_ATTRIBUTE(vm_stat_fops, vm_stat_get, vm_stat_clear, "%llu\n");
DEFINE_SIMPLE_ATTRIBUTE(vm_stat_readonly_fops, vm_stat_get, NULL, "%llu\n");

static int vcpu_stat_get(void *_offset, u64 *val)
{
	unsigned offset = (long)_offset;
	struct kvm *kvm;
	u64 tmp_val;

	*val = 0;
	mutex_lock(&kvm_lock);
	list_for_each_entry(kvm, &vm_list, vm_list) {
		kvm_get_stat_per_vcpu(kvm, offset, &tmp_val);
		*val += tmp_val;
	}
	mutex_unlock(&kvm_lock);
	return 0;
}

static int vcpu_stat_clear(void *_offset, u64 val)
{
	unsigned offset = (long)_offset;
	struct kvm *kvm;

	if (val)
		return -EINVAL;

	mutex_lock(&kvm_lock);
	list_for_each_entry(kvm, &vm_list, vm_list) {
		kvm_clear_stat_per_vcpu(kvm, offset);
	}
	mutex_unlock(&kvm_lock);

	return 0;
}

DEFINE_SIMPLE_ATTRIBUTE(vcpu_stat_fops, vcpu_stat_get, vcpu_stat_clear,
			"%llu\n");
DEFINE_SIMPLE_ATTRIBUTE(vcpu_stat_readonly_fops, vcpu_stat_get, NULL, "%llu\n");

static void kvm_uevent_notify_change(unsigned int type, struct kvm *kvm)
{
	struct kobj_uevent_env *env;
	unsigned long long created, active;

	if (!kvm_dev.this_device || !kvm)
		return;

	mutex_lock(&kvm_lock);
	if (type == KVM_EVENT_CREATE_VM) {
		kvm_createvm_count++;
		kvm_active_vms++;
	} else if (type == KVM_EVENT_DESTROY_VM) {
		kvm_active_vms--;
	}
	created = kvm_createvm_count;
	active = kvm_active_vms;
	mutex_unlock(&kvm_lock);

	env = kzalloc(sizeof(*env), GFP_KERNEL_ACCOUNT);
	if (!env)
		return;

	add_uevent_var(env, "CREATED=%llu", created);
	add_uevent_var(env, "COUNT=%llu", active);

	if (type == KVM_EVENT_CREATE_VM) {
		add_uevent_var(env, "EVENT=create");
		kvm->userspace_pid = task_pid_nr(current);
	} else if (type == KVM_EVENT_DESTROY_VM) {
		add_uevent_var(env, "EVENT=destroy");
	}
	add_uevent_var(env, "PID=%d", kvm->userspace_pid);

	if (!IS_ERR(kvm->debugfs_dentry)) {
		char *tmp, *p = kmalloc(PATH_MAX, GFP_KERNEL_ACCOUNT);

		if (p) {
			tmp = dentry_path_raw(kvm->debugfs_dentry, p, PATH_MAX);
			if (!IS_ERR(tmp))
				add_uevent_var(env, "STATS_PATH=%s", tmp);
			kfree(p);
		}
	}
	/* no need for checks, since we are adding at most only 5 keys */
	env->envp[env->envp_idx++] = NULL;
	kobject_uevent_env(&kvm_dev.this_device->kobj, KOBJ_CHANGE, env->envp);
	kfree(env);
}

static void kvm_init_debug(void)
{
	const struct file_operations *fops;
	const struct _kvm_stats_desc *pdesc;
	int i;

	kvm_debugfs_dir = debugfs_create_dir("kvm", NULL);

	for (i = 0; i < kvm_vm_stats_header.num_desc; ++i) {
		pdesc = &kvm_vm_stats_desc[i];
		if (kvm_stats_debugfs_mode(pdesc) & 0222)
			fops = &vm_stat_fops;
		else
			fops = &vm_stat_readonly_fops;
		debugfs_create_file(pdesc->name, kvm_stats_debugfs_mode(pdesc),
				kvm_debugfs_dir,
				(void *)(long)pdesc->desc.offset, fops);
	}

	for (i = 0; i < kvm_vcpu_stats_header.num_desc; ++i) {
		pdesc = &kvm_vcpu_stats_desc[i];
		if (kvm_stats_debugfs_mode(pdesc) & 0222)
			fops = &vcpu_stat_fops;
		else
			fops = &vcpu_stat_readonly_fops;
		debugfs_create_file(pdesc->name, kvm_stats_debugfs_mode(pdesc),
				kvm_debugfs_dir,
				(void *)(long)pdesc->desc.offset, fops);
	}
}

static inline
struct kvm_vcpu *preempt_notifier_to_vcpu(struct preempt_notifier *pn)
{
	return container_of(pn, struct kvm_vcpu, preempt_notifier);
}

static void kvm_sched_in(struct preempt_notifier *pn, int cpu)
{
	struct kvm_vcpu *vcpu = preempt_notifier_to_vcpu(pn);

	WRITE_ONCE(vcpu->preempted, false);
	WRITE_ONCE(vcpu->ready, false);

	__this_cpu_write(kvm_running_vcpu, vcpu);
	kvm_arch_sched_in(vcpu, cpu);
	kvm_arch_vcpu_load(vcpu, cpu);
}

static void kvm_sched_out(struct preempt_notifier *pn,
			  struct task_struct *next)
{
	struct kvm_vcpu *vcpu = preempt_notifier_to_vcpu(pn);

	if (current->on_rq) {
		WRITE_ONCE(vcpu->preempted, true);
		WRITE_ONCE(vcpu->ready, true);
	}
	kvm_arch_vcpu_put(vcpu);
	__this_cpu_write(kvm_running_vcpu, NULL);
}

/**
 * kvm_get_running_vcpu - get the vcpu running on the current CPU.
 *
 * We can disable preemption locally around accessing the per-CPU variable,
 * and use the resolved vcpu pointer after enabling preemption again,
 * because even if the current thread is migrated to another CPU, reading
 * the per-CPU value later will give us the same value as we update the
 * per-CPU variable in the preempt notifier handlers.
 */
struct kvm_vcpu *kvm_get_running_vcpu(void)
{
	struct kvm_vcpu *vcpu;

	preempt_disable();
	vcpu = __this_cpu_read(kvm_running_vcpu);
	preempt_enable();

	return vcpu;
}
EXPORT_SYMBOL_GPL(kvm_get_running_vcpu);

/**
 * kvm_get_running_vcpus - get the per-CPU array of currently running vcpus.
 */
struct kvm_vcpu * __percpu *kvm_get_running_vcpus(void)
{
        return &kvm_running_vcpu;
}

#ifdef CONFIG_GUEST_PERF_EVENTS
static unsigned int kvm_guest_state(void)
{
	struct kvm_vcpu *vcpu = kvm_get_running_vcpu();
	unsigned int state;

	if (!kvm_arch_pmi_in_guest(vcpu))
		return 0;

	state = PERF_GUEST_ACTIVE;
	if (!kvm_arch_vcpu_in_kernel(vcpu))
		state |= PERF_GUEST_USER;

	return state;
}

static unsigned long kvm_guest_get_ip(void)
{
	struct kvm_vcpu *vcpu = kvm_get_running_vcpu();

	/* Retrieving the IP must be guarded by a call to kvm_guest_state(). */
	if (WARN_ON_ONCE(!kvm_arch_pmi_in_guest(vcpu)))
		return 0;

	return kvm_arch_vcpu_get_ip(vcpu);
}

static struct perf_guest_info_callbacks kvm_guest_cbs = {
	.state			= kvm_guest_state,
	.get_ip			= kvm_guest_get_ip,
	.handle_intel_pt_intr	= NULL,
};

void kvm_register_perf_callbacks(unsigned int (*pt_intr_handler)(void))
{
	kvm_guest_cbs.handle_intel_pt_intr = pt_intr_handler;
	perf_register_guest_info_callbacks(&kvm_guest_cbs);
}
void kvm_unregister_perf_callbacks(void)
{
	perf_unregister_guest_info_callbacks(&kvm_guest_cbs);
}
#endif

int kvm_init(unsigned vcpu_size, unsigned vcpu_align, struct module *module)
{
	int r;
	int cpu;

#ifdef CONFIG_KVM_GENERIC_HARDWARE_ENABLING
	r = cpuhp_setup_state_nocalls(CPUHP_AP_KVM_ONLINE, "kvm/cpu:online",
				      kvm_online_cpu, kvm_offline_cpu);
	if (r)
		return r;

	register_reboot_notifier(&kvm_reboot_notifier);
	register_syscore_ops(&kvm_syscore_ops);
#endif

	/* A kmem cache lets us meet the alignment requirements of fx_save. */
	if (!vcpu_align)
		vcpu_align = __alignof__(struct kvm_vcpu);
	kvm_vcpu_cache =
		kmem_cache_create_usercopy("kvm_vcpu", vcpu_size, vcpu_align,
					   SLAB_ACCOUNT,
					   offsetof(struct kvm_vcpu, arch),
					   offsetofend(struct kvm_vcpu, stats_id)
					   - offsetof(struct kvm_vcpu, arch),
					   NULL);
	if (!kvm_vcpu_cache) {
		r = -ENOMEM;
		goto err_vcpu_cache;
	}

	for_each_possible_cpu(cpu) {
		if (!alloc_cpumask_var_node(&per_cpu(cpu_kick_mask, cpu),
					    GFP_KERNEL, cpu_to_node(cpu))) {
			r = -ENOMEM;
			goto err_cpu_kick_mask;
		}
	}

	r = kvm_irqfd_init();
	if (r)
		goto err_irqfd;

	r = kvm_async_pf_init();
	if (r)
		goto err_async_pf;

	kvm_chardev_ops.owner = module;

	kvm_preempt_ops.sched_in = kvm_sched_in;
	kvm_preempt_ops.sched_out = kvm_sched_out;

	kvm_init_debug();

	r = kvm_vfio_ops_init();
	if (WARN_ON_ONCE(r))
		goto err_vfio;

	/*
	 * Registration _must_ be the very last thing done, as this exposes
	 * /dev/kvm to userspace, i.e. all infrastructure must be setup!
	 */
	r = misc_register(&kvm_dev);
	if (r) {
		pr_err("kvm: misc device register failed\n");
		goto err_register;
	}

	return 0;

err_register:
	kvm_vfio_ops_exit();
err_vfio:
	kvm_async_pf_deinit();
err_async_pf:
	kvm_irqfd_exit();
err_irqfd:
err_cpu_kick_mask:
	for_each_possible_cpu(cpu)
		free_cpumask_var(per_cpu(cpu_kick_mask, cpu));
	kmem_cache_destroy(kvm_vcpu_cache);
err_vcpu_cache:
#ifdef CONFIG_KVM_GENERIC_HARDWARE_ENABLING
	unregister_syscore_ops(&kvm_syscore_ops);
	unregister_reboot_notifier(&kvm_reboot_notifier);
	cpuhp_remove_state_nocalls(CPUHP_AP_KVM_ONLINE);
#endif
	return r;
}
EXPORT_SYMBOL_GPL(kvm_init);

void kvm_exit(void)
{
	int cpu;

	/*
	 * Note, unregistering /dev/kvm doesn't strictly need to come first,
	 * fops_get(), a.k.a. try_module_get(), prevents acquiring references
	 * to KVM while the module is being stopped.
	 */
	misc_deregister(&kvm_dev);

	debugfs_remove_recursive(kvm_debugfs_dir);
	for_each_possible_cpu(cpu)
		free_cpumask_var(per_cpu(cpu_kick_mask, cpu));
	kmem_cache_destroy(kvm_vcpu_cache);
	kvm_vfio_ops_exit();
	kvm_async_pf_deinit();
#ifdef CONFIG_KVM_GENERIC_HARDWARE_ENABLING
	unregister_syscore_ops(&kvm_syscore_ops);
	unregister_reboot_notifier(&kvm_reboot_notifier);
	cpuhp_remove_state_nocalls(CPUHP_AP_KVM_ONLINE);
#endif
	kvm_irqfd_exit();
}
EXPORT_SYMBOL_GPL(kvm_exit);

struct kvm_vm_worker_thread_context {
	struct kvm *kvm;
	struct task_struct *parent;
	struct completion init_done;
	kvm_vm_thread_fn_t thread_fn;
	uintptr_t data;
	int err;
};

static int kvm_vm_worker_thread(void *context)
{
	/*
	 * The init_context is allocated on the stack of the parent thread, so
	 * we have to locally copy anything that is needed beyond initialization
	 */
	struct kvm_vm_worker_thread_context *init_context = context;
	struct task_struct *parent;
	struct kvm *kvm = init_context->kvm;
	kvm_vm_thread_fn_t thread_fn = init_context->thread_fn;
	uintptr_t data = init_context->data;
	int err;

	err = kthread_park(current);
	/* kthread_park(current) is never supposed to return an error */
	WARN_ON(err != 0);
	if (err)
		goto init_complete;

	err = cgroup_attach_task_all(init_context->parent, current);
	if (err) {
		kvm_err("%s: cgroup_attach_task_all failed with err %d\n",
			__func__, err);
		goto init_complete;
	}

	set_user_nice(current, task_nice(init_context->parent));

init_complete:
	init_context->err = err;
	complete(&init_context->init_done);
	init_context = NULL;

	if (err)
		goto out;

	/* Wait to be woken up by the spawner before proceeding. */
	kthread_parkme();

	if (!kthread_should_stop())
		err = thread_fn(kvm, data);

out:
	/*
	 * Move kthread back to its original cgroup to prevent it lingering in
	 * the cgroup of the VM process, after the latter finishes its
	 * execution.
	 *
	 * kthread_stop() waits on the 'exited' completion condition which is
	 * set in exit_mm(), via mm_release(), in do_exit(). However, the
	 * kthread is removed from the cgroup in the cgroup_exit() which is
	 * called after the exit_mm(). This causes the kthread_stop() to return
	 * before the kthread actually quits the cgroup.
	 */
	rcu_read_lock();
	parent = rcu_dereference(current->real_parent);
	get_task_struct(parent);
	rcu_read_unlock();
	cgroup_attach_task_all(parent, current);
	put_task_struct(parent);

	return err;
}

int kvm_vm_create_worker_thread(struct kvm *kvm, kvm_vm_thread_fn_t thread_fn,
				uintptr_t data, const char *name,
				struct task_struct **thread_ptr)
{
	struct kvm_vm_worker_thread_context init_context = {};
	struct task_struct *thread;

	*thread_ptr = NULL;
	init_context.kvm = kvm;
	init_context.parent = current;
	init_context.thread_fn = thread_fn;
	init_context.data = data;
	init_completion(&init_context.init_done);

	thread = kthread_run(kvm_vm_worker_thread, &init_context,
			     "%s-%d", name, task_pid_nr(current));
	if (IS_ERR(thread))
		return PTR_ERR(thread);

	/* kthread_run is never supposed to return NULL */
	WARN_ON(thread == NULL);

	wait_for_completion(&init_context.init_done);

	if (!init_context.err)
		*thread_ptr = thread;

	return init_context.err;
}<|MERGE_RESOLUTION|>--- conflicted
+++ resolved
@@ -671,27 +671,6 @@
 	return __kvm_handle_hva_range(kvm, &range);
 }
 
-<<<<<<< HEAD
-=======
-static __always_inline int kvm_handle_hva_range_no_flush(struct mmu_notifier *mn,
-							 unsigned long start,
-							 unsigned long end,
-							 hva_handler_t handler)
-{
-	struct kvm *kvm = mmu_notifier_to_kvm(mn);
-	const struct kvm_hva_range range = {
-		.start		= start,
-		.end		= end,
-		.pte		= __pte(0),
-		.handler	= handler,
-		.on_lock	= (void *)kvm_null_fn,
-		.on_unlock	= (void *)kvm_null_fn,
-		.flush_on_ret	= false,
-		.may_block	= false,
-	};
-
-	return __kvm_handle_hva_range(kvm, &range);
-}
 
 static bool kvm_change_spte_gfn(struct kvm *kvm, struct kvm_gfn_range *range)
 {
@@ -710,7 +689,6 @@
 	return kvm_set_spte_gfn(kvm, range);
 }
 
->>>>>>> 28ae0a74
 static void kvm_mmu_notifier_change_pte(struct mmu_notifier *mn,
 					struct mm_struct *mm,
 					unsigned long address,
