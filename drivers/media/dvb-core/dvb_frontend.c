--- conflicted
+++ resolved
@@ -917,14 +917,8 @@
 			 "DVB: adapter %i frontend %u frequency limits undefined - fix the driver\n",
 			 fe->dvb->num, fe->id);
 
-<<<<<<< HEAD
-	if (dvb_frontend_debug)
-		dprintk("frequency interval: tuner: %u...%u, frontend: %u...%u",
-			tuner_min, tuner_max, frontend_min, frontend_max);
-=======
 	dev_dbg(fe->dvb->device, "frequency interval: tuner: %u...%u, frontend: %u...%u",
 		tuner_min, tuner_max, frontend_min, frontend_max);
->>>>>>> 5752b504
 
 	/* If the standard is for satellite, convert frequencies to kHz */
 	switch (c->delivery_system) {
