/*
   md.c : Multiple Devices driver for Linux
     Copyright (C) 1998, 1999, 2000 Ingo Molnar

     completely rewritten, based on the MD driver code from Marc Zyngier

   Changes:

   - RAID-1/RAID-5 extensions by Miguel de Icaza, Gadi Oxman, Ingo Molnar
   - RAID-6 extensions by H. Peter Anvin <hpa@zytor.com>
   - boot support for linear and striped mode by Harald Hoyer <HarryH@Royal.Net>
   - kerneld support by Boris Tobotras <boris@xtalk.msk.su>
   - kmod support by: Cyrus Durgin
   - RAID0 bugfixes: Mark Anthony Lisher <markal@iname.com>
   - Devfs support by Richard Gooch <rgooch@atnf.csiro.au>

   - lots of fixes and improvements to the RAID1/RAID5 and generic
     RAID code (such as request based resynchronization):

     Neil Brown <neilb@cse.unsw.edu.au>.

   - persistent bitmap code
     Copyright (C) 2003-2004, Paul Clements, SteelEye Technology, Inc.

   This program is free software; you can redistribute it and/or modify
   it under the terms of the GNU General Public License as published by
   the Free Software Foundation; either version 2, or (at your option)
   any later version.

   You should have received a copy of the GNU General Public License
   (for example /usr/src/linux/COPYING); if not, write to the Free
   Software Foundation, Inc., 675 Mass Ave, Cambridge, MA 02139, USA.
*/

#include <linux/kthread.h>
#include <linux/blkdev.h>
#include <linux/badblocks.h>
#include <linux/sysctl.h>
#include <linux/seq_file.h>
#include <linux/fs.h>
#include <linux/poll.h>
#include <linux/ctype.h>
#include <linux/string.h>
#include <linux/hdreg.h>
#include <linux/proc_fs.h>
#include <linux/random.h>
#include <linux/module.h>
#include <linux/reboot.h>
#include <linux/file.h>
#include <linux/compat.h>
#include <linux/delay.h>
#include <linux/raid/md_p.h>
#include <linux/raid/md_u.h>
#include <linux/slab.h>
#include "md.h"
#include "bitmap.h"
#include "md-cluster.h"

#ifndef MODULE
static void autostart_arrays(int part);
#endif

/* pers_list is a list of registered personalities protected
 * by pers_lock.
 * pers_lock does extra service to protect accesses to
 * mddev->thread when the mutex cannot be held.
 */
static LIST_HEAD(pers_list);
static DEFINE_SPINLOCK(pers_lock);

struct md_cluster_operations *md_cluster_ops;
EXPORT_SYMBOL(md_cluster_ops);
struct module *md_cluster_mod;
EXPORT_SYMBOL(md_cluster_mod);

static DECLARE_WAIT_QUEUE_HEAD(resync_wait);
static struct workqueue_struct *md_wq;
static struct workqueue_struct *md_misc_wq;

static int remove_and_add_spares(struct mddev *mddev,
				 struct md_rdev *this);
static void mddev_detach(struct mddev *mddev);

/*
 * Default number of read corrections we'll attempt on an rdev
 * before ejecting it from the array. We divide the read error
 * count by 2 for every hour elapsed between read errors.
 */
#define MD_DEFAULT_MAX_CORRECTED_READ_ERRORS 20
/*
 * Current RAID-1,4,5 parallel reconstruction 'guaranteed speed limit'
 * is 1000 KB/sec, so the extra system load does not show up that much.
 * Increase it if you want to have more _guaranteed_ speed. Note that
 * the RAID driver will use the maximum available bandwidth if the IO
 * subsystem is idle. There is also an 'absolute maximum' reconstruction
 * speed limit - in case reconstruction slows down your system despite
 * idle IO detection.
 *
 * you can change it via /proc/sys/dev/raid/speed_limit_min and _max.
 * or /sys/block/mdX/md/sync_speed_{min,max}
 */

static int sysctl_speed_limit_min = 1000;
static int sysctl_speed_limit_max = 200000;
static inline int speed_min(struct mddev *mddev)
{
	return mddev->sync_speed_min ?
		mddev->sync_speed_min : sysctl_speed_limit_min;
}

static inline int speed_max(struct mddev *mddev)
{
	return mddev->sync_speed_max ?
		mddev->sync_speed_max : sysctl_speed_limit_max;
}

static struct ctl_table_header *raid_table_header;

static struct ctl_table raid_table[] = {
	{
		.procname	= "speed_limit_min",
		.data		= &sysctl_speed_limit_min,
		.maxlen		= sizeof(int),
		.mode		= S_IRUGO|S_IWUSR,
		.proc_handler	= proc_dointvec,
	},
	{
		.procname	= "speed_limit_max",
		.data		= &sysctl_speed_limit_max,
		.maxlen		= sizeof(int),
		.mode		= S_IRUGO|S_IWUSR,
		.proc_handler	= proc_dointvec,
	},
	{ }
};

static struct ctl_table raid_dir_table[] = {
	{
		.procname	= "raid",
		.maxlen		= 0,
		.mode		= S_IRUGO|S_IXUGO,
		.child		= raid_table,
	},
	{ }
};

static struct ctl_table raid_root_table[] = {
	{
		.procname	= "dev",
		.maxlen		= 0,
		.mode		= 0555,
		.child		= raid_dir_table,
	},
	{  }
};

static const struct block_device_operations md_fops;

static int start_readonly;

/* bio_clone_mddev
 * like bio_clone, but with a local bio set
 */

struct bio *bio_alloc_mddev(gfp_t gfp_mask, int nr_iovecs,
			    struct mddev *mddev)
{
	struct bio *b;

	if (!mddev || !mddev->bio_set)
		return bio_alloc(gfp_mask, nr_iovecs);

	b = bio_alloc_bioset(gfp_mask, nr_iovecs, mddev->bio_set);
	if (!b)
		return NULL;
	return b;
}
EXPORT_SYMBOL_GPL(bio_alloc_mddev);

struct bio *bio_clone_mddev(struct bio *bio, gfp_t gfp_mask,
			    struct mddev *mddev)
{
	if (!mddev || !mddev->bio_set)
		return bio_clone(bio, gfp_mask);

	return bio_clone_bioset(bio, gfp_mask, mddev->bio_set);
}
EXPORT_SYMBOL_GPL(bio_clone_mddev);

/*
 * We have a system wide 'event count' that is incremented
 * on any 'interesting' event, and readers of /proc/mdstat
 * can use 'poll' or 'select' to find out when the event
 * count increases.
 *
 * Events are:
 *  start array, stop array, error, add device, remove device,
 *  start build, activate spare
 */
static DECLARE_WAIT_QUEUE_HEAD(md_event_waiters);
static atomic_t md_event_count;
void md_new_event(struct mddev *mddev)
{
	atomic_inc(&md_event_count);
	wake_up(&md_event_waiters);
}
EXPORT_SYMBOL_GPL(md_new_event);

/*
 * Enables to iterate over all existing md arrays
 * all_mddevs_lock protects this list.
 */
static LIST_HEAD(all_mddevs);
static DEFINE_SPINLOCK(all_mddevs_lock);

/*
 * iterates through all used mddevs in the system.
 * We take care to grab the all_mddevs_lock whenever navigating
 * the list, and to always hold a refcount when unlocked.
 * Any code which breaks out of this loop while own
 * a reference to the current mddev and must mddev_put it.
 */
#define for_each_mddev(_mddev,_tmp)					\
									\
	for (({ spin_lock(&all_mddevs_lock);				\
		_tmp = all_mddevs.next;					\
		_mddev = NULL;});					\
	     ({ if (_tmp != &all_mddevs)				\
			mddev_get(list_entry(_tmp, struct mddev, all_mddevs));\
		spin_unlock(&all_mddevs_lock);				\
		if (_mddev) mddev_put(_mddev);				\
		_mddev = list_entry(_tmp, struct mddev, all_mddevs);	\
		_tmp != &all_mddevs;});					\
	     ({ spin_lock(&all_mddevs_lock);				\
		_tmp = _tmp->next;})					\
		)

/* Rather than calling directly into the personality make_request function,
 * IO requests come here first so that we can check if the device is
 * being suspended pending a reconfiguration.
 * We hold a refcount over the call to ->make_request.  By the time that
 * call has finished, the bio has been linked into some internal structure
 * and so is visible to ->quiesce(), so we don't need the refcount any more.
 */
static blk_qc_t md_make_request(struct request_queue *q, struct bio *bio)
{
	const int rw = bio_data_dir(bio);
	struct mddev *mddev = q->queuedata;
	unsigned int sectors;
	int cpu;

	blk_queue_split(q, &bio, q->bio_split);

	if (mddev == NULL || mddev->pers == NULL) {
		bio_io_error(bio);
		return BLK_QC_T_NONE;
	}
	if (mddev->ro == 1 && unlikely(rw == WRITE)) {
		if (bio_sectors(bio) != 0)
			bio->bi_error = -EROFS;
		bio_endio(bio);
		return BLK_QC_T_NONE;
	}
	smp_rmb(); /* Ensure implications of  'active' are visible */
	rcu_read_lock();
	if (mddev->suspended) {
		DEFINE_WAIT(__wait);
		for (;;) {
			prepare_to_wait(&mddev->sb_wait, &__wait,
					TASK_UNINTERRUPTIBLE);
			if (!mddev->suspended)
				break;
			rcu_read_unlock();
			schedule();
			rcu_read_lock();
		}
		finish_wait(&mddev->sb_wait, &__wait);
	}
	atomic_inc(&mddev->active_io);
	rcu_read_unlock();

	/*
	 * save the sectors now since our bio can
	 * go away inside make_request
	 */
	sectors = bio_sectors(bio);
	mddev->pers->make_request(mddev, bio);

	cpu = part_stat_lock();
	part_stat_inc(cpu, &mddev->gendisk->part0, ios[rw]);
	part_stat_add(cpu, &mddev->gendisk->part0, sectors[rw], sectors);
	part_stat_unlock();

	if (atomic_dec_and_test(&mddev->active_io) && mddev->suspended)
		wake_up(&mddev->sb_wait);

	return BLK_QC_T_NONE;
}

/* mddev_suspend makes sure no new requests are submitted
 * to the device, and that any requests that have been submitted
 * are completely handled.
 * Once mddev_detach() is called and completes, the module will be
 * completely unused.
 */
void mddev_suspend(struct mddev *mddev)
{
	if (mddev->suspended++)
		return;
	synchronize_rcu();
	wait_event(mddev->sb_wait, atomic_read(&mddev->active_io) == 0);
	mddev->pers->quiesce(mddev, 1);

	del_timer_sync(&mddev->safemode_timer);
}
EXPORT_SYMBOL_GPL(mddev_suspend);

void mddev_resume(struct mddev *mddev)
{
	if (--mddev->suspended)
		return;
	wake_up(&mddev->sb_wait);
	mddev->pers->quiesce(mddev, 0);

	set_bit(MD_RECOVERY_NEEDED, &mddev->recovery);
	md_wakeup_thread(mddev->thread);
	md_wakeup_thread(mddev->sync_thread); /* possibly kick off a reshape */
}
EXPORT_SYMBOL_GPL(mddev_resume);

int mddev_congested(struct mddev *mddev, int bits)
{
	struct md_personality *pers = mddev->pers;
	int ret = 0;

	rcu_read_lock();
	if (mddev->suspended)
		ret = 1;
	else if (pers && pers->congested)
		ret = pers->congested(mddev, bits);
	rcu_read_unlock();
	return ret;
}
EXPORT_SYMBOL_GPL(mddev_congested);
static int md_congested(void *data, int bits)
{
	struct mddev *mddev = data;
	return mddev_congested(mddev, bits);
}

/*
 * Generic flush handling for md
 */

static void md_end_flush(struct bio *bio)
{
	struct md_rdev *rdev = bio->bi_private;
	struct mddev *mddev = rdev->mddev;

	rdev_dec_pending(rdev, mddev);

	if (atomic_dec_and_test(&mddev->flush_pending)) {
		/* The pre-request flush has finished */
		queue_work(md_wq, &mddev->flush_work);
	}
	bio_put(bio);
}

static void md_submit_flush_data(struct work_struct *ws);

static void submit_flushes(struct work_struct *ws)
{
	struct mddev *mddev = container_of(ws, struct mddev, flush_work);
	struct md_rdev *rdev;

	INIT_WORK(&mddev->flush_work, md_submit_flush_data);
	atomic_set(&mddev->flush_pending, 1);
	rcu_read_lock();
	rdev_for_each_rcu(rdev, mddev)
		if (rdev->raid_disk >= 0 &&
		    !test_bit(Faulty, &rdev->flags)) {
			/* Take two references, one is dropped
			 * when request finishes, one after
			 * we reclaim rcu_read_lock
			 */
			struct bio *bi;
			atomic_inc(&rdev->nr_pending);
			atomic_inc(&rdev->nr_pending);
			rcu_read_unlock();
			bi = bio_alloc_mddev(GFP_NOIO, 0, mddev);
			bi->bi_end_io = md_end_flush;
			bi->bi_private = rdev;
			bi->bi_bdev = rdev->bdev;
			atomic_inc(&mddev->flush_pending);
			submit_bio(WRITE_FLUSH, bi);
			rcu_read_lock();
			rdev_dec_pending(rdev, mddev);
		}
	rcu_read_unlock();
	if (atomic_dec_and_test(&mddev->flush_pending))
		queue_work(md_wq, &mddev->flush_work);
}

static void md_submit_flush_data(struct work_struct *ws)
{
	struct mddev *mddev = container_of(ws, struct mddev, flush_work);
	struct bio *bio = mddev->flush_bio;

	if (bio->bi_iter.bi_size == 0)
		/* an empty barrier - all done */
		bio_endio(bio);
	else {
		bio->bi_rw &= ~REQ_FLUSH;
		mddev->pers->make_request(mddev, bio);
	}

	mddev->flush_bio = NULL;
	wake_up(&mddev->sb_wait);
}

void md_flush_request(struct mddev *mddev, struct bio *bio)
{
	spin_lock_irq(&mddev->lock);
	wait_event_lock_irq(mddev->sb_wait,
			    !mddev->flush_bio,
			    mddev->lock);
	mddev->flush_bio = bio;
	spin_unlock_irq(&mddev->lock);

	INIT_WORK(&mddev->flush_work, submit_flushes);
	queue_work(md_wq, &mddev->flush_work);
}
EXPORT_SYMBOL(md_flush_request);

void md_unplug(struct blk_plug_cb *cb, bool from_schedule)
{
	struct mddev *mddev = cb->data;
	md_wakeup_thread(mddev->thread);
	kfree(cb);
}
EXPORT_SYMBOL(md_unplug);

static inline struct mddev *mddev_get(struct mddev *mddev)
{
	atomic_inc(&mddev->active);
	return mddev;
}

static void mddev_delayed_delete(struct work_struct *ws);

static void mddev_put(struct mddev *mddev)
{
	struct bio_set *bs = NULL;

	if (!atomic_dec_and_lock(&mddev->active, &all_mddevs_lock))
		return;
	if (!mddev->raid_disks && list_empty(&mddev->disks) &&
	    mddev->ctime == 0 && !mddev->hold_active) {
		/* Array is not configured at all, and not held active,
		 * so destroy it */
		list_del_init(&mddev->all_mddevs);
		bs = mddev->bio_set;
		mddev->bio_set = NULL;
		if (mddev->gendisk) {
			/* We did a probe so need to clean up.  Call
			 * queue_work inside the spinlock so that
			 * flush_workqueue() after mddev_find will
			 * succeed in waiting for the work to be done.
			 */
			INIT_WORK(&mddev->del_work, mddev_delayed_delete);
			queue_work(md_misc_wq, &mddev->del_work);
		} else
			kfree(mddev);
	}
	spin_unlock(&all_mddevs_lock);
	if (bs)
		bioset_free(bs);
}

static void md_safemode_timeout(unsigned long data);

void mddev_init(struct mddev *mddev)
{
	mutex_init(&mddev->open_mutex);
	mutex_init(&mddev->reconfig_mutex);
	mutex_init(&mddev->bitmap_info.mutex);
	INIT_LIST_HEAD(&mddev->disks);
	INIT_LIST_HEAD(&mddev->all_mddevs);
	setup_timer(&mddev->safemode_timer, md_safemode_timeout,
		    (unsigned long) mddev);
	atomic_set(&mddev->active, 1);
	atomic_set(&mddev->openers, 0);
	atomic_set(&mddev->active_io, 0);
	spin_lock_init(&mddev->lock);
	atomic_set(&mddev->flush_pending, 0);
	init_waitqueue_head(&mddev->sb_wait);
	init_waitqueue_head(&mddev->recovery_wait);
	mddev->reshape_position = MaxSector;
	mddev->reshape_backwards = 0;
	mddev->last_sync_action = "none";
	mddev->resync_min = 0;
	mddev->resync_max = MaxSector;
	mddev->level = LEVEL_NONE;
}
EXPORT_SYMBOL_GPL(mddev_init);

static struct mddev *mddev_find(dev_t unit)
{
	struct mddev *mddev, *new = NULL;

	if (unit && MAJOR(unit) != MD_MAJOR)
		unit &= ~((1<<MdpMinorShift)-1);

 retry:
	spin_lock(&all_mddevs_lock);

	if (unit) {
		list_for_each_entry(mddev, &all_mddevs, all_mddevs)
			if (mddev->unit == unit) {
				mddev_get(mddev);
				spin_unlock(&all_mddevs_lock);
				kfree(new);
				return mddev;
			}

		if (new) {
			list_add(&new->all_mddevs, &all_mddevs);
			spin_unlock(&all_mddevs_lock);
			new->hold_active = UNTIL_IOCTL;
			return new;
		}
	} else if (new) {
		/* find an unused unit number */
		static int next_minor = 512;
		int start = next_minor;
		int is_free = 0;
		int dev = 0;
		while (!is_free) {
			dev = MKDEV(MD_MAJOR, next_minor);
			next_minor++;
			if (next_minor > MINORMASK)
				next_minor = 0;
			if (next_minor == start) {
				/* Oh dear, all in use. */
				spin_unlock(&all_mddevs_lock);
				kfree(new);
				return NULL;
			}

			is_free = 1;
			list_for_each_entry(mddev, &all_mddevs, all_mddevs)
				if (mddev->unit == dev) {
					is_free = 0;
					break;
				}
		}
		new->unit = dev;
		new->md_minor = MINOR(dev);
		new->hold_active = UNTIL_STOP;
		list_add(&new->all_mddevs, &all_mddevs);
		spin_unlock(&all_mddevs_lock);
		return new;
	}
	spin_unlock(&all_mddevs_lock);

	new = kzalloc(sizeof(*new), GFP_KERNEL);
	if (!new)
		return NULL;

	new->unit = unit;
	if (MAJOR(unit) == MD_MAJOR)
		new->md_minor = MINOR(unit);
	else
		new->md_minor = MINOR(unit) >> MdpMinorShift;

	mddev_init(new);

	goto retry;
}

static struct attribute_group md_redundancy_group;

void mddev_unlock(struct mddev *mddev)
{
	if (mddev->to_remove) {
		/* These cannot be removed under reconfig_mutex as
		 * an access to the files will try to take reconfig_mutex
		 * while holding the file unremovable, which leads to
		 * a deadlock.
		 * So hold set sysfs_active while the remove in happeing,
		 * and anything else which might set ->to_remove or my
		 * otherwise change the sysfs namespace will fail with
		 * -EBUSY if sysfs_active is still set.
		 * We set sysfs_active under reconfig_mutex and elsewhere
		 * test it under the same mutex to ensure its correct value
		 * is seen.
		 */
		struct attribute_group *to_remove = mddev->to_remove;
		mddev->to_remove = NULL;
		mddev->sysfs_active = 1;
		mutex_unlock(&mddev->reconfig_mutex);

		if (mddev->kobj.sd) {
			if (to_remove != &md_redundancy_group)
				sysfs_remove_group(&mddev->kobj, to_remove);
			if (mddev->pers == NULL ||
			    mddev->pers->sync_request == NULL) {
				sysfs_remove_group(&mddev->kobj, &md_redundancy_group);
				if (mddev->sysfs_action)
					sysfs_put(mddev->sysfs_action);
				mddev->sysfs_action = NULL;
			}
		}
		mddev->sysfs_active = 0;
	} else
		mutex_unlock(&mddev->reconfig_mutex);

	/* As we've dropped the mutex we need a spinlock to
	 * make sure the thread doesn't disappear
	 */
	spin_lock(&pers_lock);
	md_wakeup_thread(mddev->thread);
	spin_unlock(&pers_lock);
}
EXPORT_SYMBOL_GPL(mddev_unlock);

struct md_rdev *md_find_rdev_nr_rcu(struct mddev *mddev, int nr)
{
	struct md_rdev *rdev;

	rdev_for_each_rcu(rdev, mddev)
		if (rdev->desc_nr == nr)
			return rdev;

	return NULL;
}
EXPORT_SYMBOL_GPL(md_find_rdev_nr_rcu);

static struct md_rdev *find_rdev(struct mddev *mddev, dev_t dev)
{
	struct md_rdev *rdev;

	rdev_for_each(rdev, mddev)
		if (rdev->bdev->bd_dev == dev)
			return rdev;

	return NULL;
}

static struct md_rdev *find_rdev_rcu(struct mddev *mddev, dev_t dev)
{
	struct md_rdev *rdev;

	rdev_for_each_rcu(rdev, mddev)
		if (rdev->bdev->bd_dev == dev)
			return rdev;

	return NULL;
}

static struct md_personality *find_pers(int level, char *clevel)
{
	struct md_personality *pers;
	list_for_each_entry(pers, &pers_list, list) {
		if (level != LEVEL_NONE && pers->level == level)
			return pers;
		if (strcmp(pers->name, clevel)==0)
			return pers;
	}
	return NULL;
}

/* return the offset of the super block in 512byte sectors */
static inline sector_t calc_dev_sboffset(struct md_rdev *rdev)
{
	sector_t num_sectors = i_size_read(rdev->bdev->bd_inode) / 512;
	return MD_NEW_SIZE_SECTORS(num_sectors);
}

static int alloc_disk_sb(struct md_rdev *rdev)
{
	rdev->sb_page = alloc_page(GFP_KERNEL);
	if (!rdev->sb_page) {
		printk(KERN_ALERT "md: out of memory.\n");
		return -ENOMEM;
	}

	return 0;
}

void md_rdev_clear(struct md_rdev *rdev)
{
	if (rdev->sb_page) {
		put_page(rdev->sb_page);
		rdev->sb_loaded = 0;
		rdev->sb_page = NULL;
		rdev->sb_start = 0;
		rdev->sectors = 0;
	}
	if (rdev->bb_page) {
		put_page(rdev->bb_page);
		rdev->bb_page = NULL;
	}
	badblocks_exit(&rdev->badblocks);
}
EXPORT_SYMBOL_GPL(md_rdev_clear);

static void super_written(struct bio *bio)
{
	struct md_rdev *rdev = bio->bi_private;
	struct mddev *mddev = rdev->mddev;

	if (bio->bi_error) {
		printk("md: super_written gets error=%d\n", bio->bi_error);
		md_error(mddev, rdev);
	}

	if (atomic_dec_and_test(&mddev->pending_writes))
		wake_up(&mddev->sb_wait);
	bio_put(bio);
}

void md_super_write(struct mddev *mddev, struct md_rdev *rdev,
		   sector_t sector, int size, struct page *page)
{
	/* write first size bytes of page to sector of rdev
	 * Increment mddev->pending_writes before returning
	 * and decrement it on completion, waking up sb_wait
	 * if zero is reached.
	 * If an error occurred, call md_error
	 */
	struct bio *bio = bio_alloc_mddev(GFP_NOIO, 1, mddev);

	bio->bi_bdev = rdev->meta_bdev ? rdev->meta_bdev : rdev->bdev;
	bio->bi_iter.bi_sector = sector;
	bio_add_page(bio, page, size, 0);
	bio->bi_private = rdev;
	bio->bi_end_io = super_written;

	atomic_inc(&mddev->pending_writes);
	submit_bio(WRITE_FLUSH_FUA, bio);
}

void md_super_wait(struct mddev *mddev)
{
	/* wait for all superblock writes that were scheduled to complete */
	wait_event(mddev->sb_wait, atomic_read(&mddev->pending_writes)==0);
}

int sync_page_io(struct md_rdev *rdev, sector_t sector, int size,
		 struct page *page, int rw, bool metadata_op)
{
	struct bio *bio = bio_alloc_mddev(GFP_NOIO, 1, rdev->mddev);
	int ret;

	bio->bi_bdev = (metadata_op && rdev->meta_bdev) ?
		rdev->meta_bdev : rdev->bdev;
	if (metadata_op)
		bio->bi_iter.bi_sector = sector + rdev->sb_start;
	else if (rdev->mddev->reshape_position != MaxSector &&
		 (rdev->mddev->reshape_backwards ==
		  (sector >= rdev->mddev->reshape_position)))
		bio->bi_iter.bi_sector = sector + rdev->new_data_offset;
	else
		bio->bi_iter.bi_sector = sector + rdev->data_offset;
	bio_add_page(bio, page, size, 0);
	submit_bio_wait(rw, bio);

	ret = !bio->bi_error;
	bio_put(bio);
	return ret;
}
EXPORT_SYMBOL_GPL(sync_page_io);

static int read_disk_sb(struct md_rdev *rdev, int size)
{
	char b[BDEVNAME_SIZE];

	if (rdev->sb_loaded)
		return 0;

	if (!sync_page_io(rdev, 0, size, rdev->sb_page, READ, true))
		goto fail;
	rdev->sb_loaded = 1;
	return 0;

fail:
	printk(KERN_WARNING "md: disabled device %s, could not read superblock.\n",
		bdevname(rdev->bdev,b));
	return -EINVAL;
}

static int uuid_equal(mdp_super_t *sb1, mdp_super_t *sb2)
{
	return	sb1->set_uuid0 == sb2->set_uuid0 &&
		sb1->set_uuid1 == sb2->set_uuid1 &&
		sb1->set_uuid2 == sb2->set_uuid2 &&
		sb1->set_uuid3 == sb2->set_uuid3;
}

static int sb_equal(mdp_super_t *sb1, mdp_super_t *sb2)
{
	int ret;
	mdp_super_t *tmp1, *tmp2;

	tmp1 = kmalloc(sizeof(*tmp1),GFP_KERNEL);
	tmp2 = kmalloc(sizeof(*tmp2),GFP_KERNEL);

	if (!tmp1 || !tmp2) {
		ret = 0;
		printk(KERN_INFO "md.c sb_equal(): failed to allocate memory!\n");
		goto abort;
	}

	*tmp1 = *sb1;
	*tmp2 = *sb2;

	/*
	 * nr_disks is not constant
	 */
	tmp1->nr_disks = 0;
	tmp2->nr_disks = 0;

	ret = (memcmp(tmp1, tmp2, MD_SB_GENERIC_CONSTANT_WORDS * 4) == 0);
abort:
	kfree(tmp1);
	kfree(tmp2);
	return ret;
}

static u32 md_csum_fold(u32 csum)
{
	csum = (csum & 0xffff) + (csum >> 16);
	return (csum & 0xffff) + (csum >> 16);
}

static unsigned int calc_sb_csum(mdp_super_t *sb)
{
	u64 newcsum = 0;
	u32 *sb32 = (u32*)sb;
	int i;
	unsigned int disk_csum, csum;

	disk_csum = sb->sb_csum;
	sb->sb_csum = 0;

	for (i = 0; i < MD_SB_BYTES/4 ; i++)
		newcsum += sb32[i];
	csum = (newcsum & 0xffffffff) + (newcsum>>32);

#ifdef CONFIG_ALPHA
	/* This used to use csum_partial, which was wrong for several
	 * reasons including that different results are returned on
	 * different architectures.  It isn't critical that we get exactly
	 * the same return value as before (we always csum_fold before
	 * testing, and that removes any differences).  However as we
	 * know that csum_partial always returned a 16bit value on
	 * alphas, do a fold to maximise conformity to previous behaviour.
	 */
	sb->sb_csum = md_csum_fold(disk_csum);
#else
	sb->sb_csum = disk_csum;
#endif
	return csum;
}

/*
 * Handle superblock details.
 * We want to be able to handle multiple superblock formats
 * so we have a common interface to them all, and an array of
 * different handlers.
 * We rely on user-space to write the initial superblock, and support
 * reading and updating of superblocks.
 * Interface methods are:
 *   int load_super(struct md_rdev *dev, struct md_rdev *refdev, int minor_version)
 *      loads and validates a superblock on dev.
 *      if refdev != NULL, compare superblocks on both devices
 *    Return:
 *      0 - dev has a superblock that is compatible with refdev
 *      1 - dev has a superblock that is compatible and newer than refdev
 *          so dev should be used as the refdev in future
 *     -EINVAL superblock incompatible or invalid
 *     -othererror e.g. -EIO
 *
 *   int validate_super(struct mddev *mddev, struct md_rdev *dev)
 *      Verify that dev is acceptable into mddev.
 *       The first time, mddev->raid_disks will be 0, and data from
 *       dev should be merged in.  Subsequent calls check that dev
 *       is new enough.  Return 0 or -EINVAL
 *
 *   void sync_super(struct mddev *mddev, struct md_rdev *dev)
 *     Update the superblock for rdev with data in mddev
 *     This does not write to disc.
 *
 */

struct super_type  {
	char		    *name;
	struct module	    *owner;
	int		    (*load_super)(struct md_rdev *rdev,
					  struct md_rdev *refdev,
					  int minor_version);
	int		    (*validate_super)(struct mddev *mddev,
					      struct md_rdev *rdev);
	void		    (*sync_super)(struct mddev *mddev,
					  struct md_rdev *rdev);
	unsigned long long  (*rdev_size_change)(struct md_rdev *rdev,
						sector_t num_sectors);
	int		    (*allow_new_offset)(struct md_rdev *rdev,
						unsigned long long new_offset);
};

/*
 * Check that the given mddev has no bitmap.
 *
 * This function is called from the run method of all personalities that do not
 * support bitmaps. It prints an error message and returns non-zero if mddev
 * has a bitmap. Otherwise, it returns 0.
 *
 */
int md_check_no_bitmap(struct mddev *mddev)
{
	if (!mddev->bitmap_info.file && !mddev->bitmap_info.offset)
		return 0;
	printk(KERN_ERR "%s: bitmaps are not supported for %s\n",
		mdname(mddev), mddev->pers->name);
	return 1;
}
EXPORT_SYMBOL(md_check_no_bitmap);

/*
 * load_super for 0.90.0
 */
static int super_90_load(struct md_rdev *rdev, struct md_rdev *refdev, int minor_version)
{
	char b[BDEVNAME_SIZE], b2[BDEVNAME_SIZE];
	mdp_super_t *sb;
	int ret;

	/*
	 * Calculate the position of the superblock (512byte sectors),
	 * it's at the end of the disk.
	 *
	 * It also happens to be a multiple of 4Kb.
	 */
	rdev->sb_start = calc_dev_sboffset(rdev);

	ret = read_disk_sb(rdev, MD_SB_BYTES);
	if (ret) return ret;

	ret = -EINVAL;

	bdevname(rdev->bdev, b);
	sb = page_address(rdev->sb_page);

	if (sb->md_magic != MD_SB_MAGIC) {
		printk(KERN_ERR "md: invalid raid superblock magic on %s\n",
		       b);
		goto abort;
	}

	if (sb->major_version != 0 ||
	    sb->minor_version < 90 ||
	    sb->minor_version > 91) {
		printk(KERN_WARNING "Bad version number %d.%d on %s\n",
			sb->major_version, sb->minor_version,
			b);
		goto abort;
	}

	if (sb->raid_disks <= 0)
		goto abort;

	if (md_csum_fold(calc_sb_csum(sb)) != md_csum_fold(sb->sb_csum)) {
		printk(KERN_WARNING "md: invalid superblock checksum on %s\n",
			b);
		goto abort;
	}

	rdev->preferred_minor = sb->md_minor;
	rdev->data_offset = 0;
	rdev->new_data_offset = 0;
	rdev->sb_size = MD_SB_BYTES;
	rdev->badblocks.shift = -1;

	if (sb->level == LEVEL_MULTIPATH)
		rdev->desc_nr = -1;
	else
		rdev->desc_nr = sb->this_disk.number;

	if (!refdev) {
		ret = 1;
	} else {
		__u64 ev1, ev2;
		mdp_super_t *refsb = page_address(refdev->sb_page);
		if (!uuid_equal(refsb, sb)) {
			printk(KERN_WARNING "md: %s has different UUID to %s\n",
				b, bdevname(refdev->bdev,b2));
			goto abort;
		}
		if (!sb_equal(refsb, sb)) {
			printk(KERN_WARNING "md: %s has same UUID"
			       " but different superblock to %s\n",
			       b, bdevname(refdev->bdev, b2));
			goto abort;
		}
		ev1 = md_event(sb);
		ev2 = md_event(refsb);
		if (ev1 > ev2)
			ret = 1;
		else
			ret = 0;
	}
	rdev->sectors = rdev->sb_start;
	/* Limit to 4TB as metadata cannot record more than that.
	 * (not needed for Linear and RAID0 as metadata doesn't
	 * record this size)
	 */
	if (IS_ENABLED(CONFIG_LBDAF) && (u64)rdev->sectors >= (2ULL << 32) &&
	    sb->level >= 1)
		rdev->sectors = (sector_t)(2ULL << 32) - 2;

	if (rdev->sectors < ((sector_t)sb->size) * 2 && sb->level >= 1)
		/* "this cannot possibly happen" ... */
		ret = -EINVAL;

 abort:
	return ret;
}

/*
 * validate_super for 0.90.0
 */
static int super_90_validate(struct mddev *mddev, struct md_rdev *rdev)
{
	mdp_disk_t *desc;
	mdp_super_t *sb = page_address(rdev->sb_page);
	__u64 ev1 = md_event(sb);

	rdev->raid_disk = -1;
	clear_bit(Faulty, &rdev->flags);
	clear_bit(In_sync, &rdev->flags);
	clear_bit(Bitmap_sync, &rdev->flags);
	clear_bit(WriteMostly, &rdev->flags);

	if (mddev->raid_disks == 0) {
		mddev->major_version = 0;
		mddev->minor_version = sb->minor_version;
		mddev->patch_version = sb->patch_version;
		mddev->external = 0;
		mddev->chunk_sectors = sb->chunk_size >> 9;
		mddev->ctime = sb->ctime;
		mddev->utime = sb->utime;
		mddev->level = sb->level;
		mddev->clevel[0] = 0;
		mddev->layout = sb->layout;
		mddev->raid_disks = sb->raid_disks;
		mddev->dev_sectors = ((sector_t)sb->size) * 2;
		mddev->events = ev1;
		mddev->bitmap_info.offset = 0;
		mddev->bitmap_info.space = 0;
		/* bitmap can use 60 K after the 4K superblocks */
		mddev->bitmap_info.default_offset = MD_SB_BYTES >> 9;
		mddev->bitmap_info.default_space = 64*2 - (MD_SB_BYTES >> 9);
		mddev->reshape_backwards = 0;

		if (mddev->minor_version >= 91) {
			mddev->reshape_position = sb->reshape_position;
			mddev->delta_disks = sb->delta_disks;
			mddev->new_level = sb->new_level;
			mddev->new_layout = sb->new_layout;
			mddev->new_chunk_sectors = sb->new_chunk >> 9;
			if (mddev->delta_disks < 0)
				mddev->reshape_backwards = 1;
		} else {
			mddev->reshape_position = MaxSector;
			mddev->delta_disks = 0;
			mddev->new_level = mddev->level;
			mddev->new_layout = mddev->layout;
			mddev->new_chunk_sectors = mddev->chunk_sectors;
		}

		if (sb->state & (1<<MD_SB_CLEAN))
			mddev->recovery_cp = MaxSector;
		else {
			if (sb->events_hi == sb->cp_events_hi &&
				sb->events_lo == sb->cp_events_lo) {
				mddev->recovery_cp = sb->recovery_cp;
			} else
				mddev->recovery_cp = 0;
		}

		memcpy(mddev->uuid+0, &sb->set_uuid0, 4);
		memcpy(mddev->uuid+4, &sb->set_uuid1, 4);
		memcpy(mddev->uuid+8, &sb->set_uuid2, 4);
		memcpy(mddev->uuid+12,&sb->set_uuid3, 4);

		mddev->max_disks = MD_SB_DISKS;

		if (sb->state & (1<<MD_SB_BITMAP_PRESENT) &&
		    mddev->bitmap_info.file == NULL) {
			mddev->bitmap_info.offset =
				mddev->bitmap_info.default_offset;
			mddev->bitmap_info.space =
				mddev->bitmap_info.default_space;
		}

	} else if (mddev->pers == NULL) {
		/* Insist on good event counter while assembling, except
		 * for spares (which don't need an event count) */
		++ev1;
		if (sb->disks[rdev->desc_nr].state & (
			    (1<<MD_DISK_SYNC) | (1 << MD_DISK_ACTIVE)))
			if (ev1 < mddev->events)
				return -EINVAL;
	} else if (mddev->bitmap) {
		/* if adding to array with a bitmap, then we can accept an
		 * older device ... but not too old.
		 */
		if (ev1 < mddev->bitmap->events_cleared)
			return 0;
		if (ev1 < mddev->events)
			set_bit(Bitmap_sync, &rdev->flags);
	} else {
		if (ev1 < mddev->events)
			/* just a hot-add of a new device, leave raid_disk at -1 */
			return 0;
	}

	if (mddev->level != LEVEL_MULTIPATH) {
		desc = sb->disks + rdev->desc_nr;

		if (desc->state & (1<<MD_DISK_FAULTY))
			set_bit(Faulty, &rdev->flags);
		else if (desc->state & (1<<MD_DISK_SYNC) /* &&
			    desc->raid_disk < mddev->raid_disks */) {
			set_bit(In_sync, &rdev->flags);
			rdev->raid_disk = desc->raid_disk;
			rdev->saved_raid_disk = desc->raid_disk;
		} else if (desc->state & (1<<MD_DISK_ACTIVE)) {
			/* active but not in sync implies recovery up to
			 * reshape position.  We don't know exactly where
			 * that is, so set to zero for now */
			if (mddev->minor_version >= 91) {
				rdev->recovery_offset = 0;
				rdev->raid_disk = desc->raid_disk;
			}
		}
		if (desc->state & (1<<MD_DISK_WRITEMOSTLY))
			set_bit(WriteMostly, &rdev->flags);
	} else /* MULTIPATH are always insync */
		set_bit(In_sync, &rdev->flags);
	return 0;
}

/*
 * sync_super for 0.90.0
 */
static void super_90_sync(struct mddev *mddev, struct md_rdev *rdev)
{
	mdp_super_t *sb;
	struct md_rdev *rdev2;
	int next_spare = mddev->raid_disks;

	/* make rdev->sb match mddev data..
	 *
	 * 1/ zero out disks
	 * 2/ Add info for each disk, keeping track of highest desc_nr (next_spare);
	 * 3/ any empty disks < next_spare become removed
	 *
	 * disks[0] gets initialised to REMOVED because
	 * we cannot be sure from other fields if it has
	 * been initialised or not.
	 */
	int i;
	int active=0, working=0,failed=0,spare=0,nr_disks=0;

	rdev->sb_size = MD_SB_BYTES;

	sb = page_address(rdev->sb_page);

	memset(sb, 0, sizeof(*sb));

	sb->md_magic = MD_SB_MAGIC;
	sb->major_version = mddev->major_version;
	sb->patch_version = mddev->patch_version;
	sb->gvalid_words  = 0; /* ignored */
	memcpy(&sb->set_uuid0, mddev->uuid+0, 4);
	memcpy(&sb->set_uuid1, mddev->uuid+4, 4);
	memcpy(&sb->set_uuid2, mddev->uuid+8, 4);
	memcpy(&sb->set_uuid3, mddev->uuid+12,4);

	sb->ctime = clamp_t(time64_t, mddev->ctime, 0, U32_MAX);
	sb->level = mddev->level;
	sb->size = mddev->dev_sectors / 2;
	sb->raid_disks = mddev->raid_disks;
	sb->md_minor = mddev->md_minor;
	sb->not_persistent = 0;
	sb->utime = clamp_t(time64_t, mddev->utime, 0, U32_MAX);
	sb->state = 0;
	sb->events_hi = (mddev->events>>32);
	sb->events_lo = (u32)mddev->events;

	if (mddev->reshape_position == MaxSector)
		sb->minor_version = 90;
	else {
		sb->minor_version = 91;
		sb->reshape_position = mddev->reshape_position;
		sb->new_level = mddev->new_level;
		sb->delta_disks = mddev->delta_disks;
		sb->new_layout = mddev->new_layout;
		sb->new_chunk = mddev->new_chunk_sectors << 9;
	}
	mddev->minor_version = sb->minor_version;
	if (mddev->in_sync)
	{
		sb->recovery_cp = mddev->recovery_cp;
		sb->cp_events_hi = (mddev->events>>32);
		sb->cp_events_lo = (u32)mddev->events;
		if (mddev->recovery_cp == MaxSector)
			sb->state = (1<< MD_SB_CLEAN);
	} else
		sb->recovery_cp = 0;

	sb->layout = mddev->layout;
	sb->chunk_size = mddev->chunk_sectors << 9;

	if (mddev->bitmap && mddev->bitmap_info.file == NULL)
		sb->state |= (1<<MD_SB_BITMAP_PRESENT);

	sb->disks[0].state = (1<<MD_DISK_REMOVED);
	rdev_for_each(rdev2, mddev) {
		mdp_disk_t *d;
		int desc_nr;
		int is_active = test_bit(In_sync, &rdev2->flags);

		if (rdev2->raid_disk >= 0 &&
		    sb->minor_version >= 91)
			/* we have nowhere to store the recovery_offset,
			 * but if it is not below the reshape_position,
			 * we can piggy-back on that.
			 */
			is_active = 1;
		if (rdev2->raid_disk < 0 ||
		    test_bit(Faulty, &rdev2->flags))
			is_active = 0;
		if (is_active)
			desc_nr = rdev2->raid_disk;
		else
			desc_nr = next_spare++;
		rdev2->desc_nr = desc_nr;
		d = &sb->disks[rdev2->desc_nr];
		nr_disks++;
		d->number = rdev2->desc_nr;
		d->major = MAJOR(rdev2->bdev->bd_dev);
		d->minor = MINOR(rdev2->bdev->bd_dev);
		if (is_active)
			d->raid_disk = rdev2->raid_disk;
		else
			d->raid_disk = rdev2->desc_nr; /* compatibility */
		if (test_bit(Faulty, &rdev2->flags))
			d->state = (1<<MD_DISK_FAULTY);
		else if (is_active) {
			d->state = (1<<MD_DISK_ACTIVE);
			if (test_bit(In_sync, &rdev2->flags))
				d->state |= (1<<MD_DISK_SYNC);
			active++;
			working++;
		} else {
			d->state = 0;
			spare++;
			working++;
		}
		if (test_bit(WriteMostly, &rdev2->flags))
			d->state |= (1<<MD_DISK_WRITEMOSTLY);
	}
	/* now set the "removed" and "faulty" bits on any missing devices */
	for (i=0 ; i < mddev->raid_disks ; i++) {
		mdp_disk_t *d = &sb->disks[i];
		if (d->state == 0 && d->number == 0) {
			d->number = i;
			d->raid_disk = i;
			d->state = (1<<MD_DISK_REMOVED);
			d->state |= (1<<MD_DISK_FAULTY);
			failed++;
		}
	}
	sb->nr_disks = nr_disks;
	sb->active_disks = active;
	sb->working_disks = working;
	sb->failed_disks = failed;
	sb->spare_disks = spare;

	sb->this_disk = sb->disks[rdev->desc_nr];
	sb->sb_csum = calc_sb_csum(sb);
}

/*
 * rdev_size_change for 0.90.0
 */
static unsigned long long
super_90_rdev_size_change(struct md_rdev *rdev, sector_t num_sectors)
{
	if (num_sectors && num_sectors < rdev->mddev->dev_sectors)
		return 0; /* component must fit device */
	if (rdev->mddev->bitmap_info.offset)
		return 0; /* can't move bitmap */
	rdev->sb_start = calc_dev_sboffset(rdev);
	if (!num_sectors || num_sectors > rdev->sb_start)
		num_sectors = rdev->sb_start;
	/* Limit to 4TB as metadata cannot record more than that.
	 * 4TB == 2^32 KB, or 2*2^32 sectors.
	 */
	if (IS_ENABLED(CONFIG_LBDAF) && (u64)num_sectors >= (2ULL << 32) &&
	    rdev->mddev->level >= 1)
		num_sectors = (sector_t)(2ULL << 32) - 2;
	md_super_write(rdev->mddev, rdev, rdev->sb_start, rdev->sb_size,
		       rdev->sb_page);
	md_super_wait(rdev->mddev);
	return num_sectors;
}

static int
super_90_allow_new_offset(struct md_rdev *rdev, unsigned long long new_offset)
{
	/* non-zero offset changes not possible with v0.90 */
	return new_offset == 0;
}

/*
 * version 1 superblock
 */

static __le32 calc_sb_1_csum(struct mdp_superblock_1 *sb)
{
	__le32 disk_csum;
	u32 csum;
	unsigned long long newcsum;
	int size = 256 + le32_to_cpu(sb->max_dev)*2;
	__le32 *isuper = (__le32*)sb;

	disk_csum = sb->sb_csum;
	sb->sb_csum = 0;
	newcsum = 0;
	for (; size >= 4; size -= 4)
		newcsum += le32_to_cpu(*isuper++);

	if (size == 2)
		newcsum += le16_to_cpu(*(__le16*) isuper);

	csum = (newcsum & 0xffffffff) + (newcsum >> 32);
	sb->sb_csum = disk_csum;
	return cpu_to_le32(csum);
}

static int super_1_load(struct md_rdev *rdev, struct md_rdev *refdev, int minor_version)
{
	struct mdp_superblock_1 *sb;
	int ret;
	sector_t sb_start;
	sector_t sectors;
	char b[BDEVNAME_SIZE], b2[BDEVNAME_SIZE];
	int bmask;

	/*
	 * Calculate the position of the superblock in 512byte sectors.
	 * It is always aligned to a 4K boundary and
	 * depeding on minor_version, it can be:
	 * 0: At least 8K, but less than 12K, from end of device
	 * 1: At start of device
	 * 2: 4K from start of device.
	 */
	switch(minor_version) {
	case 0:
		sb_start = i_size_read(rdev->bdev->bd_inode) >> 9;
		sb_start -= 8*2;
		sb_start &= ~(sector_t)(4*2-1);
		break;
	case 1:
		sb_start = 0;
		break;
	case 2:
		sb_start = 8;
		break;
	default:
		return -EINVAL;
	}
	rdev->sb_start = sb_start;

	/* superblock is rarely larger than 1K, but it can be larger,
	 * and it is safe to read 4k, so we do that
	 */
	ret = read_disk_sb(rdev, 4096);
	if (ret) return ret;

	sb = page_address(rdev->sb_page);

	if (sb->magic != cpu_to_le32(MD_SB_MAGIC) ||
	    sb->major_version != cpu_to_le32(1) ||
	    le32_to_cpu(sb->max_dev) > (4096-256)/2 ||
	    le64_to_cpu(sb->super_offset) != rdev->sb_start ||
	    (le32_to_cpu(sb->feature_map) & ~MD_FEATURE_ALL) != 0)
		return -EINVAL;

	if (calc_sb_1_csum(sb) != sb->sb_csum) {
		printk("md: invalid superblock checksum on %s\n",
			bdevname(rdev->bdev,b));
		return -EINVAL;
	}
	if (le64_to_cpu(sb->data_size) < 10) {
		printk("md: data_size too small on %s\n",
		       bdevname(rdev->bdev,b));
		return -EINVAL;
	}
	if (sb->pad0 ||
	    sb->pad3[0] ||
	    memcmp(sb->pad3, sb->pad3+1, sizeof(sb->pad3) - sizeof(sb->pad3[1])))
		/* Some padding is non-zero, might be a new feature */
		return -EINVAL;

	rdev->preferred_minor = 0xffff;
	rdev->data_offset = le64_to_cpu(sb->data_offset);
	rdev->new_data_offset = rdev->data_offset;
	if ((le32_to_cpu(sb->feature_map) & MD_FEATURE_RESHAPE_ACTIVE) &&
	    (le32_to_cpu(sb->feature_map) & MD_FEATURE_NEW_OFFSET))
		rdev->new_data_offset += (s32)le32_to_cpu(sb->new_offset);
	atomic_set(&rdev->corrected_errors, le32_to_cpu(sb->cnt_corrected_read));

	rdev->sb_size = le32_to_cpu(sb->max_dev) * 2 + 256;
	bmask = queue_logical_block_size(rdev->bdev->bd_disk->queue)-1;
	if (rdev->sb_size & bmask)
		rdev->sb_size = (rdev->sb_size | bmask) + 1;

	if (minor_version
	    && rdev->data_offset < sb_start + (rdev->sb_size/512))
		return -EINVAL;
	if (minor_version
	    && rdev->new_data_offset < sb_start + (rdev->sb_size/512))
		return -EINVAL;

	if (sb->level == cpu_to_le32(LEVEL_MULTIPATH))
		rdev->desc_nr = -1;
	else
		rdev->desc_nr = le32_to_cpu(sb->dev_number);

	if (!rdev->bb_page) {
		rdev->bb_page = alloc_page(GFP_KERNEL);
		if (!rdev->bb_page)
			return -ENOMEM;
	}
	if ((le32_to_cpu(sb->feature_map) & MD_FEATURE_BAD_BLOCKS) &&
	    rdev->badblocks.count == 0) {
		/* need to load the bad block list.
		 * Currently we limit it to one page.
		 */
		s32 offset;
		sector_t bb_sector;
		u64 *bbp;
		int i;
		int sectors = le16_to_cpu(sb->bblog_size);
		if (sectors > (PAGE_SIZE / 512))
			return -EINVAL;
		offset = le32_to_cpu(sb->bblog_offset);
		if (offset == 0)
			return -EINVAL;
		bb_sector = (long long)offset;
		if (!sync_page_io(rdev, bb_sector, sectors << 9,
				  rdev->bb_page, READ, true))
			return -EIO;
		bbp = (u64 *)page_address(rdev->bb_page);
		rdev->badblocks.shift = sb->bblog_shift;
		for (i = 0 ; i < (sectors << (9-3)) ; i++, bbp++) {
			u64 bb = le64_to_cpu(*bbp);
			int count = bb & (0x3ff);
			u64 sector = bb >> 10;
			sector <<= sb->bblog_shift;
			count <<= sb->bblog_shift;
			if (bb + 1 == 0)
				break;
			if (badblocks_set(&rdev->badblocks, sector, count, 1))
				return -EINVAL;
		}
	} else if (sb->bblog_offset != 0)
		rdev->badblocks.shift = 0;

	if (!refdev) {
		ret = 1;
	} else {
		__u64 ev1, ev2;
		struct mdp_superblock_1 *refsb = page_address(refdev->sb_page);

		if (memcmp(sb->set_uuid, refsb->set_uuid, 16) != 0 ||
		    sb->level != refsb->level ||
		    sb->layout != refsb->layout ||
		    sb->chunksize != refsb->chunksize) {
			printk(KERN_WARNING "md: %s has strangely different"
				" superblock to %s\n",
				bdevname(rdev->bdev,b),
				bdevname(refdev->bdev,b2));
			return -EINVAL;
		}
		ev1 = le64_to_cpu(sb->events);
		ev2 = le64_to_cpu(refsb->events);

		if (ev1 > ev2)
			ret = 1;
		else
			ret = 0;
	}
	if (minor_version) {
		sectors = (i_size_read(rdev->bdev->bd_inode) >> 9);
		sectors -= rdev->data_offset;
	} else
		sectors = rdev->sb_start;
	if (sectors < le64_to_cpu(sb->data_size))
		return -EINVAL;
	rdev->sectors = le64_to_cpu(sb->data_size);
	return ret;
}

static int super_1_validate(struct mddev *mddev, struct md_rdev *rdev)
{
	struct mdp_superblock_1 *sb = page_address(rdev->sb_page);
	__u64 ev1 = le64_to_cpu(sb->events);

	rdev->raid_disk = -1;
	clear_bit(Faulty, &rdev->flags);
	clear_bit(In_sync, &rdev->flags);
	clear_bit(Bitmap_sync, &rdev->flags);
	clear_bit(WriteMostly, &rdev->flags);

	if (mddev->raid_disks == 0) {
		mddev->major_version = 1;
		mddev->patch_version = 0;
		mddev->external = 0;
		mddev->chunk_sectors = le32_to_cpu(sb->chunksize);
		mddev->ctime = le64_to_cpu(sb->ctime);
		mddev->utime = le64_to_cpu(sb->utime);
		mddev->level = le32_to_cpu(sb->level);
		mddev->clevel[0] = 0;
		mddev->layout = le32_to_cpu(sb->layout);
		mddev->raid_disks = le32_to_cpu(sb->raid_disks);
		mddev->dev_sectors = le64_to_cpu(sb->size);
		mddev->events = ev1;
		mddev->bitmap_info.offset = 0;
		mddev->bitmap_info.space = 0;
		/* Default location for bitmap is 1K after superblock
		 * using 3K - total of 4K
		 */
		mddev->bitmap_info.default_offset = 1024 >> 9;
		mddev->bitmap_info.default_space = (4096-1024) >> 9;
		mddev->reshape_backwards = 0;

		mddev->recovery_cp = le64_to_cpu(sb->resync_offset);
		memcpy(mddev->uuid, sb->set_uuid, 16);

		mddev->max_disks =  (4096-256)/2;

		if ((le32_to_cpu(sb->feature_map) & MD_FEATURE_BITMAP_OFFSET) &&
		    mddev->bitmap_info.file == NULL) {
			mddev->bitmap_info.offset =
				(__s32)le32_to_cpu(sb->bitmap_offset);
			/* Metadata doesn't record how much space is available.
			 * For 1.0, we assume we can use up to the superblock
			 * if before, else to 4K beyond superblock.
			 * For others, assume no change is possible.
			 */
			if (mddev->minor_version > 0)
				mddev->bitmap_info.space = 0;
			else if (mddev->bitmap_info.offset > 0)
				mddev->bitmap_info.space =
					8 - mddev->bitmap_info.offset;
			else
				mddev->bitmap_info.space =
					-mddev->bitmap_info.offset;
		}

		if ((le32_to_cpu(sb->feature_map) & MD_FEATURE_RESHAPE_ACTIVE)) {
			mddev->reshape_position = le64_to_cpu(sb->reshape_position);
			mddev->delta_disks = le32_to_cpu(sb->delta_disks);
			mddev->new_level = le32_to_cpu(sb->new_level);
			mddev->new_layout = le32_to_cpu(sb->new_layout);
			mddev->new_chunk_sectors = le32_to_cpu(sb->new_chunk);
			if (mddev->delta_disks < 0 ||
			    (mddev->delta_disks == 0 &&
			     (le32_to_cpu(sb->feature_map)
			      & MD_FEATURE_RESHAPE_BACKWARDS)))
				mddev->reshape_backwards = 1;
		} else {
			mddev->reshape_position = MaxSector;
			mddev->delta_disks = 0;
			mddev->new_level = mddev->level;
			mddev->new_layout = mddev->layout;
			mddev->new_chunk_sectors = mddev->chunk_sectors;
		}

		if (le32_to_cpu(sb->feature_map) & MD_FEATURE_JOURNAL) {
			set_bit(MD_HAS_JOURNAL, &mddev->flags);
			if (mddev->recovery_cp == MaxSector)
				set_bit(MD_JOURNAL_CLEAN, &mddev->flags);
		}
	} else if (mddev->pers == NULL) {
		/* Insist of good event counter while assembling, except for
		 * spares (which don't need an event count) */
		++ev1;
		if (rdev->desc_nr >= 0 &&
		    rdev->desc_nr < le32_to_cpu(sb->max_dev) &&
		    (le16_to_cpu(sb->dev_roles[rdev->desc_nr]) < MD_DISK_ROLE_MAX ||
		     le16_to_cpu(sb->dev_roles[rdev->desc_nr]) == MD_DISK_ROLE_JOURNAL))
			if (ev1 < mddev->events)
				return -EINVAL;
	} else if (mddev->bitmap) {
		/* If adding to array with a bitmap, then we can accept an
		 * older device, but not too old.
		 */
		if (ev1 < mddev->bitmap->events_cleared)
			return 0;
		if (ev1 < mddev->events)
			set_bit(Bitmap_sync, &rdev->flags);
	} else {
		if (ev1 < mddev->events)
			/* just a hot-add of a new device, leave raid_disk at -1 */
			return 0;
	}
	if (mddev->level != LEVEL_MULTIPATH) {
		int role;
		if (rdev->desc_nr < 0 ||
		    rdev->desc_nr >= le32_to_cpu(sb->max_dev)) {
			role = MD_DISK_ROLE_SPARE;
			rdev->desc_nr = -1;
		} else
			role = le16_to_cpu(sb->dev_roles[rdev->desc_nr]);
		switch(role) {
		case MD_DISK_ROLE_SPARE: /* spare */
			break;
		case MD_DISK_ROLE_FAULTY: /* faulty */
			set_bit(Faulty, &rdev->flags);
			break;
		case MD_DISK_ROLE_JOURNAL: /* journal device */
			if (!(le32_to_cpu(sb->feature_map) & MD_FEATURE_JOURNAL)) {
				/* journal device without journal feature */
				printk(KERN_WARNING
				  "md: journal device provided without journal feature, ignoring the device\n");
				return -EINVAL;
			}
			set_bit(Journal, &rdev->flags);
			rdev->journal_tail = le64_to_cpu(sb->journal_tail);
<<<<<<< HEAD
			if (mddev->recovery_cp == MaxSector)
				set_bit(MD_JOURNAL_CLEAN, &mddev->flags);
=======
>>>>>>> b562e44f
			rdev->raid_disk = 0;
			break;
		default:
			rdev->saved_raid_disk = role;
			if ((le32_to_cpu(sb->feature_map) &
			     MD_FEATURE_RECOVERY_OFFSET)) {
				rdev->recovery_offset = le64_to_cpu(sb->recovery_offset);
				if (!(le32_to_cpu(sb->feature_map) &
				      MD_FEATURE_RECOVERY_BITMAP))
					rdev->saved_raid_disk = -1;
			} else
				set_bit(In_sync, &rdev->flags);
			rdev->raid_disk = role;
			break;
		}
		if (sb->devflags & WriteMostly1)
			set_bit(WriteMostly, &rdev->flags);
		if (le32_to_cpu(sb->feature_map) & MD_FEATURE_REPLACEMENT)
			set_bit(Replacement, &rdev->flags);
	} else /* MULTIPATH are always insync */
		set_bit(In_sync, &rdev->flags);

	return 0;
}

static void super_1_sync(struct mddev *mddev, struct md_rdev *rdev)
{
	struct mdp_superblock_1 *sb;
	struct md_rdev *rdev2;
	int max_dev, i;
	/* make rdev->sb match mddev and rdev data. */

	sb = page_address(rdev->sb_page);

	sb->feature_map = 0;
	sb->pad0 = 0;
	sb->recovery_offset = cpu_to_le64(0);
	memset(sb->pad3, 0, sizeof(sb->pad3));

	sb->utime = cpu_to_le64((__u64)mddev->utime);
	sb->events = cpu_to_le64(mddev->events);
	if (mddev->in_sync)
		sb->resync_offset = cpu_to_le64(mddev->recovery_cp);
	else if (test_bit(MD_JOURNAL_CLEAN, &mddev->flags))
		sb->resync_offset = cpu_to_le64(MaxSector);
	else
		sb->resync_offset = cpu_to_le64(0);

	sb->cnt_corrected_read = cpu_to_le32(atomic_read(&rdev->corrected_errors));

	sb->raid_disks = cpu_to_le32(mddev->raid_disks);
	sb->size = cpu_to_le64(mddev->dev_sectors);
	sb->chunksize = cpu_to_le32(mddev->chunk_sectors);
	sb->level = cpu_to_le32(mddev->level);
	sb->layout = cpu_to_le32(mddev->layout);

	if (test_bit(WriteMostly, &rdev->flags))
		sb->devflags |= WriteMostly1;
	else
		sb->devflags &= ~WriteMostly1;
	sb->data_offset = cpu_to_le64(rdev->data_offset);
	sb->data_size = cpu_to_le64(rdev->sectors);

	if (mddev->bitmap && mddev->bitmap_info.file == NULL) {
		sb->bitmap_offset = cpu_to_le32((__u32)mddev->bitmap_info.offset);
		sb->feature_map = cpu_to_le32(MD_FEATURE_BITMAP_OFFSET);
	}

	if (rdev->raid_disk >= 0 && !test_bit(Journal, &rdev->flags) &&
	    !test_bit(In_sync, &rdev->flags)) {
		sb->feature_map |=
			cpu_to_le32(MD_FEATURE_RECOVERY_OFFSET);
		sb->recovery_offset =
			cpu_to_le64(rdev->recovery_offset);
		if (rdev->saved_raid_disk >= 0 && mddev->bitmap)
			sb->feature_map |=
				cpu_to_le32(MD_FEATURE_RECOVERY_BITMAP);
	}
	/* Note: recovery_offset and journal_tail share space  */
	if (test_bit(Journal, &rdev->flags))
		sb->journal_tail = cpu_to_le64(rdev->journal_tail);
	if (test_bit(Replacement, &rdev->flags))
		sb->feature_map |=
			cpu_to_le32(MD_FEATURE_REPLACEMENT);

	if (mddev->reshape_position != MaxSector) {
		sb->feature_map |= cpu_to_le32(MD_FEATURE_RESHAPE_ACTIVE);
		sb->reshape_position = cpu_to_le64(mddev->reshape_position);
		sb->new_layout = cpu_to_le32(mddev->new_layout);
		sb->delta_disks = cpu_to_le32(mddev->delta_disks);
		sb->new_level = cpu_to_le32(mddev->new_level);
		sb->new_chunk = cpu_to_le32(mddev->new_chunk_sectors);
		if (mddev->delta_disks == 0 &&
		    mddev->reshape_backwards)
			sb->feature_map
				|= cpu_to_le32(MD_FEATURE_RESHAPE_BACKWARDS);
		if (rdev->new_data_offset != rdev->data_offset) {
			sb->feature_map
				|= cpu_to_le32(MD_FEATURE_NEW_OFFSET);
			sb->new_offset = cpu_to_le32((__u32)(rdev->new_data_offset
							     - rdev->data_offset));
		}
	}

	if (mddev_is_clustered(mddev))
		sb->feature_map |= cpu_to_le32(MD_FEATURE_CLUSTERED);

	if (rdev->badblocks.count == 0)
		/* Nothing to do for bad blocks*/ ;
	else if (sb->bblog_offset == 0)
		/* Cannot record bad blocks on this device */
		md_error(mddev, rdev);
	else {
		struct badblocks *bb = &rdev->badblocks;
		u64 *bbp = (u64 *)page_address(rdev->bb_page);
		u64 *p = bb->page;
		sb->feature_map |= cpu_to_le32(MD_FEATURE_BAD_BLOCKS);
		if (bb->changed) {
			unsigned seq;

retry:
			seq = read_seqbegin(&bb->lock);

			memset(bbp, 0xff, PAGE_SIZE);

			for (i = 0 ; i < bb->count ; i++) {
				u64 internal_bb = p[i];
				u64 store_bb = ((BB_OFFSET(internal_bb) << 10)
						| BB_LEN(internal_bb));
				bbp[i] = cpu_to_le64(store_bb);
			}
			bb->changed = 0;
			if (read_seqretry(&bb->lock, seq))
				goto retry;

			bb->sector = (rdev->sb_start +
				      (int)le32_to_cpu(sb->bblog_offset));
			bb->size = le16_to_cpu(sb->bblog_size);
		}
	}

	max_dev = 0;
	rdev_for_each(rdev2, mddev)
		if (rdev2->desc_nr+1 > max_dev)
			max_dev = rdev2->desc_nr+1;

	if (max_dev > le32_to_cpu(sb->max_dev)) {
		int bmask;
		sb->max_dev = cpu_to_le32(max_dev);
		rdev->sb_size = max_dev * 2 + 256;
		bmask = queue_logical_block_size(rdev->bdev->bd_disk->queue)-1;
		if (rdev->sb_size & bmask)
			rdev->sb_size = (rdev->sb_size | bmask) + 1;
	} else
		max_dev = le32_to_cpu(sb->max_dev);

	for (i=0; i<max_dev;i++)
		sb->dev_roles[i] = cpu_to_le16(MD_DISK_ROLE_FAULTY);

	if (test_bit(MD_HAS_JOURNAL, &mddev->flags))
		sb->feature_map |= cpu_to_le32(MD_FEATURE_JOURNAL);

	rdev_for_each(rdev2, mddev) {
		i = rdev2->desc_nr;
		if (test_bit(Faulty, &rdev2->flags))
			sb->dev_roles[i] = cpu_to_le16(MD_DISK_ROLE_FAULTY);
		else if (test_bit(In_sync, &rdev2->flags))
			sb->dev_roles[i] = cpu_to_le16(rdev2->raid_disk);
		else if (test_bit(Journal, &rdev2->flags))
			sb->dev_roles[i] = cpu_to_le16(MD_DISK_ROLE_JOURNAL);
		else if (rdev2->raid_disk >= 0)
			sb->dev_roles[i] = cpu_to_le16(rdev2->raid_disk);
		else
			sb->dev_roles[i] = cpu_to_le16(MD_DISK_ROLE_SPARE);
	}

	sb->sb_csum = calc_sb_1_csum(sb);
}

static unsigned long long
super_1_rdev_size_change(struct md_rdev *rdev, sector_t num_sectors)
{
	struct mdp_superblock_1 *sb;
	sector_t max_sectors;
	if (num_sectors && num_sectors < rdev->mddev->dev_sectors)
		return 0; /* component must fit device */
	if (rdev->data_offset != rdev->new_data_offset)
		return 0; /* too confusing */
	if (rdev->sb_start < rdev->data_offset) {
		/* minor versions 1 and 2; superblock before data */
		max_sectors = i_size_read(rdev->bdev->bd_inode) >> 9;
		max_sectors -= rdev->data_offset;
		if (!num_sectors || num_sectors > max_sectors)
			num_sectors = max_sectors;
	} else if (rdev->mddev->bitmap_info.offset) {
		/* minor version 0 with bitmap we can't move */
		return 0;
	} else {
		/* minor version 0; superblock after data */
		sector_t sb_start;
		sb_start = (i_size_read(rdev->bdev->bd_inode) >> 9) - 8*2;
		sb_start &= ~(sector_t)(4*2 - 1);
		max_sectors = rdev->sectors + sb_start - rdev->sb_start;
		if (!num_sectors || num_sectors > max_sectors)
			num_sectors = max_sectors;
		rdev->sb_start = sb_start;
	}
	sb = page_address(rdev->sb_page);
	sb->data_size = cpu_to_le64(num_sectors);
	sb->super_offset = rdev->sb_start;
	sb->sb_csum = calc_sb_1_csum(sb);
	md_super_write(rdev->mddev, rdev, rdev->sb_start, rdev->sb_size,
		       rdev->sb_page);
	md_super_wait(rdev->mddev);
	return num_sectors;

}

static int
super_1_allow_new_offset(struct md_rdev *rdev,
			 unsigned long long new_offset)
{
	/* All necessary checks on new >= old have been done */
	struct bitmap *bitmap;
	if (new_offset >= rdev->data_offset)
		return 1;

	/* with 1.0 metadata, there is no metadata to tread on
	 * so we can always move back */
	if (rdev->mddev->minor_version == 0)
		return 1;

	/* otherwise we must be sure not to step on
	 * any metadata, so stay:
	 * 36K beyond start of superblock
	 * beyond end of badblocks
	 * beyond write-intent bitmap
	 */
	if (rdev->sb_start + (32+4)*2 > new_offset)
		return 0;
	bitmap = rdev->mddev->bitmap;
	if (bitmap && !rdev->mddev->bitmap_info.file &&
	    rdev->sb_start + rdev->mddev->bitmap_info.offset +
	    bitmap->storage.file_pages * (PAGE_SIZE>>9) > new_offset)
		return 0;
	if (rdev->badblocks.sector + rdev->badblocks.size > new_offset)
		return 0;

	return 1;
}

static struct super_type super_types[] = {
	[0] = {
		.name	= "0.90.0",
		.owner	= THIS_MODULE,
		.load_super	    = super_90_load,
		.validate_super	    = super_90_validate,
		.sync_super	    = super_90_sync,
		.rdev_size_change   = super_90_rdev_size_change,
		.allow_new_offset   = super_90_allow_new_offset,
	},
	[1] = {
		.name	= "md-1",
		.owner	= THIS_MODULE,
		.load_super	    = super_1_load,
		.validate_super	    = super_1_validate,
		.sync_super	    = super_1_sync,
		.rdev_size_change   = super_1_rdev_size_change,
		.allow_new_offset   = super_1_allow_new_offset,
	},
};

static void sync_super(struct mddev *mddev, struct md_rdev *rdev)
{
	if (mddev->sync_super) {
		mddev->sync_super(mddev, rdev);
		return;
	}

	BUG_ON(mddev->major_version >= ARRAY_SIZE(super_types));

	super_types[mddev->major_version].sync_super(mddev, rdev);
}

static int match_mddev_units(struct mddev *mddev1, struct mddev *mddev2)
{
	struct md_rdev *rdev, *rdev2;

	rcu_read_lock();
	rdev_for_each_rcu(rdev, mddev1) {
		if (test_bit(Faulty, &rdev->flags) ||
		    test_bit(Journal, &rdev->flags) ||
		    rdev->raid_disk == -1)
			continue;
		rdev_for_each_rcu(rdev2, mddev2) {
			if (test_bit(Faulty, &rdev2->flags) ||
			    test_bit(Journal, &rdev2->flags) ||
			    rdev2->raid_disk == -1)
				continue;
			if (rdev->bdev->bd_contains ==
			    rdev2->bdev->bd_contains) {
				rcu_read_unlock();
				return 1;
			}
		}
	}
	rcu_read_unlock();
	return 0;
}

static LIST_HEAD(pending_raid_disks);

/*
 * Try to register data integrity profile for an mddev
 *
 * This is called when an array is started and after a disk has been kicked
 * from the array. It only succeeds if all working and active component devices
 * are integrity capable with matching profiles.
 */
int md_integrity_register(struct mddev *mddev)
{
	struct md_rdev *rdev, *reference = NULL;

	if (list_empty(&mddev->disks))
		return 0; /* nothing to do */
	if (!mddev->gendisk || blk_get_integrity(mddev->gendisk))
		return 0; /* shouldn't register, or already is */
	rdev_for_each(rdev, mddev) {
		/* skip spares and non-functional disks */
		if (test_bit(Faulty, &rdev->flags))
			continue;
		if (rdev->raid_disk < 0)
			continue;
		if (!reference) {
			/* Use the first rdev as the reference */
			reference = rdev;
			continue;
		}
		/* does this rdev's profile match the reference profile? */
		if (blk_integrity_compare(reference->bdev->bd_disk,
				rdev->bdev->bd_disk) < 0)
			return -EINVAL;
	}
	if (!reference || !bdev_get_integrity(reference->bdev))
		return 0;
	/*
	 * All component devices are integrity capable and have matching
	 * profiles, register the common profile for the md device.
	 */
	blk_integrity_register(mddev->gendisk,
			       bdev_get_integrity(reference->bdev));

	printk(KERN_NOTICE "md: data integrity enabled on %s\n", mdname(mddev));
	if (bioset_integrity_create(mddev->bio_set, BIO_POOL_SIZE)) {
		printk(KERN_ERR "md: failed to create integrity pool for %s\n",
		       mdname(mddev));
		return -EINVAL;
	}
	return 0;
}
EXPORT_SYMBOL(md_integrity_register);

/*
 * Attempt to add an rdev, but only if it is consistent with the current
 * integrity profile
 */
int md_integrity_add_rdev(struct md_rdev *rdev, struct mddev *mddev)
{
	struct blk_integrity *bi_rdev;
	struct blk_integrity *bi_mddev;
	char name[BDEVNAME_SIZE];

	if (!mddev->gendisk)
		return 0;

	bi_rdev = bdev_get_integrity(rdev->bdev);
	bi_mddev = blk_get_integrity(mddev->gendisk);

	if (!bi_mddev) /* nothing to do */
		return 0;

	if (blk_integrity_compare(mddev->gendisk, rdev->bdev->bd_disk) != 0) {
		printk(KERN_NOTICE "%s: incompatible integrity profile for %s\n",
				mdname(mddev), bdevname(rdev->bdev, name));
		return -ENXIO;
	}

	return 0;
}
EXPORT_SYMBOL(md_integrity_add_rdev);

static int bind_rdev_to_array(struct md_rdev *rdev, struct mddev *mddev)
{
	char b[BDEVNAME_SIZE];
	struct kobject *ko;
	int err;

	/* prevent duplicates */
	if (find_rdev(mddev, rdev->bdev->bd_dev))
		return -EEXIST;

	/* make sure rdev->sectors exceeds mddev->dev_sectors */
	if (!test_bit(Journal, &rdev->flags) &&
	    rdev->sectors &&
	    (mddev->dev_sectors == 0 || rdev->sectors < mddev->dev_sectors)) {
		if (mddev->pers) {
			/* Cannot change size, so fail
			 * If mddev->level <= 0, then we don't care
			 * about aligning sizes (e.g. linear)
			 */
			if (mddev->level > 0)
				return -ENOSPC;
		} else
			mddev->dev_sectors = rdev->sectors;
	}

	/* Verify rdev->desc_nr is unique.
	 * If it is -1, assign a free number, else
	 * check number is not in use
	 */
	rcu_read_lock();
	if (rdev->desc_nr < 0) {
		int choice = 0;
		if (mddev->pers)
			choice = mddev->raid_disks;
		while (md_find_rdev_nr_rcu(mddev, choice))
			choice++;
		rdev->desc_nr = choice;
	} else {
		if (md_find_rdev_nr_rcu(mddev, rdev->desc_nr)) {
			rcu_read_unlock();
			return -EBUSY;
		}
	}
	rcu_read_unlock();
	if (!test_bit(Journal, &rdev->flags) &&
	    mddev->max_disks && rdev->desc_nr >= mddev->max_disks) {
		printk(KERN_WARNING "md: %s: array is limited to %d devices\n",
		       mdname(mddev), mddev->max_disks);
		return -EBUSY;
	}
	bdevname(rdev->bdev,b);
	strreplace(b, '/', '!');

	rdev->mddev = mddev;
	printk(KERN_INFO "md: bind<%s>\n", b);

	if ((err = kobject_add(&rdev->kobj, &mddev->kobj, "dev-%s", b)))
		goto fail;

	ko = &part_to_dev(rdev->bdev->bd_part)->kobj;
	if (sysfs_create_link(&rdev->kobj, ko, "block"))
		/* failure here is OK */;
	rdev->sysfs_state = sysfs_get_dirent_safe(rdev->kobj.sd, "state");

	list_add_rcu(&rdev->same_set, &mddev->disks);
	bd_link_disk_holder(rdev->bdev, mddev->gendisk);

	/* May as well allow recovery to be retried once */
	mddev->recovery_disabled++;

	return 0;

 fail:
	printk(KERN_WARNING "md: failed to register dev-%s for %s\n",
	       b, mdname(mddev));
	return err;
}

static void md_delayed_delete(struct work_struct *ws)
{
	struct md_rdev *rdev = container_of(ws, struct md_rdev, del_work);
	kobject_del(&rdev->kobj);
	kobject_put(&rdev->kobj);
}

static void unbind_rdev_from_array(struct md_rdev *rdev)
{
	char b[BDEVNAME_SIZE];

	bd_unlink_disk_holder(rdev->bdev, rdev->mddev->gendisk);
	list_del_rcu(&rdev->same_set);
	printk(KERN_INFO "md: unbind<%s>\n", bdevname(rdev->bdev,b));
	rdev->mddev = NULL;
	sysfs_remove_link(&rdev->kobj, "block");
	sysfs_put(rdev->sysfs_state);
	rdev->sysfs_state = NULL;
	rdev->badblocks.count = 0;
	/* We need to delay this, otherwise we can deadlock when
	 * writing to 'remove' to "dev/state".  We also need
	 * to delay it due to rcu usage.
	 */
	synchronize_rcu();
	INIT_WORK(&rdev->del_work, md_delayed_delete);
	kobject_get(&rdev->kobj);
	queue_work(md_misc_wq, &rdev->del_work);
}

/*
 * prevent the device from being mounted, repartitioned or
 * otherwise reused by a RAID array (or any other kernel
 * subsystem), by bd_claiming the device.
 */
static int lock_rdev(struct md_rdev *rdev, dev_t dev, int shared)
{
	int err = 0;
	struct block_device *bdev;
	char b[BDEVNAME_SIZE];

	bdev = blkdev_get_by_dev(dev, FMODE_READ|FMODE_WRITE|FMODE_EXCL,
				 shared ? (struct md_rdev *)lock_rdev : rdev);
	if (IS_ERR(bdev)) {
		printk(KERN_ERR "md: could not open %s.\n",
			__bdevname(dev, b));
		return PTR_ERR(bdev);
	}
	rdev->bdev = bdev;
	return err;
}

static void unlock_rdev(struct md_rdev *rdev)
{
	struct block_device *bdev = rdev->bdev;
	rdev->bdev = NULL;
	blkdev_put(bdev, FMODE_READ|FMODE_WRITE|FMODE_EXCL);
}

void md_autodetect_dev(dev_t dev);

static void export_rdev(struct md_rdev *rdev)
{
	char b[BDEVNAME_SIZE];

	printk(KERN_INFO "md: export_rdev(%s)\n",
		bdevname(rdev->bdev,b));
	md_rdev_clear(rdev);
#ifndef MODULE
	if (test_bit(AutoDetected, &rdev->flags))
		md_autodetect_dev(rdev->bdev->bd_dev);
#endif
	unlock_rdev(rdev);
	kobject_put(&rdev->kobj);
}

void md_kick_rdev_from_array(struct md_rdev *rdev)
{
	unbind_rdev_from_array(rdev);
	export_rdev(rdev);
}
EXPORT_SYMBOL_GPL(md_kick_rdev_from_array);

static void export_array(struct mddev *mddev)
{
	struct md_rdev *rdev;

	while (!list_empty(&mddev->disks)) {
		rdev = list_first_entry(&mddev->disks, struct md_rdev,
					same_set);
		md_kick_rdev_from_array(rdev);
	}
	mddev->raid_disks = 0;
	mddev->major_version = 0;
}

static void sync_sbs(struct mddev *mddev, int nospares)
{
	/* Update each superblock (in-memory image), but
	 * if we are allowed to, skip spares which already
	 * have the right event counter, or have one earlier
	 * (which would mean they aren't being marked as dirty
	 * with the rest of the array)
	 */
	struct md_rdev *rdev;
	rdev_for_each(rdev, mddev) {
		if (rdev->sb_events == mddev->events ||
		    (nospares &&
		     rdev->raid_disk < 0 &&
		     rdev->sb_events+1 == mddev->events)) {
			/* Don't update this superblock */
			rdev->sb_loaded = 2;
		} else {
			sync_super(mddev, rdev);
			rdev->sb_loaded = 1;
		}
	}
}

static bool does_sb_need_changing(struct mddev *mddev)
{
	struct md_rdev *rdev;
	struct mdp_superblock_1 *sb;
	int role;

	/* Find a good rdev */
	rdev_for_each(rdev, mddev)
		if ((rdev->raid_disk >= 0) && !test_bit(Faulty, &rdev->flags))
			break;

	/* No good device found. */
	if (!rdev)
		return false;

	sb = page_address(rdev->sb_page);
	/* Check if a device has become faulty or a spare become active */
	rdev_for_each(rdev, mddev) {
		role = le16_to_cpu(sb->dev_roles[rdev->desc_nr]);
		/* Device activated? */
		if (role == 0xffff && rdev->raid_disk >=0 &&
		    !test_bit(Faulty, &rdev->flags))
			return true;
		/* Device turned faulty? */
		if (test_bit(Faulty, &rdev->flags) && (role < 0xfffd))
			return true;
	}

	/* Check if any mddev parameters have changed */
	if ((mddev->dev_sectors != le64_to_cpu(sb->size)) ||
	    (mddev->reshape_position != le64_to_cpu(sb->reshape_position)) ||
	    (mddev->layout != le64_to_cpu(sb->layout)) ||
	    (mddev->raid_disks != le32_to_cpu(sb->raid_disks)) ||
	    (mddev->chunk_sectors != le32_to_cpu(sb->chunksize)))
		return true;

	return false;
}

void md_update_sb(struct mddev *mddev, int force_change)
{
	struct md_rdev *rdev;
	int sync_req;
	int nospares = 0;
	int any_badblocks_changed = 0;
	int ret = -1;

	if (mddev->ro) {
		if (force_change)
			set_bit(MD_CHANGE_DEVS, &mddev->flags);
		return;
	}

	if (mddev_is_clustered(mddev)) {
		if (test_and_clear_bit(MD_CHANGE_DEVS, &mddev->flags))
			force_change = 1;
		ret = md_cluster_ops->metadata_update_start(mddev);
		/* Has someone else has updated the sb */
		if (!does_sb_need_changing(mddev)) {
			if (ret == 0)
				md_cluster_ops->metadata_update_cancel(mddev);
			clear_bit(MD_CHANGE_PENDING, &mddev->flags);
			return;
		}
	}
repeat:
	/* First make sure individual recovery_offsets are correct */
	rdev_for_each(rdev, mddev) {
		if (rdev->raid_disk >= 0 &&
		    mddev->delta_disks >= 0 &&
		    !test_bit(Journal, &rdev->flags) &&
		    !test_bit(In_sync, &rdev->flags) &&
		    mddev->curr_resync_completed > rdev->recovery_offset)
				rdev->recovery_offset = mddev->curr_resync_completed;

	}
	if (!mddev->persistent) {
		clear_bit(MD_CHANGE_CLEAN, &mddev->flags);
		clear_bit(MD_CHANGE_DEVS, &mddev->flags);
		if (!mddev->external) {
			clear_bit(MD_CHANGE_PENDING, &mddev->flags);
			rdev_for_each(rdev, mddev) {
				if (rdev->badblocks.changed) {
					rdev->badblocks.changed = 0;
					ack_all_badblocks(&rdev->badblocks);
					md_error(mddev, rdev);
				}
				clear_bit(Blocked, &rdev->flags);
				clear_bit(BlockedBadBlocks, &rdev->flags);
				wake_up(&rdev->blocked_wait);
			}
		}
		wake_up(&mddev->sb_wait);
		return;
	}

	spin_lock(&mddev->lock);

	mddev->utime = ktime_get_real_seconds();

	if (test_and_clear_bit(MD_CHANGE_DEVS, &mddev->flags))
		force_change = 1;
	if (test_and_clear_bit(MD_CHANGE_CLEAN, &mddev->flags))
		/* just a clean<-> dirty transition, possibly leave spares alone,
		 * though if events isn't the right even/odd, we will have to do
		 * spares after all
		 */
		nospares = 1;
	if (force_change)
		nospares = 0;
	if (mddev->degraded)
		/* If the array is degraded, then skipping spares is both
		 * dangerous and fairly pointless.
		 * Dangerous because a device that was removed from the array
		 * might have a event_count that still looks up-to-date,
		 * so it can be re-added without a resync.
		 * Pointless because if there are any spares to skip,
		 * then a recovery will happen and soon that array won't
		 * be degraded any more and the spare can go back to sleep then.
		 */
		nospares = 0;

	sync_req = mddev->in_sync;

	/* If this is just a dirty<->clean transition, and the array is clean
	 * and 'events' is odd, we can roll back to the previous clean state */
	if (nospares
	    && (mddev->in_sync && mddev->recovery_cp == MaxSector)
	    && mddev->can_decrease_events
	    && mddev->events != 1) {
		mddev->events--;
		mddev->can_decrease_events = 0;
	} else {
		/* otherwise we have to go forward and ... */
		mddev->events ++;
		mddev->can_decrease_events = nospares;
	}

	/*
	 * This 64-bit counter should never wrap.
	 * Either we are in around ~1 trillion A.C., assuming
	 * 1 reboot per second, or we have a bug...
	 */
	WARN_ON(mddev->events == 0);

	rdev_for_each(rdev, mddev) {
		if (rdev->badblocks.changed)
			any_badblocks_changed++;
		if (test_bit(Faulty, &rdev->flags))
			set_bit(FaultRecorded, &rdev->flags);
	}

	sync_sbs(mddev, nospares);
	spin_unlock(&mddev->lock);

	pr_debug("md: updating %s RAID superblock on device (in sync %d)\n",
		 mdname(mddev), mddev->in_sync);

	bitmap_update_sb(mddev->bitmap);
	rdev_for_each(rdev, mddev) {
		char b[BDEVNAME_SIZE];

		if (rdev->sb_loaded != 1)
			continue; /* no noise on spare devices */

		if (!test_bit(Faulty, &rdev->flags)) {
			md_super_write(mddev,rdev,
				       rdev->sb_start, rdev->sb_size,
				       rdev->sb_page);
			pr_debug("md: (write) %s's sb offset: %llu\n",
				 bdevname(rdev->bdev, b),
				 (unsigned long long)rdev->sb_start);
			rdev->sb_events = mddev->events;
			if (rdev->badblocks.size) {
				md_super_write(mddev, rdev,
					       rdev->badblocks.sector,
					       rdev->badblocks.size << 9,
					       rdev->bb_page);
				rdev->badblocks.size = 0;
			}

		} else
			pr_debug("md: %s (skipping faulty)\n",
				 bdevname(rdev->bdev, b));

		if (mddev->level == LEVEL_MULTIPATH)
			/* only need to write one superblock... */
			break;
	}
	md_super_wait(mddev);
	/* if there was a failure, MD_CHANGE_DEVS was set, and we re-write super */

	spin_lock(&mddev->lock);
	if (mddev->in_sync != sync_req ||
	    test_bit(MD_CHANGE_DEVS, &mddev->flags)) {
		/* have to write it out again */
		spin_unlock(&mddev->lock);
		goto repeat;
	}
	clear_bit(MD_CHANGE_PENDING, &mddev->flags);
	spin_unlock(&mddev->lock);
	wake_up(&mddev->sb_wait);
	if (test_bit(MD_RECOVERY_RUNNING, &mddev->recovery))
		sysfs_notify(&mddev->kobj, NULL, "sync_completed");

	rdev_for_each(rdev, mddev) {
		if (test_and_clear_bit(FaultRecorded, &rdev->flags))
			clear_bit(Blocked, &rdev->flags);

		if (any_badblocks_changed)
			ack_all_badblocks(&rdev->badblocks);
		clear_bit(BlockedBadBlocks, &rdev->flags);
		wake_up(&rdev->blocked_wait);
	}

	if (mddev_is_clustered(mddev) && ret == 0)
		md_cluster_ops->metadata_update_finish(mddev);
}
EXPORT_SYMBOL(md_update_sb);

static int add_bound_rdev(struct md_rdev *rdev)
{
	struct mddev *mddev = rdev->mddev;
	int err = 0;
	bool add_journal = test_bit(Journal, &rdev->flags);

	if (!mddev->pers->hot_remove_disk || add_journal) {
		/* If there is hot_add_disk but no hot_remove_disk
		 * then added disks for geometry changes,
		 * and should be added immediately.
		 */
		super_types[mddev->major_version].
			validate_super(mddev, rdev);
		if (add_journal)
			mddev_suspend(mddev);
		err = mddev->pers->hot_add_disk(mddev, rdev);
		if (add_journal)
			mddev_resume(mddev);
		if (err) {
			unbind_rdev_from_array(rdev);
			export_rdev(rdev);
			return err;
		}
	}
	sysfs_notify_dirent_safe(rdev->sysfs_state);

	set_bit(MD_CHANGE_DEVS, &mddev->flags);
	if (mddev->degraded)
		set_bit(MD_RECOVERY_RECOVER, &mddev->recovery);
	set_bit(MD_RECOVERY_NEEDED, &mddev->recovery);
	md_new_event(mddev);
	md_wakeup_thread(mddev->thread);
	return 0;
}

/* words written to sysfs files may, or may not, be \n terminated.
 * We want to accept with case. For this we use cmd_match.
 */
static int cmd_match(const char *cmd, const char *str)
{
	/* See if cmd, written into a sysfs file, matches
	 * str.  They must either be the same, or cmd can
	 * have a trailing newline
	 */
	while (*cmd && *str && *cmd == *str) {
		cmd++;
		str++;
	}
	if (*cmd == '\n')
		cmd++;
	if (*str || *cmd)
		return 0;
	return 1;
}

struct rdev_sysfs_entry {
	struct attribute attr;
	ssize_t (*show)(struct md_rdev *, char *);
	ssize_t (*store)(struct md_rdev *, const char *, size_t);
};

static ssize_t
state_show(struct md_rdev *rdev, char *page)
{
	char *sep = "";
	size_t len = 0;
	unsigned long flags = ACCESS_ONCE(rdev->flags);

	if (test_bit(Faulty, &flags) ||
	    rdev->badblocks.unacked_exist) {
		len+= sprintf(page+len, "%sfaulty",sep);
		sep = ",";
	}
	if (test_bit(In_sync, &flags)) {
		len += sprintf(page+len, "%sin_sync",sep);
		sep = ",";
	}
	if (test_bit(Journal, &flags)) {
		len += sprintf(page+len, "%sjournal",sep);
		sep = ",";
	}
	if (test_bit(WriteMostly, &flags)) {
		len += sprintf(page+len, "%swrite_mostly",sep);
		sep = ",";
	}
	if (test_bit(Blocked, &flags) ||
	    (rdev->badblocks.unacked_exist
	     && !test_bit(Faulty, &flags))) {
		len += sprintf(page+len, "%sblocked", sep);
		sep = ",";
	}
	if (!test_bit(Faulty, &flags) &&
	    !test_bit(Journal, &flags) &&
	    !test_bit(In_sync, &flags)) {
		len += sprintf(page+len, "%sspare", sep);
		sep = ",";
	}
	if (test_bit(WriteErrorSeen, &flags)) {
		len += sprintf(page+len, "%swrite_error", sep);
		sep = ",";
	}
	if (test_bit(WantReplacement, &flags)) {
		len += sprintf(page+len, "%swant_replacement", sep);
		sep = ",";
	}
	if (test_bit(Replacement, &flags)) {
		len += sprintf(page+len, "%sreplacement", sep);
		sep = ",";
	}

	return len+sprintf(page+len, "\n");
}

static ssize_t
state_store(struct md_rdev *rdev, const char *buf, size_t len)
{
	/* can write
	 *  faulty  - simulates an error
	 *  remove  - disconnects the device
	 *  writemostly - sets write_mostly
	 *  -writemostly - clears write_mostly
	 *  blocked - sets the Blocked flags
	 *  -blocked - clears the Blocked and possibly simulates an error
	 *  insync - sets Insync providing device isn't active
	 *  -insync - clear Insync for a device with a slot assigned,
	 *            so that it gets rebuilt based on bitmap
	 *  write_error - sets WriteErrorSeen
	 *  -write_error - clears WriteErrorSeen
	 */
	int err = -EINVAL;
	if (cmd_match(buf, "faulty") && rdev->mddev->pers) {
		md_error(rdev->mddev, rdev);
		if (test_bit(Faulty, &rdev->flags))
			err = 0;
		else
			err = -EBUSY;
	} else if (cmd_match(buf, "remove")) {
		if (rdev->raid_disk >= 0)
			err = -EBUSY;
		else {
			struct mddev *mddev = rdev->mddev;
			err = 0;
			if (mddev_is_clustered(mddev))
				err = md_cluster_ops->remove_disk(mddev, rdev);

			if (err == 0) {
				md_kick_rdev_from_array(rdev);
				if (mddev->pers)
					md_update_sb(mddev, 1);
				md_new_event(mddev);
			}
		}
	} else if (cmd_match(buf, "writemostly")) {
		set_bit(WriteMostly, &rdev->flags);
		err = 0;
	} else if (cmd_match(buf, "-writemostly")) {
		clear_bit(WriteMostly, &rdev->flags);
		err = 0;
	} else if (cmd_match(buf, "blocked")) {
		set_bit(Blocked, &rdev->flags);
		err = 0;
	} else if (cmd_match(buf, "-blocked")) {
		if (!test_bit(Faulty, &rdev->flags) &&
		    rdev->badblocks.unacked_exist) {
			/* metadata handler doesn't understand badblocks,
			 * so we need to fail the device
			 */
			md_error(rdev->mddev, rdev);
		}
		clear_bit(Blocked, &rdev->flags);
		clear_bit(BlockedBadBlocks, &rdev->flags);
		wake_up(&rdev->blocked_wait);
		set_bit(MD_RECOVERY_NEEDED, &rdev->mddev->recovery);
		md_wakeup_thread(rdev->mddev->thread);

		err = 0;
	} else if (cmd_match(buf, "insync") && rdev->raid_disk == -1) {
		set_bit(In_sync, &rdev->flags);
		err = 0;
	} else if (cmd_match(buf, "-insync") && rdev->raid_disk >= 0 &&
		   !test_bit(Journal, &rdev->flags)) {
		if (rdev->mddev->pers == NULL) {
			clear_bit(In_sync, &rdev->flags);
			rdev->saved_raid_disk = rdev->raid_disk;
			rdev->raid_disk = -1;
			err = 0;
		}
	} else if (cmd_match(buf, "write_error")) {
		set_bit(WriteErrorSeen, &rdev->flags);
		err = 0;
	} else if (cmd_match(buf, "-write_error")) {
		clear_bit(WriteErrorSeen, &rdev->flags);
		err = 0;
	} else if (cmd_match(buf, "want_replacement")) {
		/* Any non-spare device that is not a replacement can
		 * become want_replacement at any time, but we then need to
		 * check if recovery is needed.
		 */
		if (rdev->raid_disk >= 0 &&
		    !test_bit(Journal, &rdev->flags) &&
		    !test_bit(Replacement, &rdev->flags))
			set_bit(WantReplacement, &rdev->flags);
		set_bit(MD_RECOVERY_NEEDED, &rdev->mddev->recovery);
		md_wakeup_thread(rdev->mddev->thread);
		err = 0;
	} else if (cmd_match(buf, "-want_replacement")) {
		/* Clearing 'want_replacement' is always allowed.
		 * Once replacements starts it is too late though.
		 */
		err = 0;
		clear_bit(WantReplacement, &rdev->flags);
	} else if (cmd_match(buf, "replacement")) {
		/* Can only set a device as a replacement when array has not
		 * yet been started.  Once running, replacement is automatic
		 * from spares, or by assigning 'slot'.
		 */
		if (rdev->mddev->pers)
			err = -EBUSY;
		else {
			set_bit(Replacement, &rdev->flags);
			err = 0;
		}
	} else if (cmd_match(buf, "-replacement")) {
		/* Similarly, can only clear Replacement before start */
		if (rdev->mddev->pers)
			err = -EBUSY;
		else {
			clear_bit(Replacement, &rdev->flags);
			err = 0;
		}
	} else if (cmd_match(buf, "re-add")) {
		if (test_bit(Faulty, &rdev->flags) && (rdev->raid_disk == -1)) {
			/* clear_bit is performed _after_ all the devices
			 * have their local Faulty bit cleared. If any writes
			 * happen in the meantime in the local node, they
			 * will land in the local bitmap, which will be synced
			 * by this node eventually
			 */
			if (!mddev_is_clustered(rdev->mddev) ||
			    (err = md_cluster_ops->gather_bitmaps(rdev)) == 0) {
				clear_bit(Faulty, &rdev->flags);
				err = add_bound_rdev(rdev);
			}
		} else
			err = -EBUSY;
	}
	if (!err)
		sysfs_notify_dirent_safe(rdev->sysfs_state);
	return err ? err : len;
}
static struct rdev_sysfs_entry rdev_state =
__ATTR_PREALLOC(state, S_IRUGO|S_IWUSR, state_show, state_store);

static ssize_t
errors_show(struct md_rdev *rdev, char *page)
{
	return sprintf(page, "%d\n", atomic_read(&rdev->corrected_errors));
}

static ssize_t
errors_store(struct md_rdev *rdev, const char *buf, size_t len)
{
	unsigned int n;
	int rv;

	rv = kstrtouint(buf, 10, &n);
	if (rv < 0)
		return rv;
	atomic_set(&rdev->corrected_errors, n);
	return len;
}
static struct rdev_sysfs_entry rdev_errors =
__ATTR(errors, S_IRUGO|S_IWUSR, errors_show, errors_store);

static ssize_t
slot_show(struct md_rdev *rdev, char *page)
{
	if (test_bit(Journal, &rdev->flags))
		return sprintf(page, "journal\n");
	else if (rdev->raid_disk < 0)
		return sprintf(page, "none\n");
	else
		return sprintf(page, "%d\n", rdev->raid_disk);
}

static ssize_t
slot_store(struct md_rdev *rdev, const char *buf, size_t len)
{
	int slot;
	int err;

	if (test_bit(Journal, &rdev->flags))
		return -EBUSY;
	if (strncmp(buf, "none", 4)==0)
		slot = -1;
	else {
		err = kstrtouint(buf, 10, (unsigned int *)&slot);
		if (err < 0)
			return err;
	}
	if (rdev->mddev->pers && slot == -1) {
		/* Setting 'slot' on an active array requires also
		 * updating the 'rd%d' link, and communicating
		 * with the personality with ->hot_*_disk.
		 * For now we only support removing
		 * failed/spare devices.  This normally happens automatically,
		 * but not when the metadata is externally managed.
		 */
		if (rdev->raid_disk == -1)
			return -EEXIST;
		/* personality does all needed checks */
		if (rdev->mddev->pers->hot_remove_disk == NULL)
			return -EINVAL;
		clear_bit(Blocked, &rdev->flags);
		remove_and_add_spares(rdev->mddev, rdev);
		if (rdev->raid_disk >= 0)
			return -EBUSY;
		set_bit(MD_RECOVERY_NEEDED, &rdev->mddev->recovery);
		md_wakeup_thread(rdev->mddev->thread);
	} else if (rdev->mddev->pers) {
		/* Activating a spare .. or possibly reactivating
		 * if we ever get bitmaps working here.
		 */
		int err;

		if (rdev->raid_disk != -1)
			return -EBUSY;

		if (test_bit(MD_RECOVERY_RUNNING, &rdev->mddev->recovery))
			return -EBUSY;

		if (rdev->mddev->pers->hot_add_disk == NULL)
			return -EINVAL;

		if (slot >= rdev->mddev->raid_disks &&
		    slot >= rdev->mddev->raid_disks + rdev->mddev->delta_disks)
			return -ENOSPC;

		rdev->raid_disk = slot;
		if (test_bit(In_sync, &rdev->flags))
			rdev->saved_raid_disk = slot;
		else
			rdev->saved_raid_disk = -1;
		clear_bit(In_sync, &rdev->flags);
		clear_bit(Bitmap_sync, &rdev->flags);
		err = rdev->mddev->pers->
			hot_add_disk(rdev->mddev, rdev);
		if (err) {
			rdev->raid_disk = -1;
			return err;
		} else
			sysfs_notify_dirent_safe(rdev->sysfs_state);
		if (sysfs_link_rdev(rdev->mddev, rdev))
			/* failure here is OK */;
		/* don't wakeup anyone, leave that to userspace. */
	} else {
		if (slot >= rdev->mddev->raid_disks &&
		    slot >= rdev->mddev->raid_disks + rdev->mddev->delta_disks)
			return -ENOSPC;
		rdev->raid_disk = slot;
		/* assume it is working */
		clear_bit(Faulty, &rdev->flags);
		clear_bit(WriteMostly, &rdev->flags);
		set_bit(In_sync, &rdev->flags);
		sysfs_notify_dirent_safe(rdev->sysfs_state);
	}
	return len;
}

static struct rdev_sysfs_entry rdev_slot =
__ATTR(slot, S_IRUGO|S_IWUSR, slot_show, slot_store);

static ssize_t
offset_show(struct md_rdev *rdev, char *page)
{
	return sprintf(page, "%llu\n", (unsigned long long)rdev->data_offset);
}

static ssize_t
offset_store(struct md_rdev *rdev, const char *buf, size_t len)
{
	unsigned long long offset;
	if (kstrtoull(buf, 10, &offset) < 0)
		return -EINVAL;
	if (rdev->mddev->pers && rdev->raid_disk >= 0)
		return -EBUSY;
	if (rdev->sectors && rdev->mddev->external)
		/* Must set offset before size, so overlap checks
		 * can be sane */
		return -EBUSY;
	rdev->data_offset = offset;
	rdev->new_data_offset = offset;
	return len;
}

static struct rdev_sysfs_entry rdev_offset =
__ATTR(offset, S_IRUGO|S_IWUSR, offset_show, offset_store);

static ssize_t new_offset_show(struct md_rdev *rdev, char *page)
{
	return sprintf(page, "%llu\n",
		       (unsigned long long)rdev->new_data_offset);
}

static ssize_t new_offset_store(struct md_rdev *rdev,
				const char *buf, size_t len)
{
	unsigned long long new_offset;
	struct mddev *mddev = rdev->mddev;

	if (kstrtoull(buf, 10, &new_offset) < 0)
		return -EINVAL;

	if (mddev->sync_thread ||
	    test_bit(MD_RECOVERY_RUNNING,&mddev->recovery))
		return -EBUSY;
	if (new_offset == rdev->data_offset)
		/* reset is always permitted */
		;
	else if (new_offset > rdev->data_offset) {
		/* must not push array size beyond rdev_sectors */
		if (new_offset - rdev->data_offset
		    + mddev->dev_sectors > rdev->sectors)
				return -E2BIG;
	}
	/* Metadata worries about other space details. */

	/* decreasing the offset is inconsistent with a backwards
	 * reshape.
	 */
	if (new_offset < rdev->data_offset &&
	    mddev->reshape_backwards)
		return -EINVAL;
	/* Increasing offset is inconsistent with forwards
	 * reshape.  reshape_direction should be set to
	 * 'backwards' first.
	 */
	if (new_offset > rdev->data_offset &&
	    !mddev->reshape_backwards)
		return -EINVAL;

	if (mddev->pers && mddev->persistent &&
	    !super_types[mddev->major_version]
	    .allow_new_offset(rdev, new_offset))
		return -E2BIG;
	rdev->new_data_offset = new_offset;
	if (new_offset > rdev->data_offset)
		mddev->reshape_backwards = 1;
	else if (new_offset < rdev->data_offset)
		mddev->reshape_backwards = 0;

	return len;
}
static struct rdev_sysfs_entry rdev_new_offset =
__ATTR(new_offset, S_IRUGO|S_IWUSR, new_offset_show, new_offset_store);

static ssize_t
rdev_size_show(struct md_rdev *rdev, char *page)
{
	return sprintf(page, "%llu\n", (unsigned long long)rdev->sectors / 2);
}

static int overlaps(sector_t s1, sector_t l1, sector_t s2, sector_t l2)
{
	/* check if two start/length pairs overlap */
	if (s1+l1 <= s2)
		return 0;
	if (s2+l2 <= s1)
		return 0;
	return 1;
}

static int strict_blocks_to_sectors(const char *buf, sector_t *sectors)
{
	unsigned long long blocks;
	sector_t new;

	if (kstrtoull(buf, 10, &blocks) < 0)
		return -EINVAL;

	if (blocks & 1ULL << (8 * sizeof(blocks) - 1))
		return -EINVAL; /* sector conversion overflow */

	new = blocks * 2;
	if (new != blocks * 2)
		return -EINVAL; /* unsigned long long to sector_t overflow */

	*sectors = new;
	return 0;
}

static ssize_t
rdev_size_store(struct md_rdev *rdev, const char *buf, size_t len)
{
	struct mddev *my_mddev = rdev->mddev;
	sector_t oldsectors = rdev->sectors;
	sector_t sectors;

	if (test_bit(Journal, &rdev->flags))
		return -EBUSY;
	if (strict_blocks_to_sectors(buf, &sectors) < 0)
		return -EINVAL;
	if (rdev->data_offset != rdev->new_data_offset)
		return -EINVAL; /* too confusing */
	if (my_mddev->pers && rdev->raid_disk >= 0) {
		if (my_mddev->persistent) {
			sectors = super_types[my_mddev->major_version].
				rdev_size_change(rdev, sectors);
			if (!sectors)
				return -EBUSY;
		} else if (!sectors)
			sectors = (i_size_read(rdev->bdev->bd_inode) >> 9) -
				rdev->data_offset;
		if (!my_mddev->pers->resize)
			/* Cannot change size for RAID0 or Linear etc */
			return -EINVAL;
	}
	if (sectors < my_mddev->dev_sectors)
		return -EINVAL; /* component must fit device */

	rdev->sectors = sectors;
	if (sectors > oldsectors && my_mddev->external) {
		/* Need to check that all other rdevs with the same
		 * ->bdev do not overlap.  'rcu' is sufficient to walk
		 * the rdev lists safely.
		 * This check does not provide a hard guarantee, it
		 * just helps avoid dangerous mistakes.
		 */
		struct mddev *mddev;
		int overlap = 0;
		struct list_head *tmp;

		rcu_read_lock();
		for_each_mddev(mddev, tmp) {
			struct md_rdev *rdev2;

			rdev_for_each(rdev2, mddev)
				if (rdev->bdev == rdev2->bdev &&
				    rdev != rdev2 &&
				    overlaps(rdev->data_offset, rdev->sectors,
					     rdev2->data_offset,
					     rdev2->sectors)) {
					overlap = 1;
					break;
				}
			if (overlap) {
				mddev_put(mddev);
				break;
			}
		}
		rcu_read_unlock();
		if (overlap) {
			/* Someone else could have slipped in a size
			 * change here, but doing so is just silly.
			 * We put oldsectors back because we *know* it is
			 * safe, and trust userspace not to race with
			 * itself
			 */
			rdev->sectors = oldsectors;
			return -EBUSY;
		}
	}
	return len;
}

static struct rdev_sysfs_entry rdev_size =
__ATTR(size, S_IRUGO|S_IWUSR, rdev_size_show, rdev_size_store);

static ssize_t recovery_start_show(struct md_rdev *rdev, char *page)
{
	unsigned long long recovery_start = rdev->recovery_offset;

	if (test_bit(In_sync, &rdev->flags) ||
	    recovery_start == MaxSector)
		return sprintf(page, "none\n");

	return sprintf(page, "%llu\n", recovery_start);
}

static ssize_t recovery_start_store(struct md_rdev *rdev, const char *buf, size_t len)
{
	unsigned long long recovery_start;

	if (cmd_match(buf, "none"))
		recovery_start = MaxSector;
	else if (kstrtoull(buf, 10, &recovery_start))
		return -EINVAL;

	if (rdev->mddev->pers &&
	    rdev->raid_disk >= 0)
		return -EBUSY;

	rdev->recovery_offset = recovery_start;
	if (recovery_start == MaxSector)
		set_bit(In_sync, &rdev->flags);
	else
		clear_bit(In_sync, &rdev->flags);
	return len;
}

static struct rdev_sysfs_entry rdev_recovery_start =
__ATTR(recovery_start, S_IRUGO|S_IWUSR, recovery_start_show, recovery_start_store);

/* sysfs access to bad-blocks list.
 * We present two files.
 * 'bad-blocks' lists sector numbers and lengths of ranges that
 *    are recorded as bad.  The list is truncated to fit within
 *    the one-page limit of sysfs.
 *    Writing "sector length" to this file adds an acknowledged
 *    bad block list.
 * 'unacknowledged-bad-blocks' lists bad blocks that have not yet
 *    been acknowledged.  Writing to this file adds bad blocks
 *    without acknowledging them.  This is largely for testing.
 */
static ssize_t bb_show(struct md_rdev *rdev, char *page)
{
	return badblocks_show(&rdev->badblocks, page, 0);
}
static ssize_t bb_store(struct md_rdev *rdev, const char *page, size_t len)
{
	int rv = badblocks_store(&rdev->badblocks, page, len, 0);
	/* Maybe that ack was all we needed */
	if (test_and_clear_bit(BlockedBadBlocks, &rdev->flags))
		wake_up(&rdev->blocked_wait);
	return rv;
}
static struct rdev_sysfs_entry rdev_bad_blocks =
__ATTR(bad_blocks, S_IRUGO|S_IWUSR, bb_show, bb_store);

static ssize_t ubb_show(struct md_rdev *rdev, char *page)
{
	return badblocks_show(&rdev->badblocks, page, 1);
}
static ssize_t ubb_store(struct md_rdev *rdev, const char *page, size_t len)
{
	return badblocks_store(&rdev->badblocks, page, len, 1);
}
static struct rdev_sysfs_entry rdev_unack_bad_blocks =
__ATTR(unacknowledged_bad_blocks, S_IRUGO|S_IWUSR, ubb_show, ubb_store);

static struct attribute *rdev_default_attrs[] = {
	&rdev_state.attr,
	&rdev_errors.attr,
	&rdev_slot.attr,
	&rdev_offset.attr,
	&rdev_new_offset.attr,
	&rdev_size.attr,
	&rdev_recovery_start.attr,
	&rdev_bad_blocks.attr,
	&rdev_unack_bad_blocks.attr,
	NULL,
};
static ssize_t
rdev_attr_show(struct kobject *kobj, struct attribute *attr, char *page)
{
	struct rdev_sysfs_entry *entry = container_of(attr, struct rdev_sysfs_entry, attr);
	struct md_rdev *rdev = container_of(kobj, struct md_rdev, kobj);

	if (!entry->show)
		return -EIO;
	if (!rdev->mddev)
		return -EBUSY;
	return entry->show(rdev, page);
}

static ssize_t
rdev_attr_store(struct kobject *kobj, struct attribute *attr,
	      const char *page, size_t length)
{
	struct rdev_sysfs_entry *entry = container_of(attr, struct rdev_sysfs_entry, attr);
	struct md_rdev *rdev = container_of(kobj, struct md_rdev, kobj);
	ssize_t rv;
	struct mddev *mddev = rdev->mddev;

	if (!entry->store)
		return -EIO;
	if (!capable(CAP_SYS_ADMIN))
		return -EACCES;
	rv = mddev ? mddev_lock(mddev): -EBUSY;
	if (!rv) {
		if (rdev->mddev == NULL)
			rv = -EBUSY;
		else
			rv = entry->store(rdev, page, length);
		mddev_unlock(mddev);
	}
	return rv;
}

static void rdev_free(struct kobject *ko)
{
	struct md_rdev *rdev = container_of(ko, struct md_rdev, kobj);
	kfree(rdev);
}
static const struct sysfs_ops rdev_sysfs_ops = {
	.show		= rdev_attr_show,
	.store		= rdev_attr_store,
};
static struct kobj_type rdev_ktype = {
	.release	= rdev_free,
	.sysfs_ops	= &rdev_sysfs_ops,
	.default_attrs	= rdev_default_attrs,
};

int md_rdev_init(struct md_rdev *rdev)
{
	rdev->desc_nr = -1;
	rdev->saved_raid_disk = -1;
	rdev->raid_disk = -1;
	rdev->flags = 0;
	rdev->data_offset = 0;
	rdev->new_data_offset = 0;
	rdev->sb_events = 0;
	rdev->last_read_error.tv_sec  = 0;
	rdev->last_read_error.tv_nsec = 0;
	rdev->sb_loaded = 0;
	rdev->bb_page = NULL;
	atomic_set(&rdev->nr_pending, 0);
	atomic_set(&rdev->read_errors, 0);
	atomic_set(&rdev->corrected_errors, 0);

	INIT_LIST_HEAD(&rdev->same_set);
	init_waitqueue_head(&rdev->blocked_wait);

	/* Add space to store bad block list.
	 * This reserves the space even on arrays where it cannot
	 * be used - I wonder if that matters
	 */
	return badblocks_init(&rdev->badblocks, 0);
}
EXPORT_SYMBOL_GPL(md_rdev_init);
/*
 * Import a device. If 'super_format' >= 0, then sanity check the superblock
 *
 * mark the device faulty if:
 *
 *   - the device is nonexistent (zero size)
 *   - the device has no valid superblock
 *
 * a faulty rdev _never_ has rdev->sb set.
 */
static struct md_rdev *md_import_device(dev_t newdev, int super_format, int super_minor)
{
	char b[BDEVNAME_SIZE];
	int err;
	struct md_rdev *rdev;
	sector_t size;

	rdev = kzalloc(sizeof(*rdev), GFP_KERNEL);
	if (!rdev) {
		printk(KERN_ERR "md: could not alloc mem for new device!\n");
		return ERR_PTR(-ENOMEM);
	}

	err = md_rdev_init(rdev);
	if (err)
		goto abort_free;
	err = alloc_disk_sb(rdev);
	if (err)
		goto abort_free;

	err = lock_rdev(rdev, newdev, super_format == -2);
	if (err)
		goto abort_free;

	kobject_init(&rdev->kobj, &rdev_ktype);

	size = i_size_read(rdev->bdev->bd_inode) >> BLOCK_SIZE_BITS;
	if (!size) {
		printk(KERN_WARNING
			"md: %s has zero or unknown size, marking faulty!\n",
			bdevname(rdev->bdev,b));
		err = -EINVAL;
		goto abort_free;
	}

	if (super_format >= 0) {
		err = super_types[super_format].
			load_super(rdev, NULL, super_minor);
		if (err == -EINVAL) {
			printk(KERN_WARNING
				"md: %s does not have a valid v%d.%d "
			       "superblock, not importing!\n",
				bdevname(rdev->bdev,b),
			       super_format, super_minor);
			goto abort_free;
		}
		if (err < 0) {
			printk(KERN_WARNING
				"md: could not read %s's sb, not importing!\n",
				bdevname(rdev->bdev,b));
			goto abort_free;
		}
	}

	return rdev;

abort_free:
	if (rdev->bdev)
		unlock_rdev(rdev);
	md_rdev_clear(rdev);
	kfree(rdev);
	return ERR_PTR(err);
}

/*
 * Check a full RAID array for plausibility
 */

static void analyze_sbs(struct mddev *mddev)
{
	int i;
	struct md_rdev *rdev, *freshest, *tmp;
	char b[BDEVNAME_SIZE];

	freshest = NULL;
	rdev_for_each_safe(rdev, tmp, mddev)
		switch (super_types[mddev->major_version].
			load_super(rdev, freshest, mddev->minor_version)) {
		case 1:
			freshest = rdev;
			break;
		case 0:
			break;
		default:
			printk( KERN_ERR \
				"md: fatal superblock inconsistency in %s"
				" -- removing from array\n",
				bdevname(rdev->bdev,b));
			md_kick_rdev_from_array(rdev);
		}

	super_types[mddev->major_version].
		validate_super(mddev, freshest);

	i = 0;
	rdev_for_each_safe(rdev, tmp, mddev) {
		if (mddev->max_disks &&
		    (rdev->desc_nr >= mddev->max_disks ||
		     i > mddev->max_disks)) {
			printk(KERN_WARNING
			       "md: %s: %s: only %d devices permitted\n",
			       mdname(mddev), bdevname(rdev->bdev, b),
			       mddev->max_disks);
			md_kick_rdev_from_array(rdev);
			continue;
		}
		if (rdev != freshest) {
			if (super_types[mddev->major_version].
			    validate_super(mddev, rdev)) {
				printk(KERN_WARNING "md: kicking non-fresh %s"
					" from array!\n",
					bdevname(rdev->bdev,b));
				md_kick_rdev_from_array(rdev);
				continue;
			}
		}
		if (mddev->level == LEVEL_MULTIPATH) {
			rdev->desc_nr = i++;
			rdev->raid_disk = rdev->desc_nr;
			set_bit(In_sync, &rdev->flags);
		} else if (rdev->raid_disk >=
			    (mddev->raid_disks - min(0, mddev->delta_disks)) &&
			   !test_bit(Journal, &rdev->flags)) {
			rdev->raid_disk = -1;
			clear_bit(In_sync, &rdev->flags);
		}
	}
}

/* Read a fixed-point number.
 * Numbers in sysfs attributes should be in "standard" units where
 * possible, so time should be in seconds.
 * However we internally use a a much smaller unit such as
 * milliseconds or jiffies.
 * This function takes a decimal number with a possible fractional
 * component, and produces an integer which is the result of
 * multiplying that number by 10^'scale'.
 * all without any floating-point arithmetic.
 */
int strict_strtoul_scaled(const char *cp, unsigned long *res, int scale)
{
	unsigned long result = 0;
	long decimals = -1;
	while (isdigit(*cp) || (*cp == '.' && decimals < 0)) {
		if (*cp == '.')
			decimals = 0;
		else if (decimals < scale) {
			unsigned int value;
			value = *cp - '0';
			result = result * 10 + value;
			if (decimals >= 0)
				decimals++;
		}
		cp++;
	}
	if (*cp == '\n')
		cp++;
	if (*cp)
		return -EINVAL;
	if (decimals < 0)
		decimals = 0;
	while (decimals < scale) {
		result *= 10;
		decimals ++;
	}
	*res = result;
	return 0;
}

static ssize_t
safe_delay_show(struct mddev *mddev, char *page)
{
	int msec = (mddev->safemode_delay*1000)/HZ;
	return sprintf(page, "%d.%03d\n", msec/1000, msec%1000);
}
static ssize_t
safe_delay_store(struct mddev *mddev, const char *cbuf, size_t len)
{
	unsigned long msec;

	if (mddev_is_clustered(mddev)) {
		pr_info("md: Safemode is disabled for clustered mode\n");
		return -EINVAL;
	}

	if (strict_strtoul_scaled(cbuf, &msec, 3) < 0)
		return -EINVAL;
	if (msec == 0)
		mddev->safemode_delay = 0;
	else {
		unsigned long old_delay = mddev->safemode_delay;
		unsigned long new_delay = (msec*HZ)/1000;

		if (new_delay == 0)
			new_delay = 1;
		mddev->safemode_delay = new_delay;
		if (new_delay < old_delay || old_delay == 0)
			mod_timer(&mddev->safemode_timer, jiffies+1);
	}
	return len;
}
static struct md_sysfs_entry md_safe_delay =
__ATTR(safe_mode_delay, S_IRUGO|S_IWUSR,safe_delay_show, safe_delay_store);

static ssize_t
level_show(struct mddev *mddev, char *page)
{
	struct md_personality *p;
	int ret;
	spin_lock(&mddev->lock);
	p = mddev->pers;
	if (p)
		ret = sprintf(page, "%s\n", p->name);
	else if (mddev->clevel[0])
		ret = sprintf(page, "%s\n", mddev->clevel);
	else if (mddev->level != LEVEL_NONE)
		ret = sprintf(page, "%d\n", mddev->level);
	else
		ret = 0;
	spin_unlock(&mddev->lock);
	return ret;
}

static ssize_t
level_store(struct mddev *mddev, const char *buf, size_t len)
{
	char clevel[16];
	ssize_t rv;
	size_t slen = len;
	struct md_personality *pers, *oldpers;
	long level;
	void *priv, *oldpriv;
	struct md_rdev *rdev;

	if (slen == 0 || slen >= sizeof(clevel))
		return -EINVAL;

	rv = mddev_lock(mddev);
	if (rv)
		return rv;

	if (mddev->pers == NULL) {
		strncpy(mddev->clevel, buf, slen);
		if (mddev->clevel[slen-1] == '\n')
			slen--;
		mddev->clevel[slen] = 0;
		mddev->level = LEVEL_NONE;
		rv = len;
		goto out_unlock;
	}
	rv = -EROFS;
	if (mddev->ro)
		goto out_unlock;

	/* request to change the personality.  Need to ensure:
	 *  - array is not engaged in resync/recovery/reshape
	 *  - old personality can be suspended
	 *  - new personality will access other array.
	 */

	rv = -EBUSY;
	if (mddev->sync_thread ||
	    test_bit(MD_RECOVERY_RUNNING, &mddev->recovery) ||
	    mddev->reshape_position != MaxSector ||
	    mddev->sysfs_active)
		goto out_unlock;

	rv = -EINVAL;
	if (!mddev->pers->quiesce) {
		printk(KERN_WARNING "md: %s: %s does not support online personality change\n",
		       mdname(mddev), mddev->pers->name);
		goto out_unlock;
	}

	/* Now find the new personality */
	strncpy(clevel, buf, slen);
	if (clevel[slen-1] == '\n')
		slen--;
	clevel[slen] = 0;
	if (kstrtol(clevel, 10, &level))
		level = LEVEL_NONE;

	if (request_module("md-%s", clevel) != 0)
		request_module("md-level-%s", clevel);
	spin_lock(&pers_lock);
	pers = find_pers(level, clevel);
	if (!pers || !try_module_get(pers->owner)) {
		spin_unlock(&pers_lock);
		printk(KERN_WARNING "md: personality %s not loaded\n", clevel);
		rv = -EINVAL;
		goto out_unlock;
	}
	spin_unlock(&pers_lock);

	if (pers == mddev->pers) {
		/* Nothing to do! */
		module_put(pers->owner);
		rv = len;
		goto out_unlock;
	}
	if (!pers->takeover) {
		module_put(pers->owner);
		printk(KERN_WARNING "md: %s: %s does not support personality takeover\n",
		       mdname(mddev), clevel);
		rv = -EINVAL;
		goto out_unlock;
	}

	rdev_for_each(rdev, mddev)
		rdev->new_raid_disk = rdev->raid_disk;

	/* ->takeover must set new_* and/or delta_disks
	 * if it succeeds, and may set them when it fails.
	 */
	priv = pers->takeover(mddev);
	if (IS_ERR(priv)) {
		mddev->new_level = mddev->level;
		mddev->new_layout = mddev->layout;
		mddev->new_chunk_sectors = mddev->chunk_sectors;
		mddev->raid_disks -= mddev->delta_disks;
		mddev->delta_disks = 0;
		mddev->reshape_backwards = 0;
		module_put(pers->owner);
		printk(KERN_WARNING "md: %s: %s would not accept array\n",
		       mdname(mddev), clevel);
		rv = PTR_ERR(priv);
		goto out_unlock;
	}

	/* Looks like we have a winner */
	mddev_suspend(mddev);
	mddev_detach(mddev);

	spin_lock(&mddev->lock);
	oldpers = mddev->pers;
	oldpriv = mddev->private;
	mddev->pers = pers;
	mddev->private = priv;
	strlcpy(mddev->clevel, pers->name, sizeof(mddev->clevel));
	mddev->level = mddev->new_level;
	mddev->layout = mddev->new_layout;
	mddev->chunk_sectors = mddev->new_chunk_sectors;
	mddev->delta_disks = 0;
	mddev->reshape_backwards = 0;
	mddev->degraded = 0;
	spin_unlock(&mddev->lock);

	if (oldpers->sync_request == NULL &&
	    mddev->external) {
		/* We are converting from a no-redundancy array
		 * to a redundancy array and metadata is managed
		 * externally so we need to be sure that writes
		 * won't block due to a need to transition
		 *      clean->dirty
		 * until external management is started.
		 */
		mddev->in_sync = 0;
		mddev->safemode_delay = 0;
		mddev->safemode = 0;
	}

	oldpers->free(mddev, oldpriv);

	if (oldpers->sync_request == NULL &&
	    pers->sync_request != NULL) {
		/* need to add the md_redundancy_group */
		if (sysfs_create_group(&mddev->kobj, &md_redundancy_group))
			printk(KERN_WARNING
			       "md: cannot register extra attributes for %s\n",
			       mdname(mddev));
		mddev->sysfs_action = sysfs_get_dirent(mddev->kobj.sd, "sync_action");
	}
	if (oldpers->sync_request != NULL &&
	    pers->sync_request == NULL) {
		/* need to remove the md_redundancy_group */
		if (mddev->to_remove == NULL)
			mddev->to_remove = &md_redundancy_group;
	}

	rdev_for_each(rdev, mddev) {
		if (rdev->raid_disk < 0)
			continue;
		if (rdev->new_raid_disk >= mddev->raid_disks)
			rdev->new_raid_disk = -1;
		if (rdev->new_raid_disk == rdev->raid_disk)
			continue;
		sysfs_unlink_rdev(mddev, rdev);
	}
	rdev_for_each(rdev, mddev) {
		if (rdev->raid_disk < 0)
			continue;
		if (rdev->new_raid_disk == rdev->raid_disk)
			continue;
		rdev->raid_disk = rdev->new_raid_disk;
		if (rdev->raid_disk < 0)
			clear_bit(In_sync, &rdev->flags);
		else {
			if (sysfs_link_rdev(mddev, rdev))
				printk(KERN_WARNING "md: cannot register rd%d"
				       " for %s after level change\n",
				       rdev->raid_disk, mdname(mddev));
		}
	}

	if (pers->sync_request == NULL) {
		/* this is now an array without redundancy, so
		 * it must always be in_sync
		 */
		mddev->in_sync = 1;
		del_timer_sync(&mddev->safemode_timer);
	}
	blk_set_stacking_limits(&mddev->queue->limits);
	pers->run(mddev);
	set_bit(MD_CHANGE_DEVS, &mddev->flags);
	mddev_resume(mddev);
	if (!mddev->thread)
		md_update_sb(mddev, 1);
	sysfs_notify(&mddev->kobj, NULL, "level");
	md_new_event(mddev);
	rv = len;
out_unlock:
	mddev_unlock(mddev);
	return rv;
}

static struct md_sysfs_entry md_level =
__ATTR(level, S_IRUGO|S_IWUSR, level_show, level_store);

static ssize_t
layout_show(struct mddev *mddev, char *page)
{
	/* just a number, not meaningful for all levels */
	if (mddev->reshape_position != MaxSector &&
	    mddev->layout != mddev->new_layout)
		return sprintf(page, "%d (%d)\n",
			       mddev->new_layout, mddev->layout);
	return sprintf(page, "%d\n", mddev->layout);
}

static ssize_t
layout_store(struct mddev *mddev, const char *buf, size_t len)
{
	unsigned int n;
	int err;

	err = kstrtouint(buf, 10, &n);
	if (err < 0)
		return err;
	err = mddev_lock(mddev);
	if (err)
		return err;

	if (mddev->pers) {
		if (mddev->pers->check_reshape == NULL)
			err = -EBUSY;
		else if (mddev->ro)
			err = -EROFS;
		else {
			mddev->new_layout = n;
			err = mddev->pers->check_reshape(mddev);
			if (err)
				mddev->new_layout = mddev->layout;
		}
	} else {
		mddev->new_layout = n;
		if (mddev->reshape_position == MaxSector)
			mddev->layout = n;
	}
	mddev_unlock(mddev);
	return err ?: len;
}
static struct md_sysfs_entry md_layout =
__ATTR(layout, S_IRUGO|S_IWUSR, layout_show, layout_store);

static ssize_t
raid_disks_show(struct mddev *mddev, char *page)
{
	if (mddev->raid_disks == 0)
		return 0;
	if (mddev->reshape_position != MaxSector &&
	    mddev->delta_disks != 0)
		return sprintf(page, "%d (%d)\n", mddev->raid_disks,
			       mddev->raid_disks - mddev->delta_disks);
	return sprintf(page, "%d\n", mddev->raid_disks);
}

static int update_raid_disks(struct mddev *mddev, int raid_disks);

static ssize_t
raid_disks_store(struct mddev *mddev, const char *buf, size_t len)
{
	unsigned int n;
	int err;

	err = kstrtouint(buf, 10, &n);
	if (err < 0)
		return err;

	err = mddev_lock(mddev);
	if (err)
		return err;
	if (mddev->pers)
		err = update_raid_disks(mddev, n);
	else if (mddev->reshape_position != MaxSector) {
		struct md_rdev *rdev;
		int olddisks = mddev->raid_disks - mddev->delta_disks;

		err = -EINVAL;
		rdev_for_each(rdev, mddev) {
			if (olddisks < n &&
			    rdev->data_offset < rdev->new_data_offset)
				goto out_unlock;
			if (olddisks > n &&
			    rdev->data_offset > rdev->new_data_offset)
				goto out_unlock;
		}
		err = 0;
		mddev->delta_disks = n - olddisks;
		mddev->raid_disks = n;
		mddev->reshape_backwards = (mddev->delta_disks < 0);
	} else
		mddev->raid_disks = n;
out_unlock:
	mddev_unlock(mddev);
	return err ? err : len;
}
static struct md_sysfs_entry md_raid_disks =
__ATTR(raid_disks, S_IRUGO|S_IWUSR, raid_disks_show, raid_disks_store);

static ssize_t
chunk_size_show(struct mddev *mddev, char *page)
{
	if (mddev->reshape_position != MaxSector &&
	    mddev->chunk_sectors != mddev->new_chunk_sectors)
		return sprintf(page, "%d (%d)\n",
			       mddev->new_chunk_sectors << 9,
			       mddev->chunk_sectors << 9);
	return sprintf(page, "%d\n", mddev->chunk_sectors << 9);
}

static ssize_t
chunk_size_store(struct mddev *mddev, const char *buf, size_t len)
{
	unsigned long n;
	int err;

	err = kstrtoul(buf, 10, &n);
	if (err < 0)
		return err;

	err = mddev_lock(mddev);
	if (err)
		return err;
	if (mddev->pers) {
		if (mddev->pers->check_reshape == NULL)
			err = -EBUSY;
		else if (mddev->ro)
			err = -EROFS;
		else {
			mddev->new_chunk_sectors = n >> 9;
			err = mddev->pers->check_reshape(mddev);
			if (err)
				mddev->new_chunk_sectors = mddev->chunk_sectors;
		}
	} else {
		mddev->new_chunk_sectors = n >> 9;
		if (mddev->reshape_position == MaxSector)
			mddev->chunk_sectors = n >> 9;
	}
	mddev_unlock(mddev);
	return err ?: len;
}
static struct md_sysfs_entry md_chunk_size =
__ATTR(chunk_size, S_IRUGO|S_IWUSR, chunk_size_show, chunk_size_store);

static ssize_t
resync_start_show(struct mddev *mddev, char *page)
{
	if (mddev->recovery_cp == MaxSector)
		return sprintf(page, "none\n");
	return sprintf(page, "%llu\n", (unsigned long long)mddev->recovery_cp);
}

static ssize_t
resync_start_store(struct mddev *mddev, const char *buf, size_t len)
{
	unsigned long long n;
	int err;

	if (cmd_match(buf, "none"))
		n = MaxSector;
	else {
		err = kstrtoull(buf, 10, &n);
		if (err < 0)
			return err;
		if (n != (sector_t)n)
			return -EINVAL;
	}

	err = mddev_lock(mddev);
	if (err)
		return err;
	if (mddev->pers && !test_bit(MD_RECOVERY_FROZEN, &mddev->recovery))
		err = -EBUSY;

	if (!err) {
		mddev->recovery_cp = n;
		if (mddev->pers)
			set_bit(MD_CHANGE_CLEAN, &mddev->flags);
	}
	mddev_unlock(mddev);
	return err ?: len;
}
static struct md_sysfs_entry md_resync_start =
__ATTR_PREALLOC(resync_start, S_IRUGO|S_IWUSR,
		resync_start_show, resync_start_store);

/*
 * The array state can be:
 *
 * clear
 *     No devices, no size, no level
 *     Equivalent to STOP_ARRAY ioctl
 * inactive
 *     May have some settings, but array is not active
 *        all IO results in error
 *     When written, doesn't tear down array, but just stops it
 * suspended (not supported yet)
 *     All IO requests will block. The array can be reconfigured.
 *     Writing this, if accepted, will block until array is quiescent
 * readonly
 *     no resync can happen.  no superblocks get written.
 *     write requests fail
 * read-auto
 *     like readonly, but behaves like 'clean' on a write request.
 *
 * clean - no pending writes, but otherwise active.
 *     When written to inactive array, starts without resync
 *     If a write request arrives then
 *       if metadata is known, mark 'dirty' and switch to 'active'.
 *       if not known, block and switch to write-pending
 *     If written to an active array that has pending writes, then fails.
 * active
 *     fully active: IO and resync can be happening.
 *     When written to inactive array, starts with resync
 *
 * write-pending
 *     clean, but writes are blocked waiting for 'active' to be written.
 *
 * active-idle
 *     like active, but no writes have been seen for a while (100msec).
 *
 */
enum array_state { clear, inactive, suspended, readonly, read_auto, clean, active,
		   write_pending, active_idle, bad_word};
static char *array_states[] = {
	"clear", "inactive", "suspended", "readonly", "read-auto", "clean", "active",
	"write-pending", "active-idle", NULL };

static int match_word(const char *word, char **list)
{
	int n;
	for (n=0; list[n]; n++)
		if (cmd_match(word, list[n]))
			break;
	return n;
}

static ssize_t
array_state_show(struct mddev *mddev, char *page)
{
	enum array_state st = inactive;

	if (mddev->pers)
		switch(mddev->ro) {
		case 1:
			st = readonly;
			break;
		case 2:
			st = read_auto;
			break;
		case 0:
			if (mddev->in_sync)
				st = clean;
			else if (test_bit(MD_CHANGE_PENDING, &mddev->flags))
				st = write_pending;
			else if (mddev->safemode)
				st = active_idle;
			else
				st = active;
		}
	else {
		if (list_empty(&mddev->disks) &&
		    mddev->raid_disks == 0 &&
		    mddev->dev_sectors == 0)
			st = clear;
		else
			st = inactive;
	}
	return sprintf(page, "%s\n", array_states[st]);
}

static int do_md_stop(struct mddev *mddev, int ro, struct block_device *bdev);
static int md_set_readonly(struct mddev *mddev, struct block_device *bdev);
static int do_md_run(struct mddev *mddev);
static int restart_array(struct mddev *mddev);

static ssize_t
array_state_store(struct mddev *mddev, const char *buf, size_t len)
{
	int err;
	enum array_state st = match_word(buf, array_states);

	if (mddev->pers && (st == active || st == clean) && mddev->ro != 1) {
		/* don't take reconfig_mutex when toggling between
		 * clean and active
		 */
		spin_lock(&mddev->lock);
		if (st == active) {
			restart_array(mddev);
			clear_bit(MD_CHANGE_PENDING, &mddev->flags);
			wake_up(&mddev->sb_wait);
			err = 0;
		} else /* st == clean */ {
			restart_array(mddev);
			if (atomic_read(&mddev->writes_pending) == 0) {
				if (mddev->in_sync == 0) {
					mddev->in_sync = 1;
					if (mddev->safemode == 1)
						mddev->safemode = 0;
					set_bit(MD_CHANGE_CLEAN, &mddev->flags);
				}
				err = 0;
			} else
				err = -EBUSY;
		}
		spin_unlock(&mddev->lock);
		return err ?: len;
	}
	err = mddev_lock(mddev);
	if (err)
		return err;
	err = -EINVAL;
	switch(st) {
	case bad_word:
		break;
	case clear:
		/* stopping an active array */
		err = do_md_stop(mddev, 0, NULL);
		break;
	case inactive:
		/* stopping an active array */
		if (mddev->pers)
			err = do_md_stop(mddev, 2, NULL);
		else
			err = 0; /* already inactive */
		break;
	case suspended:
		break; /* not supported yet */
	case readonly:
		if (mddev->pers)
			err = md_set_readonly(mddev, NULL);
		else {
			mddev->ro = 1;
			set_disk_ro(mddev->gendisk, 1);
			err = do_md_run(mddev);
		}
		break;
	case read_auto:
		if (mddev->pers) {
			if (mddev->ro == 0)
				err = md_set_readonly(mddev, NULL);
			else if (mddev->ro == 1)
				err = restart_array(mddev);
			if (err == 0) {
				mddev->ro = 2;
				set_disk_ro(mddev->gendisk, 0);
			}
		} else {
			mddev->ro = 2;
			err = do_md_run(mddev);
		}
		break;
	case clean:
		if (mddev->pers) {
			err = restart_array(mddev);
			if (err)
				break;
			spin_lock(&mddev->lock);
			if (atomic_read(&mddev->writes_pending) == 0) {
				if (mddev->in_sync == 0) {
					mddev->in_sync = 1;
					if (mddev->safemode == 1)
						mddev->safemode = 0;
					set_bit(MD_CHANGE_CLEAN, &mddev->flags);
				}
				err = 0;
			} else
				err = -EBUSY;
			spin_unlock(&mddev->lock);
		} else
			err = -EINVAL;
		break;
	case active:
		if (mddev->pers) {
			err = restart_array(mddev);
			if (err)
				break;
			clear_bit(MD_CHANGE_PENDING, &mddev->flags);
			wake_up(&mddev->sb_wait);
			err = 0;
		} else {
			mddev->ro = 0;
			set_disk_ro(mddev->gendisk, 0);
			err = do_md_run(mddev);
		}
		break;
	case write_pending:
	case active_idle:
		/* these cannot be set */
		break;
	}

	if (!err) {
		if (mddev->hold_active == UNTIL_IOCTL)
			mddev->hold_active = 0;
		sysfs_notify_dirent_safe(mddev->sysfs_state);
	}
	mddev_unlock(mddev);
	return err ?: len;
}
static struct md_sysfs_entry md_array_state =
__ATTR_PREALLOC(array_state, S_IRUGO|S_IWUSR, array_state_show, array_state_store);

static ssize_t
max_corrected_read_errors_show(struct mddev *mddev, char *page) {
	return sprintf(page, "%d\n",
		       atomic_read(&mddev->max_corr_read_errors));
}

static ssize_t
max_corrected_read_errors_store(struct mddev *mddev, const char *buf, size_t len)
{
	unsigned int n;
	int rv;

	rv = kstrtouint(buf, 10, &n);
	if (rv < 0)
		return rv;
	atomic_set(&mddev->max_corr_read_errors, n);
	return len;
}

static struct md_sysfs_entry max_corr_read_errors =
__ATTR(max_read_errors, S_IRUGO|S_IWUSR, max_corrected_read_errors_show,
	max_corrected_read_errors_store);

static ssize_t
null_show(struct mddev *mddev, char *page)
{
	return -EINVAL;
}

static ssize_t
new_dev_store(struct mddev *mddev, const char *buf, size_t len)
{
	/* buf must be %d:%d\n? giving major and minor numbers */
	/* The new device is added to the array.
	 * If the array has a persistent superblock, we read the
	 * superblock to initialise info and check validity.
	 * Otherwise, only checking done is that in bind_rdev_to_array,
	 * which mainly checks size.
	 */
	char *e;
	int major = simple_strtoul(buf, &e, 10);
	int minor;
	dev_t dev;
	struct md_rdev *rdev;
	int err;

	if (!*buf || *e != ':' || !e[1] || e[1] == '\n')
		return -EINVAL;
	minor = simple_strtoul(e+1, &e, 10);
	if (*e && *e != '\n')
		return -EINVAL;
	dev = MKDEV(major, minor);
	if (major != MAJOR(dev) ||
	    minor != MINOR(dev))
		return -EOVERFLOW;

	flush_workqueue(md_misc_wq);

	err = mddev_lock(mddev);
	if (err)
		return err;
	if (mddev->persistent) {
		rdev = md_import_device(dev, mddev->major_version,
					mddev->minor_version);
		if (!IS_ERR(rdev) && !list_empty(&mddev->disks)) {
			struct md_rdev *rdev0
				= list_entry(mddev->disks.next,
					     struct md_rdev, same_set);
			err = super_types[mddev->major_version]
				.load_super(rdev, rdev0, mddev->minor_version);
			if (err < 0)
				goto out;
		}
	} else if (mddev->external)
		rdev = md_import_device(dev, -2, -1);
	else
		rdev = md_import_device(dev, -1, -1);

	if (IS_ERR(rdev)) {
		mddev_unlock(mddev);
		return PTR_ERR(rdev);
	}
	err = bind_rdev_to_array(rdev, mddev);
 out:
	if (err)
		export_rdev(rdev);
	mddev_unlock(mddev);
	return err ? err : len;
}

static struct md_sysfs_entry md_new_device =
__ATTR(new_dev, S_IWUSR, null_show, new_dev_store);

static ssize_t
bitmap_store(struct mddev *mddev, const char *buf, size_t len)
{
	char *end;
	unsigned long chunk, end_chunk;
	int err;

	err = mddev_lock(mddev);
	if (err)
		return err;
	if (!mddev->bitmap)
		goto out;
	/* buf should be <chunk> <chunk> ... or <chunk>-<chunk> ... (range) */
	while (*buf) {
		chunk = end_chunk = simple_strtoul(buf, &end, 0);
		if (buf == end) break;
		if (*end == '-') { /* range */
			buf = end + 1;
			end_chunk = simple_strtoul(buf, &end, 0);
			if (buf == end) break;
		}
		if (*end && !isspace(*end)) break;
		bitmap_dirty_bits(mddev->bitmap, chunk, end_chunk);
		buf = skip_spaces(end);
	}
	bitmap_unplug(mddev->bitmap); /* flush the bits to disk */
out:
	mddev_unlock(mddev);
	return len;
}

static struct md_sysfs_entry md_bitmap =
__ATTR(bitmap_set_bits, S_IWUSR, null_show, bitmap_store);

static ssize_t
size_show(struct mddev *mddev, char *page)
{
	return sprintf(page, "%llu\n",
		(unsigned long long)mddev->dev_sectors / 2);
}

static int update_size(struct mddev *mddev, sector_t num_sectors);

static ssize_t
size_store(struct mddev *mddev, const char *buf, size_t len)
{
	/* If array is inactive, we can reduce the component size, but
	 * not increase it (except from 0).
	 * If array is active, we can try an on-line resize
	 */
	sector_t sectors;
	int err = strict_blocks_to_sectors(buf, &sectors);

	if (err < 0)
		return err;
	err = mddev_lock(mddev);
	if (err)
		return err;
	if (mddev->pers) {
		err = update_size(mddev, sectors);
		md_update_sb(mddev, 1);
	} else {
		if (mddev->dev_sectors == 0 ||
		    mddev->dev_sectors > sectors)
			mddev->dev_sectors = sectors;
		else
			err = -ENOSPC;
	}
	mddev_unlock(mddev);
	return err ? err : len;
}

static struct md_sysfs_entry md_size =
__ATTR(component_size, S_IRUGO|S_IWUSR, size_show, size_store);

/* Metadata version.
 * This is one of
 *   'none' for arrays with no metadata (good luck...)
 *   'external' for arrays with externally managed metadata,
 * or N.M for internally known formats
 */
static ssize_t
metadata_show(struct mddev *mddev, char *page)
{
	if (mddev->persistent)
		return sprintf(page, "%d.%d\n",
			       mddev->major_version, mddev->minor_version);
	else if (mddev->external)
		return sprintf(page, "external:%s\n", mddev->metadata_type);
	else
		return sprintf(page, "none\n");
}

static ssize_t
metadata_store(struct mddev *mddev, const char *buf, size_t len)
{
	int major, minor;
	char *e;
	int err;
	/* Changing the details of 'external' metadata is
	 * always permitted.  Otherwise there must be
	 * no devices attached to the array.
	 */

	err = mddev_lock(mddev);
	if (err)
		return err;
	err = -EBUSY;
	if (mddev->external && strncmp(buf, "external:", 9) == 0)
		;
	else if (!list_empty(&mddev->disks))
		goto out_unlock;

	err = 0;
	if (cmd_match(buf, "none")) {
		mddev->persistent = 0;
		mddev->external = 0;
		mddev->major_version = 0;
		mddev->minor_version = 90;
		goto out_unlock;
	}
	if (strncmp(buf, "external:", 9) == 0) {
		size_t namelen = len-9;
		if (namelen >= sizeof(mddev->metadata_type))
			namelen = sizeof(mddev->metadata_type)-1;
		strncpy(mddev->metadata_type, buf+9, namelen);
		mddev->metadata_type[namelen] = 0;
		if (namelen && mddev->metadata_type[namelen-1] == '\n')
			mddev->metadata_type[--namelen] = 0;
		mddev->persistent = 0;
		mddev->external = 1;
		mddev->major_version = 0;
		mddev->minor_version = 90;
		goto out_unlock;
	}
	major = simple_strtoul(buf, &e, 10);
	err = -EINVAL;
	if (e==buf || *e != '.')
		goto out_unlock;
	buf = e+1;
	minor = simple_strtoul(buf, &e, 10);
	if (e==buf || (*e && *e != '\n') )
		goto out_unlock;
	err = -ENOENT;
	if (major >= ARRAY_SIZE(super_types) || super_types[major].name == NULL)
		goto out_unlock;
	mddev->major_version = major;
	mddev->minor_version = minor;
	mddev->persistent = 1;
	mddev->external = 0;
	err = 0;
out_unlock:
	mddev_unlock(mddev);
	return err ?: len;
}

static struct md_sysfs_entry md_metadata =
__ATTR_PREALLOC(metadata_version, S_IRUGO|S_IWUSR, metadata_show, metadata_store);

static ssize_t
action_show(struct mddev *mddev, char *page)
{
	char *type = "idle";
	unsigned long recovery = mddev->recovery;
	if (test_bit(MD_RECOVERY_FROZEN, &recovery))
		type = "frozen";
	else if (test_bit(MD_RECOVERY_RUNNING, &recovery) ||
	    (!mddev->ro && test_bit(MD_RECOVERY_NEEDED, &recovery))) {
		if (test_bit(MD_RECOVERY_RESHAPE, &recovery))
			type = "reshape";
		else if (test_bit(MD_RECOVERY_SYNC, &recovery)) {
			if (!test_bit(MD_RECOVERY_REQUESTED, &recovery))
				type = "resync";
			else if (test_bit(MD_RECOVERY_CHECK, &recovery))
				type = "check";
			else
				type = "repair";
		} else if (test_bit(MD_RECOVERY_RECOVER, &recovery))
			type = "recover";
		else if (mddev->reshape_position != MaxSector)
			type = "reshape";
	}
	return sprintf(page, "%s\n", type);
}

static ssize_t
action_store(struct mddev *mddev, const char *page, size_t len)
{
	if (!mddev->pers || !mddev->pers->sync_request)
		return -EINVAL;


	if (cmd_match(page, "idle") || cmd_match(page, "frozen")) {
		if (cmd_match(page, "frozen"))
			set_bit(MD_RECOVERY_FROZEN, &mddev->recovery);
		else
			clear_bit(MD_RECOVERY_FROZEN, &mddev->recovery);
		if (test_bit(MD_RECOVERY_RUNNING, &mddev->recovery) &&
		    mddev_lock(mddev) == 0) {
			flush_workqueue(md_misc_wq);
			if (mddev->sync_thread) {
				set_bit(MD_RECOVERY_INTR, &mddev->recovery);
				md_reap_sync_thread(mddev);
			}
			mddev_unlock(mddev);
		}
	} else if (test_bit(MD_RECOVERY_RUNNING, &mddev->recovery))
		return -EBUSY;
	else if (cmd_match(page, "resync"))
		clear_bit(MD_RECOVERY_FROZEN, &mddev->recovery);
	else if (cmd_match(page, "recover")) {
		clear_bit(MD_RECOVERY_FROZEN, &mddev->recovery);
		set_bit(MD_RECOVERY_RECOVER, &mddev->recovery);
	} else if (cmd_match(page, "reshape")) {
		int err;
		if (mddev->pers->start_reshape == NULL)
			return -EINVAL;
		err = mddev_lock(mddev);
		if (!err) {
			if (test_bit(MD_RECOVERY_RUNNING, &mddev->recovery))
				err =  -EBUSY;
			else {
				clear_bit(MD_RECOVERY_FROZEN, &mddev->recovery);
				err = mddev->pers->start_reshape(mddev);
			}
			mddev_unlock(mddev);
		}
		if (err)
			return err;
		sysfs_notify(&mddev->kobj, NULL, "degraded");
	} else {
		if (cmd_match(page, "check"))
			set_bit(MD_RECOVERY_CHECK, &mddev->recovery);
		else if (!cmd_match(page, "repair"))
			return -EINVAL;
		clear_bit(MD_RECOVERY_FROZEN, &mddev->recovery);
		set_bit(MD_RECOVERY_REQUESTED, &mddev->recovery);
		set_bit(MD_RECOVERY_SYNC, &mddev->recovery);
	}
	if (mddev->ro == 2) {
		/* A write to sync_action is enough to justify
		 * canceling read-auto mode
		 */
		mddev->ro = 0;
		md_wakeup_thread(mddev->sync_thread);
	}
	set_bit(MD_RECOVERY_NEEDED, &mddev->recovery);
	md_wakeup_thread(mddev->thread);
	sysfs_notify_dirent_safe(mddev->sysfs_action);
	return len;
}

static struct md_sysfs_entry md_scan_mode =
__ATTR_PREALLOC(sync_action, S_IRUGO|S_IWUSR, action_show, action_store);

static ssize_t
last_sync_action_show(struct mddev *mddev, char *page)
{
	return sprintf(page, "%s\n", mddev->last_sync_action);
}

static struct md_sysfs_entry md_last_scan_mode = __ATTR_RO(last_sync_action);

static ssize_t
mismatch_cnt_show(struct mddev *mddev, char *page)
{
	return sprintf(page, "%llu\n",
		       (unsigned long long)
		       atomic64_read(&mddev->resync_mismatches));
}

static struct md_sysfs_entry md_mismatches = __ATTR_RO(mismatch_cnt);

static ssize_t
sync_min_show(struct mddev *mddev, char *page)
{
	return sprintf(page, "%d (%s)\n", speed_min(mddev),
		       mddev->sync_speed_min ? "local": "system");
}

static ssize_t
sync_min_store(struct mddev *mddev, const char *buf, size_t len)
{
	unsigned int min;
	int rv;

	if (strncmp(buf, "system", 6)==0) {
		min = 0;
	} else {
		rv = kstrtouint(buf, 10, &min);
		if (rv < 0)
			return rv;
		if (min == 0)
			return -EINVAL;
	}
	mddev->sync_speed_min = min;
	return len;
}

static struct md_sysfs_entry md_sync_min =
__ATTR(sync_speed_min, S_IRUGO|S_IWUSR, sync_min_show, sync_min_store);

static ssize_t
sync_max_show(struct mddev *mddev, char *page)
{
	return sprintf(page, "%d (%s)\n", speed_max(mddev),
		       mddev->sync_speed_max ? "local": "system");
}

static ssize_t
sync_max_store(struct mddev *mddev, const char *buf, size_t len)
{
	unsigned int max;
	int rv;

	if (strncmp(buf, "system", 6)==0) {
		max = 0;
	} else {
		rv = kstrtouint(buf, 10, &max);
		if (rv < 0)
			return rv;
		if (max == 0)
			return -EINVAL;
	}
	mddev->sync_speed_max = max;
	return len;
}

static struct md_sysfs_entry md_sync_max =
__ATTR(sync_speed_max, S_IRUGO|S_IWUSR, sync_max_show, sync_max_store);

static ssize_t
degraded_show(struct mddev *mddev, char *page)
{
	return sprintf(page, "%d\n", mddev->degraded);
}
static struct md_sysfs_entry md_degraded = __ATTR_RO(degraded);

static ssize_t
sync_force_parallel_show(struct mddev *mddev, char *page)
{
	return sprintf(page, "%d\n", mddev->parallel_resync);
}

static ssize_t
sync_force_parallel_store(struct mddev *mddev, const char *buf, size_t len)
{
	long n;

	if (kstrtol(buf, 10, &n))
		return -EINVAL;

	if (n != 0 && n != 1)
		return -EINVAL;

	mddev->parallel_resync = n;

	if (mddev->sync_thread)
		wake_up(&resync_wait);

	return len;
}

/* force parallel resync, even with shared block devices */
static struct md_sysfs_entry md_sync_force_parallel =
__ATTR(sync_force_parallel, S_IRUGO|S_IWUSR,
       sync_force_parallel_show, sync_force_parallel_store);

static ssize_t
sync_speed_show(struct mddev *mddev, char *page)
{
	unsigned long resync, dt, db;
	if (mddev->curr_resync == 0)
		return sprintf(page, "none\n");
	resync = mddev->curr_mark_cnt - atomic_read(&mddev->recovery_active);
	dt = (jiffies - mddev->resync_mark) / HZ;
	if (!dt) dt++;
	db = resync - mddev->resync_mark_cnt;
	return sprintf(page, "%lu\n", db/dt/2); /* K/sec */
}

static struct md_sysfs_entry md_sync_speed = __ATTR_RO(sync_speed);

static ssize_t
sync_completed_show(struct mddev *mddev, char *page)
{
	unsigned long long max_sectors, resync;

	if (!test_bit(MD_RECOVERY_RUNNING, &mddev->recovery))
		return sprintf(page, "none\n");

	if (mddev->curr_resync == 1 ||
	    mddev->curr_resync == 2)
		return sprintf(page, "delayed\n");

	if (test_bit(MD_RECOVERY_SYNC, &mddev->recovery) ||
	    test_bit(MD_RECOVERY_RESHAPE, &mddev->recovery))
		max_sectors = mddev->resync_max_sectors;
	else
		max_sectors = mddev->dev_sectors;

	resync = mddev->curr_resync_completed;
	return sprintf(page, "%llu / %llu\n", resync, max_sectors);
}

static struct md_sysfs_entry md_sync_completed =
	__ATTR_PREALLOC(sync_completed, S_IRUGO, sync_completed_show, NULL);

static ssize_t
min_sync_show(struct mddev *mddev, char *page)
{
	return sprintf(page, "%llu\n",
		       (unsigned long long)mddev->resync_min);
}
static ssize_t
min_sync_store(struct mddev *mddev, const char *buf, size_t len)
{
	unsigned long long min;
	int err;

	if (kstrtoull(buf, 10, &min))
		return -EINVAL;

	spin_lock(&mddev->lock);
	err = -EINVAL;
	if (min > mddev->resync_max)
		goto out_unlock;

	err = -EBUSY;
	if (test_bit(MD_RECOVERY_RUNNING, &mddev->recovery))
		goto out_unlock;

	/* Round down to multiple of 4K for safety */
	mddev->resync_min = round_down(min, 8);
	err = 0;

out_unlock:
	spin_unlock(&mddev->lock);
	return err ?: len;
}

static struct md_sysfs_entry md_min_sync =
__ATTR(sync_min, S_IRUGO|S_IWUSR, min_sync_show, min_sync_store);

static ssize_t
max_sync_show(struct mddev *mddev, char *page)
{
	if (mddev->resync_max == MaxSector)
		return sprintf(page, "max\n");
	else
		return sprintf(page, "%llu\n",
			       (unsigned long long)mddev->resync_max);
}
static ssize_t
max_sync_store(struct mddev *mddev, const char *buf, size_t len)
{
	int err;
	spin_lock(&mddev->lock);
	if (strncmp(buf, "max", 3) == 0)
		mddev->resync_max = MaxSector;
	else {
		unsigned long long max;
		int chunk;

		err = -EINVAL;
		if (kstrtoull(buf, 10, &max))
			goto out_unlock;
		if (max < mddev->resync_min)
			goto out_unlock;

		err = -EBUSY;
		if (max < mddev->resync_max &&
		    mddev->ro == 0 &&
		    test_bit(MD_RECOVERY_RUNNING, &mddev->recovery))
			goto out_unlock;

		/* Must be a multiple of chunk_size */
		chunk = mddev->chunk_sectors;
		if (chunk) {
			sector_t temp = max;

			err = -EINVAL;
			if (sector_div(temp, chunk))
				goto out_unlock;
		}
		mddev->resync_max = max;
	}
	wake_up(&mddev->recovery_wait);
	err = 0;
out_unlock:
	spin_unlock(&mddev->lock);
	return err ?: len;
}

static struct md_sysfs_entry md_max_sync =
__ATTR(sync_max, S_IRUGO|S_IWUSR, max_sync_show, max_sync_store);

static ssize_t
suspend_lo_show(struct mddev *mddev, char *page)
{
	return sprintf(page, "%llu\n", (unsigned long long)mddev->suspend_lo);
}

static ssize_t
suspend_lo_store(struct mddev *mddev, const char *buf, size_t len)
{
	unsigned long long old, new;
	int err;

	err = kstrtoull(buf, 10, &new);
	if (err < 0)
		return err;
	if (new != (sector_t)new)
		return -EINVAL;

	err = mddev_lock(mddev);
	if (err)
		return err;
	err = -EINVAL;
	if (mddev->pers == NULL ||
	    mddev->pers->quiesce == NULL)
		goto unlock;
	old = mddev->suspend_lo;
	mddev->suspend_lo = new;
	if (new >= old)
		/* Shrinking suspended region */
		mddev->pers->quiesce(mddev, 2);
	else {
		/* Expanding suspended region - need to wait */
		mddev->pers->quiesce(mddev, 1);
		mddev->pers->quiesce(mddev, 0);
	}
	err = 0;
unlock:
	mddev_unlock(mddev);
	return err ?: len;
}
static struct md_sysfs_entry md_suspend_lo =
__ATTR(suspend_lo, S_IRUGO|S_IWUSR, suspend_lo_show, suspend_lo_store);

static ssize_t
suspend_hi_show(struct mddev *mddev, char *page)
{
	return sprintf(page, "%llu\n", (unsigned long long)mddev->suspend_hi);
}

static ssize_t
suspend_hi_store(struct mddev *mddev, const char *buf, size_t len)
{
	unsigned long long old, new;
	int err;

	err = kstrtoull(buf, 10, &new);
	if (err < 0)
		return err;
	if (new != (sector_t)new)
		return -EINVAL;

	err = mddev_lock(mddev);
	if (err)
		return err;
	err = -EINVAL;
	if (mddev->pers == NULL ||
	    mddev->pers->quiesce == NULL)
		goto unlock;
	old = mddev->suspend_hi;
	mddev->suspend_hi = new;
	if (new <= old)
		/* Shrinking suspended region */
		mddev->pers->quiesce(mddev, 2);
	else {
		/* Expanding suspended region - need to wait */
		mddev->pers->quiesce(mddev, 1);
		mddev->pers->quiesce(mddev, 0);
	}
	err = 0;
unlock:
	mddev_unlock(mddev);
	return err ?: len;
}
static struct md_sysfs_entry md_suspend_hi =
__ATTR(suspend_hi, S_IRUGO|S_IWUSR, suspend_hi_show, suspend_hi_store);

static ssize_t
reshape_position_show(struct mddev *mddev, char *page)
{
	if (mddev->reshape_position != MaxSector)
		return sprintf(page, "%llu\n",
			       (unsigned long long)mddev->reshape_position);
	strcpy(page, "none\n");
	return 5;
}

static ssize_t
reshape_position_store(struct mddev *mddev, const char *buf, size_t len)
{
	struct md_rdev *rdev;
	unsigned long long new;
	int err;

	err = kstrtoull(buf, 10, &new);
	if (err < 0)
		return err;
	if (new != (sector_t)new)
		return -EINVAL;
	err = mddev_lock(mddev);
	if (err)
		return err;
	err = -EBUSY;
	if (mddev->pers)
		goto unlock;
	mddev->reshape_position = new;
	mddev->delta_disks = 0;
	mddev->reshape_backwards = 0;
	mddev->new_level = mddev->level;
	mddev->new_layout = mddev->layout;
	mddev->new_chunk_sectors = mddev->chunk_sectors;
	rdev_for_each(rdev, mddev)
		rdev->new_data_offset = rdev->data_offset;
	err = 0;
unlock:
	mddev_unlock(mddev);
	return err ?: len;
}

static struct md_sysfs_entry md_reshape_position =
__ATTR(reshape_position, S_IRUGO|S_IWUSR, reshape_position_show,
       reshape_position_store);

static ssize_t
reshape_direction_show(struct mddev *mddev, char *page)
{
	return sprintf(page, "%s\n",
		       mddev->reshape_backwards ? "backwards" : "forwards");
}

static ssize_t
reshape_direction_store(struct mddev *mddev, const char *buf, size_t len)
{
	int backwards = 0;
	int err;

	if (cmd_match(buf, "forwards"))
		backwards = 0;
	else if (cmd_match(buf, "backwards"))
		backwards = 1;
	else
		return -EINVAL;
	if (mddev->reshape_backwards == backwards)
		return len;

	err = mddev_lock(mddev);
	if (err)
		return err;
	/* check if we are allowed to change */
	if (mddev->delta_disks)
		err = -EBUSY;
	else if (mddev->persistent &&
	    mddev->major_version == 0)
		err =  -EINVAL;
	else
		mddev->reshape_backwards = backwards;
	mddev_unlock(mddev);
	return err ?: len;
}

static struct md_sysfs_entry md_reshape_direction =
__ATTR(reshape_direction, S_IRUGO|S_IWUSR, reshape_direction_show,
       reshape_direction_store);

static ssize_t
array_size_show(struct mddev *mddev, char *page)
{
	if (mddev->external_size)
		return sprintf(page, "%llu\n",
			       (unsigned long long)mddev->array_sectors/2);
	else
		return sprintf(page, "default\n");
}

static ssize_t
array_size_store(struct mddev *mddev, const char *buf, size_t len)
{
	sector_t sectors;
	int err;

	err = mddev_lock(mddev);
	if (err)
		return err;

	if (strncmp(buf, "default", 7) == 0) {
		if (mddev->pers)
			sectors = mddev->pers->size(mddev, 0, 0);
		else
			sectors = mddev->array_sectors;

		mddev->external_size = 0;
	} else {
		if (strict_blocks_to_sectors(buf, &sectors) < 0)
			err = -EINVAL;
		else if (mddev->pers && mddev->pers->size(mddev, 0, 0) < sectors)
			err = -E2BIG;
		else
			mddev->external_size = 1;
	}

	if (!err) {
		mddev->array_sectors = sectors;
		if (mddev->pers) {
			set_capacity(mddev->gendisk, mddev->array_sectors);
			revalidate_disk(mddev->gendisk);
		}
	}
	mddev_unlock(mddev);
	return err ?: len;
}

static struct md_sysfs_entry md_array_size =
__ATTR(array_size, S_IRUGO|S_IWUSR, array_size_show,
       array_size_store);

static struct attribute *md_default_attrs[] = {
	&md_level.attr,
	&md_layout.attr,
	&md_raid_disks.attr,
	&md_chunk_size.attr,
	&md_size.attr,
	&md_resync_start.attr,
	&md_metadata.attr,
	&md_new_device.attr,
	&md_safe_delay.attr,
	&md_array_state.attr,
	&md_reshape_position.attr,
	&md_reshape_direction.attr,
	&md_array_size.attr,
	&max_corr_read_errors.attr,
	NULL,
};

static struct attribute *md_redundancy_attrs[] = {
	&md_scan_mode.attr,
	&md_last_scan_mode.attr,
	&md_mismatches.attr,
	&md_sync_min.attr,
	&md_sync_max.attr,
	&md_sync_speed.attr,
	&md_sync_force_parallel.attr,
	&md_sync_completed.attr,
	&md_min_sync.attr,
	&md_max_sync.attr,
	&md_suspend_lo.attr,
	&md_suspend_hi.attr,
	&md_bitmap.attr,
	&md_degraded.attr,
	NULL,
};
static struct attribute_group md_redundancy_group = {
	.name = NULL,
	.attrs = md_redundancy_attrs,
};

static ssize_t
md_attr_show(struct kobject *kobj, struct attribute *attr, char *page)
{
	struct md_sysfs_entry *entry = container_of(attr, struct md_sysfs_entry, attr);
	struct mddev *mddev = container_of(kobj, struct mddev, kobj);
	ssize_t rv;

	if (!entry->show)
		return -EIO;
	spin_lock(&all_mddevs_lock);
	if (list_empty(&mddev->all_mddevs)) {
		spin_unlock(&all_mddevs_lock);
		return -EBUSY;
	}
	mddev_get(mddev);
	spin_unlock(&all_mddevs_lock);

	rv = entry->show(mddev, page);
	mddev_put(mddev);
	return rv;
}

static ssize_t
md_attr_store(struct kobject *kobj, struct attribute *attr,
	      const char *page, size_t length)
{
	struct md_sysfs_entry *entry = container_of(attr, struct md_sysfs_entry, attr);
	struct mddev *mddev = container_of(kobj, struct mddev, kobj);
	ssize_t rv;

	if (!entry->store)
		return -EIO;
	if (!capable(CAP_SYS_ADMIN))
		return -EACCES;
	spin_lock(&all_mddevs_lock);
	if (list_empty(&mddev->all_mddevs)) {
		spin_unlock(&all_mddevs_lock);
		return -EBUSY;
	}
	mddev_get(mddev);
	spin_unlock(&all_mddevs_lock);
	rv = entry->store(mddev, page, length);
	mddev_put(mddev);
	return rv;
}

static void md_free(struct kobject *ko)
{
	struct mddev *mddev = container_of(ko, struct mddev, kobj);

	if (mddev->sysfs_state)
		sysfs_put(mddev->sysfs_state);

	if (mddev->queue)
		blk_cleanup_queue(mddev->queue);
	if (mddev->gendisk) {
		del_gendisk(mddev->gendisk);
		put_disk(mddev->gendisk);
	}

	kfree(mddev);
}

static const struct sysfs_ops md_sysfs_ops = {
	.show	= md_attr_show,
	.store	= md_attr_store,
};
static struct kobj_type md_ktype = {
	.release	= md_free,
	.sysfs_ops	= &md_sysfs_ops,
	.default_attrs	= md_default_attrs,
};

int mdp_major = 0;

static void mddev_delayed_delete(struct work_struct *ws)
{
	struct mddev *mddev = container_of(ws, struct mddev, del_work);

	sysfs_remove_group(&mddev->kobj, &md_bitmap_group);
	kobject_del(&mddev->kobj);
	kobject_put(&mddev->kobj);
}

static int md_alloc(dev_t dev, char *name)
{
	static DEFINE_MUTEX(disks_mutex);
	struct mddev *mddev = mddev_find(dev);
	struct gendisk *disk;
	int partitioned;
	int shift;
	int unit;
	int error;

	if (!mddev)
		return -ENODEV;

	partitioned = (MAJOR(mddev->unit) != MD_MAJOR);
	shift = partitioned ? MdpMinorShift : 0;
	unit = MINOR(mddev->unit) >> shift;

	/* wait for any previous instance of this device to be
	 * completely removed (mddev_delayed_delete).
	 */
	flush_workqueue(md_misc_wq);

	mutex_lock(&disks_mutex);
	error = -EEXIST;
	if (mddev->gendisk)
		goto abort;

	if (name) {
		/* Need to ensure that 'name' is not a duplicate.
		 */
		struct mddev *mddev2;
		spin_lock(&all_mddevs_lock);

		list_for_each_entry(mddev2, &all_mddevs, all_mddevs)
			if (mddev2->gendisk &&
			    strcmp(mddev2->gendisk->disk_name, name) == 0) {
				spin_unlock(&all_mddevs_lock);
				goto abort;
			}
		spin_unlock(&all_mddevs_lock);
	}

	error = -ENOMEM;
	mddev->queue = blk_alloc_queue(GFP_KERNEL);
	if (!mddev->queue)
		goto abort;
	mddev->queue->queuedata = mddev;

	blk_queue_make_request(mddev->queue, md_make_request);
	blk_set_stacking_limits(&mddev->queue->limits);

	disk = alloc_disk(1 << shift);
	if (!disk) {
		blk_cleanup_queue(mddev->queue);
		mddev->queue = NULL;
		goto abort;
	}
	disk->major = MAJOR(mddev->unit);
	disk->first_minor = unit << shift;
	if (name)
		strcpy(disk->disk_name, name);
	else if (partitioned)
		sprintf(disk->disk_name, "md_d%d", unit);
	else
		sprintf(disk->disk_name, "md%d", unit);
	disk->fops = &md_fops;
	disk->private_data = mddev;
	disk->queue = mddev->queue;
	blk_queue_flush(mddev->queue, REQ_FLUSH | REQ_FUA);
	/* Allow extended partitions.  This makes the
	 * 'mdp' device redundant, but we can't really
	 * remove it now.
	 */
	disk->flags |= GENHD_FL_EXT_DEVT;
	mddev->gendisk = disk;
	/* As soon as we call add_disk(), another thread could get
	 * through to md_open, so make sure it doesn't get too far
	 */
	mutex_lock(&mddev->open_mutex);
	add_disk(disk);

	error = kobject_init_and_add(&mddev->kobj, &md_ktype,
				     &disk_to_dev(disk)->kobj, "%s", "md");
	if (error) {
		/* This isn't possible, but as kobject_init_and_add is marked
		 * __must_check, we must do something with the result
		 */
		printk(KERN_WARNING "md: cannot register %s/md - name in use\n",
		       disk->disk_name);
		error = 0;
	}
	if (mddev->kobj.sd &&
	    sysfs_create_group(&mddev->kobj, &md_bitmap_group))
		printk(KERN_DEBUG "pointless warning\n");
	mutex_unlock(&mddev->open_mutex);
 abort:
	mutex_unlock(&disks_mutex);
	if (!error && mddev->kobj.sd) {
		kobject_uevent(&mddev->kobj, KOBJ_ADD);
		mddev->sysfs_state = sysfs_get_dirent_safe(mddev->kobj.sd, "array_state");
	}
	mddev_put(mddev);
	return error;
}

static struct kobject *md_probe(dev_t dev, int *part, void *data)
{
	md_alloc(dev, NULL);
	return NULL;
}

static int add_named_array(const char *val, struct kernel_param *kp)
{
	/* val must be "md_*" where * is not all digits.
	 * We allocate an array with a large free minor number, and
	 * set the name to val.  val must not already be an active name.
	 */
	int len = strlen(val);
	char buf[DISK_NAME_LEN];

	while (len && val[len-1] == '\n')
		len--;
	if (len >= DISK_NAME_LEN)
		return -E2BIG;
	strlcpy(buf, val, len+1);
	if (strncmp(buf, "md_", 3) != 0)
		return -EINVAL;
	return md_alloc(0, buf);
}

static void md_safemode_timeout(unsigned long data)
{
	struct mddev *mddev = (struct mddev *) data;

	if (!atomic_read(&mddev->writes_pending)) {
		mddev->safemode = 1;
		if (mddev->external)
			sysfs_notify_dirent_safe(mddev->sysfs_state);
	}
	md_wakeup_thread(mddev->thread);
}

static int start_dirty_degraded;

int md_run(struct mddev *mddev)
{
	int err;
	struct md_rdev *rdev;
	struct md_personality *pers;

	if (list_empty(&mddev->disks))
		/* cannot run an array with no devices.. */
		return -EINVAL;

	if (mddev->pers)
		return -EBUSY;
	/* Cannot run until previous stop completes properly */
	if (mddev->sysfs_active)
		return -EBUSY;

	/*
	 * Analyze all RAID superblock(s)
	 */
	if (!mddev->raid_disks) {
		if (!mddev->persistent)
			return -EINVAL;
		analyze_sbs(mddev);
	}

	if (mddev->level != LEVEL_NONE)
		request_module("md-level-%d", mddev->level);
	else if (mddev->clevel[0])
		request_module("md-%s", mddev->clevel);

	/*
	 * Drop all container device buffers, from now on
	 * the only valid external interface is through the md
	 * device.
	 */
	rdev_for_each(rdev, mddev) {
		if (test_bit(Faulty, &rdev->flags))
			continue;
		sync_blockdev(rdev->bdev);
		invalidate_bdev(rdev->bdev);

		/* perform some consistency tests on the device.
		 * We don't want the data to overlap the metadata,
		 * Internal Bitmap issues have been handled elsewhere.
		 */
		if (rdev->meta_bdev) {
			/* Nothing to check */;
		} else if (rdev->data_offset < rdev->sb_start) {
			if (mddev->dev_sectors &&
			    rdev->data_offset + mddev->dev_sectors
			    > rdev->sb_start) {
				printk("md: %s: data overlaps metadata\n",
				       mdname(mddev));
				return -EINVAL;
			}
		} else {
			if (rdev->sb_start + rdev->sb_size/512
			    > rdev->data_offset) {
				printk("md: %s: metadata overlaps data\n",
				       mdname(mddev));
				return -EINVAL;
			}
		}
		sysfs_notify_dirent_safe(rdev->sysfs_state);
	}

	if (mddev->bio_set == NULL)
		mddev->bio_set = bioset_create(BIO_POOL_SIZE, 0);

	spin_lock(&pers_lock);
	pers = find_pers(mddev->level, mddev->clevel);
	if (!pers || !try_module_get(pers->owner)) {
		spin_unlock(&pers_lock);
		if (mddev->level != LEVEL_NONE)
			printk(KERN_WARNING "md: personality for level %d is not loaded!\n",
			       mddev->level);
		else
			printk(KERN_WARNING "md: personality for level %s is not loaded!\n",
			       mddev->clevel);
		return -EINVAL;
	}
	spin_unlock(&pers_lock);
	if (mddev->level != pers->level) {
		mddev->level = pers->level;
		mddev->new_level = pers->level;
	}
	strlcpy(mddev->clevel, pers->name, sizeof(mddev->clevel));

	if (mddev->reshape_position != MaxSector &&
	    pers->start_reshape == NULL) {
		/* This personality cannot handle reshaping... */
		module_put(pers->owner);
		return -EINVAL;
	}

	if (pers->sync_request) {
		/* Warn if this is a potentially silly
		 * configuration.
		 */
		char b[BDEVNAME_SIZE], b2[BDEVNAME_SIZE];
		struct md_rdev *rdev2;
		int warned = 0;

		rdev_for_each(rdev, mddev)
			rdev_for_each(rdev2, mddev) {
				if (rdev < rdev2 &&
				    rdev->bdev->bd_contains ==
				    rdev2->bdev->bd_contains) {
					printk(KERN_WARNING
					       "%s: WARNING: %s appears to be"
					       " on the same physical disk as"
					       " %s.\n",
					       mdname(mddev),
					       bdevname(rdev->bdev,b),
					       bdevname(rdev2->bdev,b2));
					warned = 1;
				}
			}

		if (warned)
			printk(KERN_WARNING
			       "True protection against single-disk"
			       " failure might be compromised.\n");
	}

	mddev->recovery = 0;
	/* may be over-ridden by personality */
	mddev->resync_max_sectors = mddev->dev_sectors;

	mddev->ok_start_degraded = start_dirty_degraded;

	if (start_readonly && mddev->ro == 0)
		mddev->ro = 2; /* read-only, but switch on first write */

	err = pers->run(mddev);
	if (err)
		printk(KERN_ERR "md: pers->run() failed ...\n");
	else if (pers->size(mddev, 0, 0) < mddev->array_sectors) {
		WARN_ONCE(!mddev->external_size, "%s: default size too small,"
			  " but 'external_size' not in effect?\n", __func__);
		printk(KERN_ERR
		       "md: invalid array_size %llu > default size %llu\n",
		       (unsigned long long)mddev->array_sectors / 2,
		       (unsigned long long)pers->size(mddev, 0, 0) / 2);
		err = -EINVAL;
	}
	if (err == 0 && pers->sync_request &&
	    (mddev->bitmap_info.file || mddev->bitmap_info.offset)) {
		struct bitmap *bitmap;

		bitmap = bitmap_create(mddev, -1);
		if (IS_ERR(bitmap)) {
			err = PTR_ERR(bitmap);
			printk(KERN_ERR "%s: failed to create bitmap (%d)\n",
			       mdname(mddev), err);
		} else
			mddev->bitmap = bitmap;

	}
	if (err) {
		mddev_detach(mddev);
		if (mddev->private)
			pers->free(mddev, mddev->private);
		mddev->private = NULL;
		module_put(pers->owner);
		bitmap_destroy(mddev);
		return err;
	}
	if (mddev->queue) {
		mddev->queue->backing_dev_info.congested_data = mddev;
		mddev->queue->backing_dev_info.congested_fn = md_congested;
	}
	if (pers->sync_request) {
		if (mddev->kobj.sd &&
		    sysfs_create_group(&mddev->kobj, &md_redundancy_group))
			printk(KERN_WARNING
			       "md: cannot register extra attributes for %s\n",
			       mdname(mddev));
		mddev->sysfs_action = sysfs_get_dirent_safe(mddev->kobj.sd, "sync_action");
	} else if (mddev->ro == 2) /* auto-readonly not meaningful */
		mddev->ro = 0;

	atomic_set(&mddev->writes_pending,0);
	atomic_set(&mddev->max_corr_read_errors,
		   MD_DEFAULT_MAX_CORRECTED_READ_ERRORS);
	mddev->safemode = 0;
	if (mddev_is_clustered(mddev))
		mddev->safemode_delay = 0;
	else
		mddev->safemode_delay = (200 * HZ)/1000 +1; /* 200 msec delay */
	mddev->in_sync = 1;
	smp_wmb();
	spin_lock(&mddev->lock);
	mddev->pers = pers;
	spin_unlock(&mddev->lock);
	rdev_for_each(rdev, mddev)
		if (rdev->raid_disk >= 0)
			if (sysfs_link_rdev(mddev, rdev))
				/* failure here is OK */;

	if (mddev->degraded && !mddev->ro)
		/* This ensures that recovering status is reported immediately
		 * via sysfs - until a lack of spares is confirmed.
		 */
		set_bit(MD_RECOVERY_RECOVER, &mddev->recovery);
	set_bit(MD_RECOVERY_NEEDED, &mddev->recovery);

	if (mddev->flags & MD_UPDATE_SB_FLAGS)
		md_update_sb(mddev, 0);

	md_new_event(mddev);
	sysfs_notify_dirent_safe(mddev->sysfs_state);
	sysfs_notify_dirent_safe(mddev->sysfs_action);
	sysfs_notify(&mddev->kobj, NULL, "degraded");
	return 0;
}
EXPORT_SYMBOL_GPL(md_run);

static int do_md_run(struct mddev *mddev)
{
	int err;

	err = md_run(mddev);
	if (err)
		goto out;
	err = bitmap_load(mddev);
	if (err) {
		bitmap_destroy(mddev);
		goto out;
	}

	if (mddev_is_clustered(mddev))
		md_allow_write(mddev);

	md_wakeup_thread(mddev->thread);
	md_wakeup_thread(mddev->sync_thread); /* possibly kick off a reshape */

	set_capacity(mddev->gendisk, mddev->array_sectors);
	revalidate_disk(mddev->gendisk);
	mddev->changed = 1;
	kobject_uevent(&disk_to_dev(mddev->gendisk)->kobj, KOBJ_CHANGE);
out:
	return err;
}

static int restart_array(struct mddev *mddev)
{
	struct gendisk *disk = mddev->gendisk;

	/* Complain if it has no devices */
	if (list_empty(&mddev->disks))
		return -ENXIO;
	if (!mddev->pers)
		return -EINVAL;
	if (!mddev->ro)
		return -EBUSY;
	if (test_bit(MD_HAS_JOURNAL, &mddev->flags)) {
		struct md_rdev *rdev;
		bool has_journal = false;

		rcu_read_lock();
		rdev_for_each_rcu(rdev, mddev) {
			if (test_bit(Journal, &rdev->flags) &&
			    !test_bit(Faulty, &rdev->flags)) {
				has_journal = true;
				break;
			}
		}
		rcu_read_unlock();

		/* Don't restart rw with journal missing/faulty */
		if (!has_journal)
			return -EINVAL;
	}

	mddev->safemode = 0;
	mddev->ro = 0;
	set_disk_ro(disk, 0);
	printk(KERN_INFO "md: %s switched to read-write mode.\n",
		mdname(mddev));
	/* Kick recovery or resync if necessary */
	set_bit(MD_RECOVERY_NEEDED, &mddev->recovery);
	md_wakeup_thread(mddev->thread);
	md_wakeup_thread(mddev->sync_thread);
	sysfs_notify_dirent_safe(mddev->sysfs_state);
	return 0;
}

static void md_clean(struct mddev *mddev)
{
	mddev->array_sectors = 0;
	mddev->external_size = 0;
	mddev->dev_sectors = 0;
	mddev->raid_disks = 0;
	mddev->recovery_cp = 0;
	mddev->resync_min = 0;
	mddev->resync_max = MaxSector;
	mddev->reshape_position = MaxSector;
	mddev->external = 0;
	mddev->persistent = 0;
	mddev->level = LEVEL_NONE;
	mddev->clevel[0] = 0;
	mddev->flags = 0;
	mddev->ro = 0;
	mddev->metadata_type[0] = 0;
	mddev->chunk_sectors = 0;
	mddev->ctime = mddev->utime = 0;
	mddev->layout = 0;
	mddev->max_disks = 0;
	mddev->events = 0;
	mddev->can_decrease_events = 0;
	mddev->delta_disks = 0;
	mddev->reshape_backwards = 0;
	mddev->new_level = LEVEL_NONE;
	mddev->new_layout = 0;
	mddev->new_chunk_sectors = 0;
	mddev->curr_resync = 0;
	atomic64_set(&mddev->resync_mismatches, 0);
	mddev->suspend_lo = mddev->suspend_hi = 0;
	mddev->sync_speed_min = mddev->sync_speed_max = 0;
	mddev->recovery = 0;
	mddev->in_sync = 0;
	mddev->changed = 0;
	mddev->degraded = 0;
	mddev->safemode = 0;
	mddev->private = NULL;
	mddev->bitmap_info.offset = 0;
	mddev->bitmap_info.default_offset = 0;
	mddev->bitmap_info.default_space = 0;
	mddev->bitmap_info.chunksize = 0;
	mddev->bitmap_info.daemon_sleep = 0;
	mddev->bitmap_info.max_write_behind = 0;
}

static void __md_stop_writes(struct mddev *mddev)
{
	set_bit(MD_RECOVERY_FROZEN, &mddev->recovery);
	flush_workqueue(md_misc_wq);
	if (mddev->sync_thread) {
		set_bit(MD_RECOVERY_INTR, &mddev->recovery);
		md_reap_sync_thread(mddev);
	}

	del_timer_sync(&mddev->safemode_timer);

	bitmap_flush(mddev);
	md_super_wait(mddev);

	if (mddev->ro == 0 &&
	    ((!mddev->in_sync && !mddev_is_clustered(mddev)) ||
	     (mddev->flags & MD_UPDATE_SB_FLAGS))) {
		/* mark array as shutdown cleanly */
		if (!mddev_is_clustered(mddev))
			mddev->in_sync = 1;
		md_update_sb(mddev, 1);
	}
}

void md_stop_writes(struct mddev *mddev)
{
	mddev_lock_nointr(mddev);
	__md_stop_writes(mddev);
	mddev_unlock(mddev);
}
EXPORT_SYMBOL_GPL(md_stop_writes);

static void mddev_detach(struct mddev *mddev)
{
	struct bitmap *bitmap = mddev->bitmap;
	/* wait for behind writes to complete */
	if (bitmap && atomic_read(&bitmap->behind_writes) > 0) {
		printk(KERN_INFO "md:%s: behind writes in progress - waiting to stop.\n",
		       mdname(mddev));
		/* need to kick something here to make sure I/O goes? */
		wait_event(bitmap->behind_wait,
			   atomic_read(&bitmap->behind_writes) == 0);
	}
	if (mddev->pers && mddev->pers->quiesce) {
		mddev->pers->quiesce(mddev, 1);
		mddev->pers->quiesce(mddev, 0);
	}
	md_unregister_thread(&mddev->thread);
	if (mddev->queue)
		blk_sync_queue(mddev->queue); /* the unplug fn references 'conf'*/
}

static void __md_stop(struct mddev *mddev)
{
	struct md_personality *pers = mddev->pers;
	mddev_detach(mddev);
	/* Ensure ->event_work is done */
	flush_workqueue(md_misc_wq);
	spin_lock(&mddev->lock);
	mddev->pers = NULL;
	spin_unlock(&mddev->lock);
	pers->free(mddev, mddev->private);
	mddev->private = NULL;
	if (pers->sync_request && mddev->to_remove == NULL)
		mddev->to_remove = &md_redundancy_group;
	module_put(pers->owner);
	clear_bit(MD_RECOVERY_FROZEN, &mddev->recovery);
}

void md_stop(struct mddev *mddev)
{
	/* stop the array and free an attached data structures.
	 * This is called from dm-raid
	 */
	__md_stop(mddev);
	bitmap_destroy(mddev);
	if (mddev->bio_set)
		bioset_free(mddev->bio_set);
}

EXPORT_SYMBOL_GPL(md_stop);

static int md_set_readonly(struct mddev *mddev, struct block_device *bdev)
{
	int err = 0;
	int did_freeze = 0;

	if (!test_bit(MD_RECOVERY_FROZEN, &mddev->recovery)) {
		did_freeze = 1;
		set_bit(MD_RECOVERY_FROZEN, &mddev->recovery);
		md_wakeup_thread(mddev->thread);
	}
	if (test_bit(MD_RECOVERY_RUNNING, &mddev->recovery))
		set_bit(MD_RECOVERY_INTR, &mddev->recovery);
	if (mddev->sync_thread)
		/* Thread might be blocked waiting for metadata update
		 * which will now never happen */
		wake_up_process(mddev->sync_thread->tsk);

	if (mddev->external && test_bit(MD_CHANGE_PENDING, &mddev->flags))
		return -EBUSY;
	mddev_unlock(mddev);
	wait_event(resync_wait, !test_bit(MD_RECOVERY_RUNNING,
					  &mddev->recovery));
	wait_event(mddev->sb_wait,
		   !test_bit(MD_CHANGE_PENDING, &mddev->flags));
	mddev_lock_nointr(mddev);

	mutex_lock(&mddev->open_mutex);
	if ((mddev->pers && atomic_read(&mddev->openers) > !!bdev) ||
	    mddev->sync_thread ||
	    test_bit(MD_RECOVERY_RUNNING, &mddev->recovery) ||
	    (bdev && !test_bit(MD_STILL_CLOSED, &mddev->flags))) {
		printk("md: %s still in use.\n",mdname(mddev));
		if (did_freeze) {
			clear_bit(MD_RECOVERY_FROZEN, &mddev->recovery);
			set_bit(MD_RECOVERY_NEEDED, &mddev->recovery);
			md_wakeup_thread(mddev->thread);
		}
		err = -EBUSY;
		goto out;
	}
	if (mddev->pers) {
		__md_stop_writes(mddev);

		err  = -ENXIO;
		if (mddev->ro==1)
			goto out;
		mddev->ro = 1;
		set_disk_ro(mddev->gendisk, 1);
		clear_bit(MD_RECOVERY_FROZEN, &mddev->recovery);
		set_bit(MD_RECOVERY_NEEDED, &mddev->recovery);
		md_wakeup_thread(mddev->thread);
		sysfs_notify_dirent_safe(mddev->sysfs_state);
		err = 0;
	}
out:
	mutex_unlock(&mddev->open_mutex);
	return err;
}

/* mode:
 *   0 - completely stop and dis-assemble array
 *   2 - stop but do not disassemble array
 */
static int do_md_stop(struct mddev *mddev, int mode,
		      struct block_device *bdev)
{
	struct gendisk *disk = mddev->gendisk;
	struct md_rdev *rdev;
	int did_freeze = 0;

	if (!test_bit(MD_RECOVERY_FROZEN, &mddev->recovery)) {
		did_freeze = 1;
		set_bit(MD_RECOVERY_FROZEN, &mddev->recovery);
		md_wakeup_thread(mddev->thread);
	}
	if (test_bit(MD_RECOVERY_RUNNING, &mddev->recovery))
		set_bit(MD_RECOVERY_INTR, &mddev->recovery);
	if (mddev->sync_thread)
		/* Thread might be blocked waiting for metadata update
		 * which will now never happen */
		wake_up_process(mddev->sync_thread->tsk);

	mddev_unlock(mddev);
	wait_event(resync_wait, (mddev->sync_thread == NULL &&
				 !test_bit(MD_RECOVERY_RUNNING,
					   &mddev->recovery)));
	mddev_lock_nointr(mddev);

	mutex_lock(&mddev->open_mutex);
	if ((mddev->pers && atomic_read(&mddev->openers) > !!bdev) ||
	    mddev->sysfs_active ||
	    mddev->sync_thread ||
	    test_bit(MD_RECOVERY_RUNNING, &mddev->recovery) ||
	    (bdev && !test_bit(MD_STILL_CLOSED, &mddev->flags))) {
		printk("md: %s still in use.\n",mdname(mddev));
		mutex_unlock(&mddev->open_mutex);
		if (did_freeze) {
			clear_bit(MD_RECOVERY_FROZEN, &mddev->recovery);
			set_bit(MD_RECOVERY_NEEDED, &mddev->recovery);
			md_wakeup_thread(mddev->thread);
		}
		return -EBUSY;
	}
	if (mddev->pers) {
		if (mddev->ro)
			set_disk_ro(disk, 0);

		__md_stop_writes(mddev);
		__md_stop(mddev);
		mddev->queue->backing_dev_info.congested_fn = NULL;

		/* tell userspace to handle 'inactive' */
		sysfs_notify_dirent_safe(mddev->sysfs_state);

		rdev_for_each(rdev, mddev)
			if (rdev->raid_disk >= 0)
				sysfs_unlink_rdev(mddev, rdev);

		set_capacity(disk, 0);
		mutex_unlock(&mddev->open_mutex);
		mddev->changed = 1;
		revalidate_disk(disk);

		if (mddev->ro)
			mddev->ro = 0;
	} else
		mutex_unlock(&mddev->open_mutex);
	/*
	 * Free resources if final stop
	 */
	if (mode == 0) {
		printk(KERN_INFO "md: %s stopped.\n", mdname(mddev));

		bitmap_destroy(mddev);
		if (mddev->bitmap_info.file) {
			struct file *f = mddev->bitmap_info.file;
			spin_lock(&mddev->lock);
			mddev->bitmap_info.file = NULL;
			spin_unlock(&mddev->lock);
			fput(f);
		}
		mddev->bitmap_info.offset = 0;

		export_array(mddev);

		md_clean(mddev);
		kobject_uevent(&disk_to_dev(mddev->gendisk)->kobj, KOBJ_CHANGE);
		if (mddev->hold_active == UNTIL_STOP)
			mddev->hold_active = 0;
	}
	md_new_event(mddev);
	sysfs_notify_dirent_safe(mddev->sysfs_state);
	return 0;
}

#ifndef MODULE
static void autorun_array(struct mddev *mddev)
{
	struct md_rdev *rdev;
	int err;

	if (list_empty(&mddev->disks))
		return;

	printk(KERN_INFO "md: running: ");

	rdev_for_each(rdev, mddev) {
		char b[BDEVNAME_SIZE];
		printk("<%s>", bdevname(rdev->bdev,b));
	}
	printk("\n");

	err = do_md_run(mddev);
	if (err) {
		printk(KERN_WARNING "md: do_md_run() returned %d\n", err);
		do_md_stop(mddev, 0, NULL);
	}
}

/*
 * lets try to run arrays based on all disks that have arrived
 * until now. (those are in pending_raid_disks)
 *
 * the method: pick the first pending disk, collect all disks with
 * the same UUID, remove all from the pending list and put them into
 * the 'same_array' list. Then order this list based on superblock
 * update time (freshest comes first), kick out 'old' disks and
 * compare superblocks. If everything's fine then run it.
 *
 * If "unit" is allocated, then bump its reference count
 */
static void autorun_devices(int part)
{
	struct md_rdev *rdev0, *rdev, *tmp;
	struct mddev *mddev;
	char b[BDEVNAME_SIZE];

	printk(KERN_INFO "md: autorun ...\n");
	while (!list_empty(&pending_raid_disks)) {
		int unit;
		dev_t dev;
		LIST_HEAD(candidates);
		rdev0 = list_entry(pending_raid_disks.next,
					 struct md_rdev, same_set);

		printk(KERN_INFO "md: considering %s ...\n",
			bdevname(rdev0->bdev,b));
		INIT_LIST_HEAD(&candidates);
		rdev_for_each_list(rdev, tmp, &pending_raid_disks)
			if (super_90_load(rdev, rdev0, 0) >= 0) {
				printk(KERN_INFO "md:  adding %s ...\n",
					bdevname(rdev->bdev,b));
				list_move(&rdev->same_set, &candidates);
			}
		/*
		 * now we have a set of devices, with all of them having
		 * mostly sane superblocks. It's time to allocate the
		 * mddev.
		 */
		if (part) {
			dev = MKDEV(mdp_major,
				    rdev0->preferred_minor << MdpMinorShift);
			unit = MINOR(dev) >> MdpMinorShift;
		} else {
			dev = MKDEV(MD_MAJOR, rdev0->preferred_minor);
			unit = MINOR(dev);
		}
		if (rdev0->preferred_minor != unit) {
			printk(KERN_INFO "md: unit number in %s is bad: %d\n",
			       bdevname(rdev0->bdev, b), rdev0->preferred_minor);
			break;
		}

		md_probe(dev, NULL, NULL);
		mddev = mddev_find(dev);
		if (!mddev || !mddev->gendisk) {
			if (mddev)
				mddev_put(mddev);
			printk(KERN_ERR
				"md: cannot allocate memory for md drive.\n");
			break;
		}
		if (mddev_lock(mddev))
			printk(KERN_WARNING "md: %s locked, cannot run\n",
			       mdname(mddev));
		else if (mddev->raid_disks || mddev->major_version
			 || !list_empty(&mddev->disks)) {
			printk(KERN_WARNING
				"md: %s already running, cannot run %s\n",
				mdname(mddev), bdevname(rdev0->bdev,b));
			mddev_unlock(mddev);
		} else {
			printk(KERN_INFO "md: created %s\n", mdname(mddev));
			mddev->persistent = 1;
			rdev_for_each_list(rdev, tmp, &candidates) {
				list_del_init(&rdev->same_set);
				if (bind_rdev_to_array(rdev, mddev))
					export_rdev(rdev);
			}
			autorun_array(mddev);
			mddev_unlock(mddev);
		}
		/* on success, candidates will be empty, on error
		 * it won't...
		 */
		rdev_for_each_list(rdev, tmp, &candidates) {
			list_del_init(&rdev->same_set);
			export_rdev(rdev);
		}
		mddev_put(mddev);
	}
	printk(KERN_INFO "md: ... autorun DONE.\n");
}
#endif /* !MODULE */

static int get_version(void __user *arg)
{
	mdu_version_t ver;

	ver.major = MD_MAJOR_VERSION;
	ver.minor = MD_MINOR_VERSION;
	ver.patchlevel = MD_PATCHLEVEL_VERSION;

	if (copy_to_user(arg, &ver, sizeof(ver)))
		return -EFAULT;

	return 0;
}

static int get_array_info(struct mddev *mddev, void __user *arg)
{
	mdu_array_info_t info;
	int nr,working,insync,failed,spare;
	struct md_rdev *rdev;

	nr = working = insync = failed = spare = 0;
	rcu_read_lock();
	rdev_for_each_rcu(rdev, mddev) {
		nr++;
		if (test_bit(Faulty, &rdev->flags))
			failed++;
		else {
			working++;
			if (test_bit(In_sync, &rdev->flags))
				insync++;
			else
				spare++;
		}
	}
	rcu_read_unlock();

	info.major_version = mddev->major_version;
	info.minor_version = mddev->minor_version;
	info.patch_version = MD_PATCHLEVEL_VERSION;
	info.ctime         = clamp_t(time64_t, mddev->ctime, 0, U32_MAX);
	info.level         = mddev->level;
	info.size          = mddev->dev_sectors / 2;
	if (info.size != mddev->dev_sectors / 2) /* overflow */
		info.size = -1;
	info.nr_disks      = nr;
	info.raid_disks    = mddev->raid_disks;
	info.md_minor      = mddev->md_minor;
	info.not_persistent= !mddev->persistent;

	info.utime         = clamp_t(time64_t, mddev->utime, 0, U32_MAX);
	info.state         = 0;
	if (mddev->in_sync)
		info.state = (1<<MD_SB_CLEAN);
	if (mddev->bitmap && mddev->bitmap_info.offset)
		info.state |= (1<<MD_SB_BITMAP_PRESENT);
	if (mddev_is_clustered(mddev))
		info.state |= (1<<MD_SB_CLUSTERED);
	info.active_disks  = insync;
	info.working_disks = working;
	info.failed_disks  = failed;
	info.spare_disks   = spare;

	info.layout        = mddev->layout;
	info.chunk_size    = mddev->chunk_sectors << 9;

	if (copy_to_user(arg, &info, sizeof(info)))
		return -EFAULT;

	return 0;
}

static int get_bitmap_file(struct mddev *mddev, void __user * arg)
{
	mdu_bitmap_file_t *file = NULL; /* too big for stack allocation */
	char *ptr;
	int err;

	file = kzalloc(sizeof(*file), GFP_NOIO);
	if (!file)
		return -ENOMEM;

	err = 0;
	spin_lock(&mddev->lock);
	/* bitmap enabled */
	if (mddev->bitmap_info.file) {
		ptr = file_path(mddev->bitmap_info.file, file->pathname,
				sizeof(file->pathname));
		if (IS_ERR(ptr))
			err = PTR_ERR(ptr);
		else
			memmove(file->pathname, ptr,
				sizeof(file->pathname)-(ptr-file->pathname));
	}
	spin_unlock(&mddev->lock);

	if (err == 0 &&
	    copy_to_user(arg, file, sizeof(*file)))
		err = -EFAULT;

	kfree(file);
	return err;
}

static int get_disk_info(struct mddev *mddev, void __user * arg)
{
	mdu_disk_info_t info;
	struct md_rdev *rdev;

	if (copy_from_user(&info, arg, sizeof(info)))
		return -EFAULT;

	rcu_read_lock();
	rdev = md_find_rdev_nr_rcu(mddev, info.number);
	if (rdev) {
		info.major = MAJOR(rdev->bdev->bd_dev);
		info.minor = MINOR(rdev->bdev->bd_dev);
		info.raid_disk = rdev->raid_disk;
		info.state = 0;
		if (test_bit(Faulty, &rdev->flags))
			info.state |= (1<<MD_DISK_FAULTY);
		else if (test_bit(In_sync, &rdev->flags)) {
			info.state |= (1<<MD_DISK_ACTIVE);
			info.state |= (1<<MD_DISK_SYNC);
		}
		if (test_bit(Journal, &rdev->flags))
			info.state |= (1<<MD_DISK_JOURNAL);
		if (test_bit(WriteMostly, &rdev->flags))
			info.state |= (1<<MD_DISK_WRITEMOSTLY);
	} else {
		info.major = info.minor = 0;
		info.raid_disk = -1;
		info.state = (1<<MD_DISK_REMOVED);
	}
	rcu_read_unlock();

	if (copy_to_user(arg, &info, sizeof(info)))
		return -EFAULT;

	return 0;
}

static int add_new_disk(struct mddev *mddev, mdu_disk_info_t *info)
{
	char b[BDEVNAME_SIZE], b2[BDEVNAME_SIZE];
	struct md_rdev *rdev;
	dev_t dev = MKDEV(info->major,info->minor);

	if (mddev_is_clustered(mddev) &&
		!(info->state & ((1 << MD_DISK_CLUSTER_ADD) | (1 << MD_DISK_CANDIDATE)))) {
		pr_err("%s: Cannot add to clustered mddev.\n",
			       mdname(mddev));
		return -EINVAL;
	}

	if (info->major != MAJOR(dev) || info->minor != MINOR(dev))
		return -EOVERFLOW;

	if (!mddev->raid_disks) {
		int err;
		/* expecting a device which has a superblock */
		rdev = md_import_device(dev, mddev->major_version, mddev->minor_version);
		if (IS_ERR(rdev)) {
			printk(KERN_WARNING
				"md: md_import_device returned %ld\n",
				PTR_ERR(rdev));
			return PTR_ERR(rdev);
		}
		if (!list_empty(&mddev->disks)) {
			struct md_rdev *rdev0
				= list_entry(mddev->disks.next,
					     struct md_rdev, same_set);
			err = super_types[mddev->major_version]
				.load_super(rdev, rdev0, mddev->minor_version);
			if (err < 0) {
				printk(KERN_WARNING
					"md: %s has different UUID to %s\n",
					bdevname(rdev->bdev,b),
					bdevname(rdev0->bdev,b2));
				export_rdev(rdev);
				return -EINVAL;
			}
		}
		err = bind_rdev_to_array(rdev, mddev);
		if (err)
			export_rdev(rdev);
		return err;
	}

	/*
	 * add_new_disk can be used once the array is assembled
	 * to add "hot spares".  They must already have a superblock
	 * written
	 */
	if (mddev->pers) {
		int err;
		if (!mddev->pers->hot_add_disk) {
			printk(KERN_WARNING
				"%s: personality does not support diskops!\n",
			       mdname(mddev));
			return -EINVAL;
		}
		if (mddev->persistent)
			rdev = md_import_device(dev, mddev->major_version,
						mddev->minor_version);
		else
			rdev = md_import_device(dev, -1, -1);
		if (IS_ERR(rdev)) {
			printk(KERN_WARNING
				"md: md_import_device returned %ld\n",
				PTR_ERR(rdev));
			return PTR_ERR(rdev);
		}
		/* set saved_raid_disk if appropriate */
		if (!mddev->persistent) {
			if (info->state & (1<<MD_DISK_SYNC)  &&
			    info->raid_disk < mddev->raid_disks) {
				rdev->raid_disk = info->raid_disk;
				set_bit(In_sync, &rdev->flags);
				clear_bit(Bitmap_sync, &rdev->flags);
			} else
				rdev->raid_disk = -1;
			rdev->saved_raid_disk = rdev->raid_disk;
		} else
			super_types[mddev->major_version].
				validate_super(mddev, rdev);
		if ((info->state & (1<<MD_DISK_SYNC)) &&
		     rdev->raid_disk != info->raid_disk) {
			/* This was a hot-add request, but events doesn't
			 * match, so reject it.
			 */
			export_rdev(rdev);
			return -EINVAL;
		}

		clear_bit(In_sync, &rdev->flags); /* just to be sure */
		if (info->state & (1<<MD_DISK_WRITEMOSTLY))
			set_bit(WriteMostly, &rdev->flags);
		else
			clear_bit(WriteMostly, &rdev->flags);

		if (info->state & (1<<MD_DISK_JOURNAL)) {
			struct md_rdev *rdev2;
			bool has_journal = false;

			/* make sure no existing journal disk */
			rdev_for_each(rdev2, mddev) {
				if (test_bit(Journal, &rdev2->flags)) {
					has_journal = true;
					break;
				}
			}
			if (has_journal) {
				export_rdev(rdev);
				return -EBUSY;
			}
			set_bit(Journal, &rdev->flags);
		}
		/*
		 * check whether the device shows up in other nodes
		 */
		if (mddev_is_clustered(mddev)) {
			if (info->state & (1 << MD_DISK_CANDIDATE))
				set_bit(Candidate, &rdev->flags);
			else if (info->state & (1 << MD_DISK_CLUSTER_ADD)) {
				/* --add initiated by this node */
				err = md_cluster_ops->add_new_disk(mddev, rdev);
				if (err) {
					export_rdev(rdev);
					return err;
				}
			}
		}

		rdev->raid_disk = -1;
		err = bind_rdev_to_array(rdev, mddev);

		if (err)
			export_rdev(rdev);

		if (mddev_is_clustered(mddev)) {
			if (info->state & (1 << MD_DISK_CANDIDATE))
				md_cluster_ops->new_disk_ack(mddev, (err == 0));
			else {
				if (err)
					md_cluster_ops->add_new_disk_cancel(mddev);
				else
					err = add_bound_rdev(rdev);
			}

		} else if (!err)
			err = add_bound_rdev(rdev);

		return err;
	}

	/* otherwise, add_new_disk is only allowed
	 * for major_version==0 superblocks
	 */
	if (mddev->major_version != 0) {
		printk(KERN_WARNING "%s: ADD_NEW_DISK not supported\n",
		       mdname(mddev));
		return -EINVAL;
	}

	if (!(info->state & (1<<MD_DISK_FAULTY))) {
		int err;
		rdev = md_import_device(dev, -1, 0);
		if (IS_ERR(rdev)) {
			printk(KERN_WARNING
				"md: error, md_import_device() returned %ld\n",
				PTR_ERR(rdev));
			return PTR_ERR(rdev);
		}
		rdev->desc_nr = info->number;
		if (info->raid_disk < mddev->raid_disks)
			rdev->raid_disk = info->raid_disk;
		else
			rdev->raid_disk = -1;

		if (rdev->raid_disk < mddev->raid_disks)
			if (info->state & (1<<MD_DISK_SYNC))
				set_bit(In_sync, &rdev->flags);

		if (info->state & (1<<MD_DISK_WRITEMOSTLY))
			set_bit(WriteMostly, &rdev->flags);

		if (!mddev->persistent) {
			printk(KERN_INFO "md: nonpersistent superblock ...\n");
			rdev->sb_start = i_size_read(rdev->bdev->bd_inode) / 512;
		} else
			rdev->sb_start = calc_dev_sboffset(rdev);
		rdev->sectors = rdev->sb_start;

		err = bind_rdev_to_array(rdev, mddev);
		if (err) {
			export_rdev(rdev);
			return err;
		}
	}

	return 0;
}

static int hot_remove_disk(struct mddev *mddev, dev_t dev)
{
	char b[BDEVNAME_SIZE];
	struct md_rdev *rdev;

	rdev = find_rdev(mddev, dev);
	if (!rdev)
		return -ENXIO;

	if (rdev->raid_disk < 0)
		goto kick_rdev;

	clear_bit(Blocked, &rdev->flags);
	remove_and_add_spares(mddev, rdev);

	if (rdev->raid_disk >= 0)
		goto busy;

kick_rdev:
	if (mddev_is_clustered(mddev))
		md_cluster_ops->remove_disk(mddev, rdev);

	md_kick_rdev_from_array(rdev);
	md_update_sb(mddev, 1);
	md_new_event(mddev);

	return 0;
busy:
	printk(KERN_WARNING "md: cannot remove active disk %s from %s ...\n",
		bdevname(rdev->bdev,b), mdname(mddev));
	return -EBUSY;
}

static int hot_add_disk(struct mddev *mddev, dev_t dev)
{
	char b[BDEVNAME_SIZE];
	int err;
	struct md_rdev *rdev;

	if (!mddev->pers)
		return -ENODEV;

	if (mddev->major_version != 0) {
		printk(KERN_WARNING "%s: HOT_ADD may only be used with"
			" version-0 superblocks.\n",
			mdname(mddev));
		return -EINVAL;
	}
	if (!mddev->pers->hot_add_disk) {
		printk(KERN_WARNING
			"%s: personality does not support diskops!\n",
			mdname(mddev));
		return -EINVAL;
	}

	rdev = md_import_device(dev, -1, 0);
	if (IS_ERR(rdev)) {
		printk(KERN_WARNING
			"md: error, md_import_device() returned %ld\n",
			PTR_ERR(rdev));
		return -EINVAL;
	}

	if (mddev->persistent)
		rdev->sb_start = calc_dev_sboffset(rdev);
	else
		rdev->sb_start = i_size_read(rdev->bdev->bd_inode) / 512;

	rdev->sectors = rdev->sb_start;

	if (test_bit(Faulty, &rdev->flags)) {
		printk(KERN_WARNING
			"md: can not hot-add faulty %s disk to %s!\n",
			bdevname(rdev->bdev,b), mdname(mddev));
		err = -EINVAL;
		goto abort_export;
	}

	clear_bit(In_sync, &rdev->flags);
	rdev->desc_nr = -1;
	rdev->saved_raid_disk = -1;
	err = bind_rdev_to_array(rdev, mddev);
	if (err)
		goto abort_export;

	/*
	 * The rest should better be atomic, we can have disk failures
	 * noticed in interrupt contexts ...
	 */

	rdev->raid_disk = -1;

	md_update_sb(mddev, 1);
	/*
	 * Kick recovery, maybe this spare has to be added to the
	 * array immediately.
	 */
	set_bit(MD_RECOVERY_NEEDED, &mddev->recovery);
	md_wakeup_thread(mddev->thread);
	md_new_event(mddev);
	return 0;

abort_export:
	export_rdev(rdev);
	return err;
}

static int set_bitmap_file(struct mddev *mddev, int fd)
{
	int err = 0;

	if (mddev->pers) {
		if (!mddev->pers->quiesce || !mddev->thread)
			return -EBUSY;
		if (mddev->recovery || mddev->sync_thread)
			return -EBUSY;
		/* we should be able to change the bitmap.. */
	}

	if (fd >= 0) {
		struct inode *inode;
		struct file *f;

		if (mddev->bitmap || mddev->bitmap_info.file)
			return -EEXIST; /* cannot add when bitmap is present */
		f = fget(fd);

		if (f == NULL) {
			printk(KERN_ERR "%s: error: failed to get bitmap file\n",
			       mdname(mddev));
			return -EBADF;
		}

		inode = f->f_mapping->host;
		if (!S_ISREG(inode->i_mode)) {
			printk(KERN_ERR "%s: error: bitmap file must be a regular file\n",
			       mdname(mddev));
			err = -EBADF;
		} else if (!(f->f_mode & FMODE_WRITE)) {
			printk(KERN_ERR "%s: error: bitmap file must open for write\n",
			       mdname(mddev));
			err = -EBADF;
		} else if (atomic_read(&inode->i_writecount) != 1) {
			printk(KERN_ERR "%s: error: bitmap file is already in use\n",
			       mdname(mddev));
			err = -EBUSY;
		}
		if (err) {
			fput(f);
			return err;
		}
		mddev->bitmap_info.file = f;
		mddev->bitmap_info.offset = 0; /* file overrides offset */
	} else if (mddev->bitmap == NULL)
		return -ENOENT; /* cannot remove what isn't there */
	err = 0;
	if (mddev->pers) {
		mddev->pers->quiesce(mddev, 1);
		if (fd >= 0) {
			struct bitmap *bitmap;

			bitmap = bitmap_create(mddev, -1);
			if (!IS_ERR(bitmap)) {
				mddev->bitmap = bitmap;
				err = bitmap_load(mddev);
			} else
				err = PTR_ERR(bitmap);
		}
		if (fd < 0 || err) {
			bitmap_destroy(mddev);
			fd = -1; /* make sure to put the file */
		}
		mddev->pers->quiesce(mddev, 0);
	}
	if (fd < 0) {
		struct file *f = mddev->bitmap_info.file;
		if (f) {
			spin_lock(&mddev->lock);
			mddev->bitmap_info.file = NULL;
			spin_unlock(&mddev->lock);
			fput(f);
		}
	}

	return err;
}

/*
 * set_array_info is used two different ways
 * The original usage is when creating a new array.
 * In this usage, raid_disks is > 0 and it together with
 *  level, size, not_persistent,layout,chunksize determine the
 *  shape of the array.
 *  This will always create an array with a type-0.90.0 superblock.
 * The newer usage is when assembling an array.
 *  In this case raid_disks will be 0, and the major_version field is
 *  use to determine which style super-blocks are to be found on the devices.
 *  The minor and patch _version numbers are also kept incase the
 *  super_block handler wishes to interpret them.
 */
static int set_array_info(struct mddev *mddev, mdu_array_info_t *info)
{

	if (info->raid_disks == 0) {
		/* just setting version number for superblock loading */
		if (info->major_version < 0 ||
		    info->major_version >= ARRAY_SIZE(super_types) ||
		    super_types[info->major_version].name == NULL) {
			/* maybe try to auto-load a module? */
			printk(KERN_INFO
				"md: superblock version %d not known\n",
				info->major_version);
			return -EINVAL;
		}
		mddev->major_version = info->major_version;
		mddev->minor_version = info->minor_version;
		mddev->patch_version = info->patch_version;
		mddev->persistent = !info->not_persistent;
		/* ensure mddev_put doesn't delete this now that there
		 * is some minimal configuration.
		 */
		mddev->ctime         = ktime_get_real_seconds();
		return 0;
	}
	mddev->major_version = MD_MAJOR_VERSION;
	mddev->minor_version = MD_MINOR_VERSION;
	mddev->patch_version = MD_PATCHLEVEL_VERSION;
	mddev->ctime         = ktime_get_real_seconds();

	mddev->level         = info->level;
	mddev->clevel[0]     = 0;
	mddev->dev_sectors   = 2 * (sector_t)info->size;
	mddev->raid_disks    = info->raid_disks;
	/* don't set md_minor, it is determined by which /dev/md* was
	 * openned
	 */
	if (info->state & (1<<MD_SB_CLEAN))
		mddev->recovery_cp = MaxSector;
	else
		mddev->recovery_cp = 0;
	mddev->persistent    = ! info->not_persistent;
	mddev->external	     = 0;

	mddev->layout        = info->layout;
	mddev->chunk_sectors = info->chunk_size >> 9;

	mddev->max_disks     = MD_SB_DISKS;

	if (mddev->persistent)
		mddev->flags         = 0;
	set_bit(MD_CHANGE_DEVS, &mddev->flags);

	mddev->bitmap_info.default_offset = MD_SB_BYTES >> 9;
	mddev->bitmap_info.default_space = 64*2 - (MD_SB_BYTES >> 9);
	mddev->bitmap_info.offset = 0;

	mddev->reshape_position = MaxSector;

	/*
	 * Generate a 128 bit UUID
	 */
	get_random_bytes(mddev->uuid, 16);

	mddev->new_level = mddev->level;
	mddev->new_chunk_sectors = mddev->chunk_sectors;
	mddev->new_layout = mddev->layout;
	mddev->delta_disks = 0;
	mddev->reshape_backwards = 0;

	return 0;
}

void md_set_array_sectors(struct mddev *mddev, sector_t array_sectors)
{
	WARN(!mddev_is_locked(mddev), "%s: unlocked mddev!\n", __func__);

	if (mddev->external_size)
		return;

	mddev->array_sectors = array_sectors;
}
EXPORT_SYMBOL(md_set_array_sectors);

static int update_size(struct mddev *mddev, sector_t num_sectors)
{
	struct md_rdev *rdev;
	int rv;
	int fit = (num_sectors == 0);

	if (mddev->pers->resize == NULL)
		return -EINVAL;
	/* The "num_sectors" is the number of sectors of each device that
	 * is used.  This can only make sense for arrays with redundancy.
	 * linear and raid0 always use whatever space is available. We can only
	 * consider changing this number if no resync or reconstruction is
	 * happening, and if the new size is acceptable. It must fit before the
	 * sb_start or, if that is <data_offset, it must fit before the size
	 * of each device.  If num_sectors is zero, we find the largest size
	 * that fits.
	 */
	if (test_bit(MD_RECOVERY_RUNNING, &mddev->recovery) ||
	    mddev->sync_thread)
		return -EBUSY;
	if (mddev->ro)
		return -EROFS;

	rdev_for_each(rdev, mddev) {
		sector_t avail = rdev->sectors;

		if (fit && (num_sectors == 0 || num_sectors > avail))
			num_sectors = avail;
		if (avail < num_sectors)
			return -ENOSPC;
	}
	rv = mddev->pers->resize(mddev, num_sectors);
	if (!rv)
		revalidate_disk(mddev->gendisk);
	return rv;
}

static int update_raid_disks(struct mddev *mddev, int raid_disks)
{
	int rv;
	struct md_rdev *rdev;
	/* change the number of raid disks */
	if (mddev->pers->check_reshape == NULL)
		return -EINVAL;
	if (mddev->ro)
		return -EROFS;
	if (raid_disks <= 0 ||
	    (mddev->max_disks && raid_disks >= mddev->max_disks))
		return -EINVAL;
	if (mddev->sync_thread ||
	    test_bit(MD_RECOVERY_RUNNING, &mddev->recovery) ||
	    mddev->reshape_position != MaxSector)
		return -EBUSY;

	rdev_for_each(rdev, mddev) {
		if (mddev->raid_disks < raid_disks &&
		    rdev->data_offset < rdev->new_data_offset)
			return -EINVAL;
		if (mddev->raid_disks > raid_disks &&
		    rdev->data_offset > rdev->new_data_offset)
			return -EINVAL;
	}

	mddev->delta_disks = raid_disks - mddev->raid_disks;
	if (mddev->delta_disks < 0)
		mddev->reshape_backwards = 1;
	else if (mddev->delta_disks > 0)
		mddev->reshape_backwards = 0;

	rv = mddev->pers->check_reshape(mddev);
	if (rv < 0) {
		mddev->delta_disks = 0;
		mddev->reshape_backwards = 0;
	}
	return rv;
}

/*
 * update_array_info is used to change the configuration of an
 * on-line array.
 * The version, ctime,level,size,raid_disks,not_persistent, layout,chunk_size
 * fields in the info are checked against the array.
 * Any differences that cannot be handled will cause an error.
 * Normally, only one change can be managed at a time.
 */
static int update_array_info(struct mddev *mddev, mdu_array_info_t *info)
{
	int rv = 0;
	int cnt = 0;
	int state = 0;

	/* calculate expected state,ignoring low bits */
	if (mddev->bitmap && mddev->bitmap_info.offset)
		state |= (1 << MD_SB_BITMAP_PRESENT);

	if (mddev->major_version != info->major_version ||
	    mddev->minor_version != info->minor_version ||
/*	    mddev->patch_version != info->patch_version || */
	    mddev->ctime         != info->ctime         ||
	    mddev->level         != info->level         ||
/*	    mddev->layout        != info->layout        || */
	    mddev->persistent	 != !info->not_persistent ||
	    mddev->chunk_sectors != info->chunk_size >> 9 ||
	    /* ignore bottom 8 bits of state, and allow SB_BITMAP_PRESENT to change */
	    ((state^info->state) & 0xfffffe00)
		)
		return -EINVAL;
	/* Check there is only one change */
	if (info->size >= 0 && mddev->dev_sectors / 2 != info->size)
		cnt++;
	if (mddev->raid_disks != info->raid_disks)
		cnt++;
	if (mddev->layout != info->layout)
		cnt++;
	if ((state ^ info->state) & (1<<MD_SB_BITMAP_PRESENT))
		cnt++;
	if (cnt == 0)
		return 0;
	if (cnt > 1)
		return -EINVAL;

	if (mddev->layout != info->layout) {
		/* Change layout
		 * we don't need to do anything at the md level, the
		 * personality will take care of it all.
		 */
		if (mddev->pers->check_reshape == NULL)
			return -EINVAL;
		else {
			mddev->new_layout = info->layout;
			rv = mddev->pers->check_reshape(mddev);
			if (rv)
				mddev->new_layout = mddev->layout;
			return rv;
		}
	}
	if (info->size >= 0 && mddev->dev_sectors / 2 != info->size)
		rv = update_size(mddev, (sector_t)info->size * 2);

	if (mddev->raid_disks    != info->raid_disks)
		rv = update_raid_disks(mddev, info->raid_disks);

	if ((state ^ info->state) & (1<<MD_SB_BITMAP_PRESENT)) {
		if (mddev->pers->quiesce == NULL || mddev->thread == NULL) {
			rv = -EINVAL;
			goto err;
		}
		if (mddev->recovery || mddev->sync_thread) {
			rv = -EBUSY;
			goto err;
		}
		if (info->state & (1<<MD_SB_BITMAP_PRESENT)) {
			struct bitmap *bitmap;
			/* add the bitmap */
			if (mddev->bitmap) {
				rv = -EEXIST;
				goto err;
			}
			if (mddev->bitmap_info.default_offset == 0) {
				rv = -EINVAL;
				goto err;
			}
			mddev->bitmap_info.offset =
				mddev->bitmap_info.default_offset;
			mddev->bitmap_info.space =
				mddev->bitmap_info.default_space;
			mddev->pers->quiesce(mddev, 1);
			bitmap = bitmap_create(mddev, -1);
			if (!IS_ERR(bitmap)) {
				mddev->bitmap = bitmap;
				rv = bitmap_load(mddev);
			} else
				rv = PTR_ERR(bitmap);
			if (rv)
				bitmap_destroy(mddev);
			mddev->pers->quiesce(mddev, 0);
		} else {
			/* remove the bitmap */
			if (!mddev->bitmap) {
				rv = -ENOENT;
				goto err;
			}
			if (mddev->bitmap->storage.file) {
				rv = -EINVAL;
				goto err;
			}
			if (mddev->bitmap_info.nodes) {
				/* hold PW on all the bitmap lock */
				if (md_cluster_ops->lock_all_bitmaps(mddev) <= 0) {
					printk("md: can't change bitmap to none since the"
					       " array is in use by more than one node\n");
					rv = -EPERM;
					md_cluster_ops->unlock_all_bitmaps(mddev);
					goto err;
				}

				mddev->bitmap_info.nodes = 0;
				md_cluster_ops->leave(mddev);
			}
			mddev->pers->quiesce(mddev, 1);
			bitmap_destroy(mddev);
			mddev->pers->quiesce(mddev, 0);
			mddev->bitmap_info.offset = 0;
		}
	}
	md_update_sb(mddev, 1);
	return rv;
err:
	return rv;
}

static int set_disk_faulty(struct mddev *mddev, dev_t dev)
{
	struct md_rdev *rdev;
	int err = 0;

	if (mddev->pers == NULL)
		return -ENODEV;

	rcu_read_lock();
	rdev = find_rdev_rcu(mddev, dev);
	if (!rdev)
		err =  -ENODEV;
	else {
		md_error(mddev, rdev);
		if (!test_bit(Faulty, &rdev->flags))
			err = -EBUSY;
	}
	rcu_read_unlock();
	return err;
}

/*
 * We have a problem here : there is no easy way to give a CHS
 * virtual geometry. We currently pretend that we have a 2 heads
 * 4 sectors (with a BIG number of cylinders...). This drives
 * dosfs just mad... ;-)
 */
static int md_getgeo(struct block_device *bdev, struct hd_geometry *geo)
{
	struct mddev *mddev = bdev->bd_disk->private_data;

	geo->heads = 2;
	geo->sectors = 4;
	geo->cylinders = mddev->array_sectors / 8;
	return 0;
}

static inline bool md_ioctl_valid(unsigned int cmd)
{
	switch (cmd) {
	case ADD_NEW_DISK:
	case BLKROSET:
	case GET_ARRAY_INFO:
	case GET_BITMAP_FILE:
	case GET_DISK_INFO:
	case HOT_ADD_DISK:
	case HOT_REMOVE_DISK:
	case RAID_AUTORUN:
	case RAID_VERSION:
	case RESTART_ARRAY_RW:
	case RUN_ARRAY:
	case SET_ARRAY_INFO:
	case SET_BITMAP_FILE:
	case SET_DISK_FAULTY:
	case STOP_ARRAY:
	case STOP_ARRAY_RO:
	case CLUSTERED_DISK_NACK:
		return true;
	default:
		return false;
	}
}

static int md_ioctl(struct block_device *bdev, fmode_t mode,
			unsigned int cmd, unsigned long arg)
{
	int err = 0;
	void __user *argp = (void __user *)arg;
	struct mddev *mddev = NULL;
	int ro;

	if (!md_ioctl_valid(cmd))
		return -ENOTTY;

	switch (cmd) {
	case RAID_VERSION:
	case GET_ARRAY_INFO:
	case GET_DISK_INFO:
		break;
	default:
		if (!capable(CAP_SYS_ADMIN))
			return -EACCES;
	}

	/*
	 * Commands dealing with the RAID driver but not any
	 * particular array:
	 */
	switch (cmd) {
	case RAID_VERSION:
		err = get_version(argp);
		goto out;

#ifndef MODULE
	case RAID_AUTORUN:
		err = 0;
		autostart_arrays(arg);
		goto out;
#endif
	default:;
	}

	/*
	 * Commands creating/starting a new array:
	 */

	mddev = bdev->bd_disk->private_data;

	if (!mddev) {
		BUG();
		goto out;
	}

	/* Some actions do not requires the mutex */
	switch (cmd) {
	case GET_ARRAY_INFO:
		if (!mddev->raid_disks && !mddev->external)
			err = -ENODEV;
		else
			err = get_array_info(mddev, argp);
		goto out;

	case GET_DISK_INFO:
		if (!mddev->raid_disks && !mddev->external)
			err = -ENODEV;
		else
			err = get_disk_info(mddev, argp);
		goto out;

	case SET_DISK_FAULTY:
		err = set_disk_faulty(mddev, new_decode_dev(arg));
		goto out;

	case GET_BITMAP_FILE:
		err = get_bitmap_file(mddev, argp);
		goto out;

	}

	if (cmd == ADD_NEW_DISK)
		/* need to ensure md_delayed_delete() has completed */
		flush_workqueue(md_misc_wq);

	if (cmd == HOT_REMOVE_DISK)
		/* need to ensure recovery thread has run */
		wait_event_interruptible_timeout(mddev->sb_wait,
						 !test_bit(MD_RECOVERY_NEEDED,
							   &mddev->flags),
						 msecs_to_jiffies(5000));
	if (cmd == STOP_ARRAY || cmd == STOP_ARRAY_RO) {
		/* Need to flush page cache, and ensure no-one else opens
		 * and writes
		 */
		mutex_lock(&mddev->open_mutex);
		if (mddev->pers && atomic_read(&mddev->openers) > 1) {
			mutex_unlock(&mddev->open_mutex);
			err = -EBUSY;
			goto out;
		}
		set_bit(MD_STILL_CLOSED, &mddev->flags);
		mutex_unlock(&mddev->open_mutex);
		sync_blockdev(bdev);
	}
	err = mddev_lock(mddev);
	if (err) {
		printk(KERN_INFO
			"md: ioctl lock interrupted, reason %d, cmd %d\n",
			err, cmd);
		goto out;
	}

	if (cmd == SET_ARRAY_INFO) {
		mdu_array_info_t info;
		if (!arg)
			memset(&info, 0, sizeof(info));
		else if (copy_from_user(&info, argp, sizeof(info))) {
			err = -EFAULT;
			goto unlock;
		}
		if (mddev->pers) {
			err = update_array_info(mddev, &info);
			if (err) {
				printk(KERN_WARNING "md: couldn't update"
				       " array info. %d\n", err);
				goto unlock;
			}
			goto unlock;
		}
		if (!list_empty(&mddev->disks)) {
			printk(KERN_WARNING
			       "md: array %s already has disks!\n",
			       mdname(mddev));
			err = -EBUSY;
			goto unlock;
		}
		if (mddev->raid_disks) {
			printk(KERN_WARNING
			       "md: array %s already initialised!\n",
			       mdname(mddev));
			err = -EBUSY;
			goto unlock;
		}
		err = set_array_info(mddev, &info);
		if (err) {
			printk(KERN_WARNING "md: couldn't set"
			       " array info. %d\n", err);
			goto unlock;
		}
		goto unlock;
	}

	/*
	 * Commands querying/configuring an existing array:
	 */
	/* if we are not initialised yet, only ADD_NEW_DISK, STOP_ARRAY,
	 * RUN_ARRAY, and GET_ and SET_BITMAP_FILE are allowed */
	if ((!mddev->raid_disks && !mddev->external)
	    && cmd != ADD_NEW_DISK && cmd != STOP_ARRAY
	    && cmd != RUN_ARRAY && cmd != SET_BITMAP_FILE
	    && cmd != GET_BITMAP_FILE) {
		err = -ENODEV;
		goto unlock;
	}

	/*
	 * Commands even a read-only array can execute:
	 */
	switch (cmd) {
	case RESTART_ARRAY_RW:
		err = restart_array(mddev);
		goto unlock;

	case STOP_ARRAY:
		err = do_md_stop(mddev, 0, bdev);
		goto unlock;

	case STOP_ARRAY_RO:
		err = md_set_readonly(mddev, bdev);
		goto unlock;

	case HOT_REMOVE_DISK:
		err = hot_remove_disk(mddev, new_decode_dev(arg));
		goto unlock;

	case ADD_NEW_DISK:
		/* We can support ADD_NEW_DISK on read-only arrays
		 * on if we are re-adding a preexisting device.
		 * So require mddev->pers and MD_DISK_SYNC.
		 */
		if (mddev->pers) {
			mdu_disk_info_t info;
			if (copy_from_user(&info, argp, sizeof(info)))
				err = -EFAULT;
			else if (!(info.state & (1<<MD_DISK_SYNC)))
				/* Need to clear read-only for this */
				break;
			else
				err = add_new_disk(mddev, &info);
			goto unlock;
		}
		break;

	case BLKROSET:
		if (get_user(ro, (int __user *)(arg))) {
			err = -EFAULT;
			goto unlock;
		}
		err = -EINVAL;

		/* if the bdev is going readonly the value of mddev->ro
		 * does not matter, no writes are coming
		 */
		if (ro)
			goto unlock;

		/* are we are already prepared for writes? */
		if (mddev->ro != 1)
			goto unlock;

		/* transitioning to readauto need only happen for
		 * arrays that call md_write_start
		 */
		if (mddev->pers) {
			err = restart_array(mddev);
			if (err == 0) {
				mddev->ro = 2;
				set_disk_ro(mddev->gendisk, 0);
			}
		}
		goto unlock;
	}

	/*
	 * The remaining ioctls are changing the state of the
	 * superblock, so we do not allow them on read-only arrays.
	 */
	if (mddev->ro && mddev->pers) {
		if (mddev->ro == 2) {
			mddev->ro = 0;
			sysfs_notify_dirent_safe(mddev->sysfs_state);
			set_bit(MD_RECOVERY_NEEDED, &mddev->recovery);
			/* mddev_unlock will wake thread */
			/* If a device failed while we were read-only, we
			 * need to make sure the metadata is updated now.
			 */
			if (test_bit(MD_CHANGE_DEVS, &mddev->flags)) {
				mddev_unlock(mddev);
				wait_event(mddev->sb_wait,
					   !test_bit(MD_CHANGE_DEVS, &mddev->flags) &&
					   !test_bit(MD_CHANGE_PENDING, &mddev->flags));
				mddev_lock_nointr(mddev);
			}
		} else {
			err = -EROFS;
			goto unlock;
		}
	}

	switch (cmd) {
	case ADD_NEW_DISK:
	{
		mdu_disk_info_t info;
		if (copy_from_user(&info, argp, sizeof(info)))
			err = -EFAULT;
		else
			err = add_new_disk(mddev, &info);
		goto unlock;
	}

	case CLUSTERED_DISK_NACK:
		if (mddev_is_clustered(mddev))
			md_cluster_ops->new_disk_ack(mddev, false);
		else
			err = -EINVAL;
		goto unlock;

	case HOT_ADD_DISK:
		err = hot_add_disk(mddev, new_decode_dev(arg));
		goto unlock;

	case RUN_ARRAY:
		err = do_md_run(mddev);
		goto unlock;

	case SET_BITMAP_FILE:
		err = set_bitmap_file(mddev, (int)arg);
		goto unlock;

	default:
		err = -EINVAL;
		goto unlock;
	}

unlock:
	if (mddev->hold_active == UNTIL_IOCTL &&
	    err != -EINVAL)
		mddev->hold_active = 0;
	mddev_unlock(mddev);
out:
	return err;
}
#ifdef CONFIG_COMPAT
static int md_compat_ioctl(struct block_device *bdev, fmode_t mode,
		    unsigned int cmd, unsigned long arg)
{
	switch (cmd) {
	case HOT_REMOVE_DISK:
	case HOT_ADD_DISK:
	case SET_DISK_FAULTY:
	case SET_BITMAP_FILE:
		/* These take in integer arg, do not convert */
		break;
	default:
		arg = (unsigned long)compat_ptr(arg);
		break;
	}

	return md_ioctl(bdev, mode, cmd, arg);
}
#endif /* CONFIG_COMPAT */

static int md_open(struct block_device *bdev, fmode_t mode)
{
	/*
	 * Succeed if we can lock the mddev, which confirms that
	 * it isn't being stopped right now.
	 */
	struct mddev *mddev = mddev_find(bdev->bd_dev);
	int err;

	if (!mddev)
		return -ENODEV;

	if (mddev->gendisk != bdev->bd_disk) {
		/* we are racing with mddev_put which is discarding this
		 * bd_disk.
		 */
		mddev_put(mddev);
		/* Wait until bdev->bd_disk is definitely gone */
		flush_workqueue(md_misc_wq);
		/* Then retry the open from the top */
		return -ERESTARTSYS;
	}
	BUG_ON(mddev != bdev->bd_disk->private_data);

	if ((err = mutex_lock_interruptible(&mddev->open_mutex)))
		goto out;

	err = 0;
	atomic_inc(&mddev->openers);
	clear_bit(MD_STILL_CLOSED, &mddev->flags);
	mutex_unlock(&mddev->open_mutex);

	check_disk_change(bdev);
 out:
	return err;
}

static void md_release(struct gendisk *disk, fmode_t mode)
{
	struct mddev *mddev = disk->private_data;

	BUG_ON(!mddev);
	atomic_dec(&mddev->openers);
	mddev_put(mddev);
}

static int md_media_changed(struct gendisk *disk)
{
	struct mddev *mddev = disk->private_data;

	return mddev->changed;
}

static int md_revalidate(struct gendisk *disk)
{
	struct mddev *mddev = disk->private_data;

	mddev->changed = 0;
	return 0;
}
static const struct block_device_operations md_fops =
{
	.owner		= THIS_MODULE,
	.open		= md_open,
	.release	= md_release,
	.ioctl		= md_ioctl,
#ifdef CONFIG_COMPAT
	.compat_ioctl	= md_compat_ioctl,
#endif
	.getgeo		= md_getgeo,
	.media_changed  = md_media_changed,
	.revalidate_disk= md_revalidate,
};

static int md_thread(void *arg)
{
	struct md_thread *thread = arg;

	/*
	 * md_thread is a 'system-thread', it's priority should be very
	 * high. We avoid resource deadlocks individually in each
	 * raid personality. (RAID5 does preallocation) We also use RR and
	 * the very same RT priority as kswapd, thus we will never get
	 * into a priority inversion deadlock.
	 *
	 * we definitely have to have equal or higher priority than
	 * bdflush, otherwise bdflush will deadlock if there are too
	 * many dirty RAID5 blocks.
	 */

	allow_signal(SIGKILL);
	while (!kthread_should_stop()) {

		/* We need to wait INTERRUPTIBLE so that
		 * we don't add to the load-average.
		 * That means we need to be sure no signals are
		 * pending
		 */
		if (signal_pending(current))
			flush_signals(current);

		wait_event_interruptible_timeout
			(thread->wqueue,
			 test_bit(THREAD_WAKEUP, &thread->flags)
			 || kthread_should_stop(),
			 thread->timeout);

		clear_bit(THREAD_WAKEUP, &thread->flags);
		if (!kthread_should_stop())
			thread->run(thread);
	}

	return 0;
}

void md_wakeup_thread(struct md_thread *thread)
{
	if (thread) {
		pr_debug("md: waking up MD thread %s.\n", thread->tsk->comm);
		set_bit(THREAD_WAKEUP, &thread->flags);
		wake_up(&thread->wqueue);
	}
}
EXPORT_SYMBOL(md_wakeup_thread);

struct md_thread *md_register_thread(void (*run) (struct md_thread *),
		struct mddev *mddev, const char *name)
{
	struct md_thread *thread;

	thread = kzalloc(sizeof(struct md_thread), GFP_KERNEL);
	if (!thread)
		return NULL;

	init_waitqueue_head(&thread->wqueue);

	thread->run = run;
	thread->mddev = mddev;
	thread->timeout = MAX_SCHEDULE_TIMEOUT;
	thread->tsk = kthread_run(md_thread, thread,
				  "%s_%s",
				  mdname(thread->mddev),
				  name);
	if (IS_ERR(thread->tsk)) {
		kfree(thread);
		return NULL;
	}
	return thread;
}
EXPORT_SYMBOL(md_register_thread);

void md_unregister_thread(struct md_thread **threadp)
{
	struct md_thread *thread = *threadp;
	if (!thread)
		return;
	pr_debug("interrupting MD-thread pid %d\n", task_pid_nr(thread->tsk));
	/* Locking ensures that mddev_unlock does not wake_up a
	 * non-existent thread
	 */
	spin_lock(&pers_lock);
	*threadp = NULL;
	spin_unlock(&pers_lock);

	kthread_stop(thread->tsk);
	kfree(thread);
}
EXPORT_SYMBOL(md_unregister_thread);

void md_error(struct mddev *mddev, struct md_rdev *rdev)
{
	if (!rdev || test_bit(Faulty, &rdev->flags))
		return;

	if (!mddev->pers || !mddev->pers->error_handler)
		return;
	mddev->pers->error_handler(mddev,rdev);
	if (mddev->degraded)
		set_bit(MD_RECOVERY_RECOVER, &mddev->recovery);
	sysfs_notify_dirent_safe(rdev->sysfs_state);
	set_bit(MD_RECOVERY_INTR, &mddev->recovery);
	set_bit(MD_RECOVERY_NEEDED, &mddev->recovery);
	md_wakeup_thread(mddev->thread);
	if (mddev->event_work.func)
		queue_work(md_misc_wq, &mddev->event_work);
	md_new_event(mddev);
}
EXPORT_SYMBOL(md_error);

/* seq_file implementation /proc/mdstat */

static void status_unused(struct seq_file *seq)
{
	int i = 0;
	struct md_rdev *rdev;

	seq_printf(seq, "unused devices: ");

	list_for_each_entry(rdev, &pending_raid_disks, same_set) {
		char b[BDEVNAME_SIZE];
		i++;
		seq_printf(seq, "%s ",
			      bdevname(rdev->bdev,b));
	}
	if (!i)
		seq_printf(seq, "<none>");

	seq_printf(seq, "\n");
}

static int status_resync(struct seq_file *seq, struct mddev *mddev)
{
	sector_t max_sectors, resync, res;
	unsigned long dt, db;
	sector_t rt;
	int scale;
	unsigned int per_milli;

	if (test_bit(MD_RECOVERY_SYNC, &mddev->recovery) ||
	    test_bit(MD_RECOVERY_RESHAPE, &mddev->recovery))
		max_sectors = mddev->resync_max_sectors;
	else
		max_sectors = mddev->dev_sectors;

	resync = mddev->curr_resync;
	if (resync <= 3) {
		if (test_bit(MD_RECOVERY_DONE, &mddev->recovery))
			/* Still cleaning up */
			resync = max_sectors;
	} else
		resync -= atomic_read(&mddev->recovery_active);

	if (resync == 0) {
		if (mddev->recovery_cp < MaxSector) {
			seq_printf(seq, "\tresync=PENDING");
			return 1;
		}
		return 0;
	}
	if (resync < 3) {
		seq_printf(seq, "\tresync=DELAYED");
		return 1;
	}

	WARN_ON(max_sectors == 0);
	/* Pick 'scale' such that (resync>>scale)*1000 will fit
	 * in a sector_t, and (max_sectors>>scale) will fit in a
	 * u32, as those are the requirements for sector_div.
	 * Thus 'scale' must be at least 10
	 */
	scale = 10;
	if (sizeof(sector_t) > sizeof(unsigned long)) {
		while ( max_sectors/2 > (1ULL<<(scale+32)))
			scale++;
	}
	res = (resync>>scale)*1000;
	sector_div(res, (u32)((max_sectors>>scale)+1));

	per_milli = res;
	{
		int i, x = per_milli/50, y = 20-x;
		seq_printf(seq, "[");
		for (i = 0; i < x; i++)
			seq_printf(seq, "=");
		seq_printf(seq, ">");
		for (i = 0; i < y; i++)
			seq_printf(seq, ".");
		seq_printf(seq, "] ");
	}
	seq_printf(seq, " %s =%3u.%u%% (%llu/%llu)",
		   (test_bit(MD_RECOVERY_RESHAPE, &mddev->recovery)?
		    "reshape" :
		    (test_bit(MD_RECOVERY_CHECK, &mddev->recovery)?
		     "check" :
		     (test_bit(MD_RECOVERY_SYNC, &mddev->recovery) ?
		      "resync" : "recovery"))),
		   per_milli/10, per_milli % 10,
		   (unsigned long long) resync/2,
		   (unsigned long long) max_sectors/2);

	/*
	 * dt: time from mark until now
	 * db: blocks written from mark until now
	 * rt: remaining time
	 *
	 * rt is a sector_t, so could be 32bit or 64bit.
	 * So we divide before multiply in case it is 32bit and close
	 * to the limit.
	 * We scale the divisor (db) by 32 to avoid losing precision
	 * near the end of resync when the number of remaining sectors
	 * is close to 'db'.
	 * We then divide rt by 32 after multiplying by db to compensate.
	 * The '+1' avoids division by zero if db is very small.
	 */
	dt = ((jiffies - mddev->resync_mark) / HZ);
	if (!dt) dt++;
	db = (mddev->curr_mark_cnt - atomic_read(&mddev->recovery_active))
		- mddev->resync_mark_cnt;

	rt = max_sectors - resync;    /* number of remaining sectors */
	sector_div(rt, db/32+1);
	rt *= dt;
	rt >>= 5;

	seq_printf(seq, " finish=%lu.%lumin", (unsigned long)rt / 60,
		   ((unsigned long)rt % 60)/6);

	seq_printf(seq, " speed=%ldK/sec", db/2/dt);
	return 1;
}

static void *md_seq_start(struct seq_file *seq, loff_t *pos)
{
	struct list_head *tmp;
	loff_t l = *pos;
	struct mddev *mddev;

	if (l >= 0x10000)
		return NULL;
	if (!l--)
		/* header */
		return (void*)1;

	spin_lock(&all_mddevs_lock);
	list_for_each(tmp,&all_mddevs)
		if (!l--) {
			mddev = list_entry(tmp, struct mddev, all_mddevs);
			mddev_get(mddev);
			spin_unlock(&all_mddevs_lock);
			return mddev;
		}
	spin_unlock(&all_mddevs_lock);
	if (!l--)
		return (void*)2;/* tail */
	return NULL;
}

static void *md_seq_next(struct seq_file *seq, void *v, loff_t *pos)
{
	struct list_head *tmp;
	struct mddev *next_mddev, *mddev = v;

	++*pos;
	if (v == (void*)2)
		return NULL;

	spin_lock(&all_mddevs_lock);
	if (v == (void*)1)
		tmp = all_mddevs.next;
	else
		tmp = mddev->all_mddevs.next;
	if (tmp != &all_mddevs)
		next_mddev = mddev_get(list_entry(tmp,struct mddev,all_mddevs));
	else {
		next_mddev = (void*)2;
		*pos = 0x10000;
	}
	spin_unlock(&all_mddevs_lock);

	if (v != (void*)1)
		mddev_put(mddev);
	return next_mddev;

}

static void md_seq_stop(struct seq_file *seq, void *v)
{
	struct mddev *mddev = v;

	if (mddev && v != (void*)1 && v != (void*)2)
		mddev_put(mddev);
}

static int md_seq_show(struct seq_file *seq, void *v)
{
	struct mddev *mddev = v;
	sector_t sectors;
	struct md_rdev *rdev;

	if (v == (void*)1) {
		struct md_personality *pers;
		seq_printf(seq, "Personalities : ");
		spin_lock(&pers_lock);
		list_for_each_entry(pers, &pers_list, list)
			seq_printf(seq, "[%s] ", pers->name);

		spin_unlock(&pers_lock);
		seq_printf(seq, "\n");
		seq->poll_event = atomic_read(&md_event_count);
		return 0;
	}
	if (v == (void*)2) {
		status_unused(seq);
		return 0;
	}

	spin_lock(&mddev->lock);
	if (mddev->pers || mddev->raid_disks || !list_empty(&mddev->disks)) {
		seq_printf(seq, "%s : %sactive", mdname(mddev),
						mddev->pers ? "" : "in");
		if (mddev->pers) {
			if (mddev->ro==1)
				seq_printf(seq, " (read-only)");
			if (mddev->ro==2)
				seq_printf(seq, " (auto-read-only)");
			seq_printf(seq, " %s", mddev->pers->name);
		}

		sectors = 0;
		rcu_read_lock();
		rdev_for_each_rcu(rdev, mddev) {
			char b[BDEVNAME_SIZE];
			seq_printf(seq, " %s[%d]",
				bdevname(rdev->bdev,b), rdev->desc_nr);
			if (test_bit(WriteMostly, &rdev->flags))
				seq_printf(seq, "(W)");
			if (test_bit(Journal, &rdev->flags))
				seq_printf(seq, "(J)");
			if (test_bit(Faulty, &rdev->flags)) {
				seq_printf(seq, "(F)");
				continue;
			}
			if (rdev->raid_disk < 0)
				seq_printf(seq, "(S)"); /* spare */
			if (test_bit(Replacement, &rdev->flags))
				seq_printf(seq, "(R)");
			sectors += rdev->sectors;
		}
		rcu_read_unlock();

		if (!list_empty(&mddev->disks)) {
			if (mddev->pers)
				seq_printf(seq, "\n      %llu blocks",
					   (unsigned long long)
					   mddev->array_sectors / 2);
			else
				seq_printf(seq, "\n      %llu blocks",
					   (unsigned long long)sectors / 2);
		}
		if (mddev->persistent) {
			if (mddev->major_version != 0 ||
			    mddev->minor_version != 90) {
				seq_printf(seq," super %d.%d",
					   mddev->major_version,
					   mddev->minor_version);
			}
		} else if (mddev->external)
			seq_printf(seq, " super external:%s",
				   mddev->metadata_type);
		else
			seq_printf(seq, " super non-persistent");

		if (mddev->pers) {
			mddev->pers->status(seq, mddev);
			seq_printf(seq, "\n      ");
			if (mddev->pers->sync_request) {
				if (status_resync(seq, mddev))
					seq_printf(seq, "\n      ");
			}
		} else
			seq_printf(seq, "\n       ");

		bitmap_status(seq, mddev->bitmap);

		seq_printf(seq, "\n");
	}
	spin_unlock(&mddev->lock);

	return 0;
}

static const struct seq_operations md_seq_ops = {
	.start  = md_seq_start,
	.next   = md_seq_next,
	.stop   = md_seq_stop,
	.show   = md_seq_show,
};

static int md_seq_open(struct inode *inode, struct file *file)
{
	struct seq_file *seq;
	int error;

	error = seq_open(file, &md_seq_ops);
	if (error)
		return error;

	seq = file->private_data;
	seq->poll_event = atomic_read(&md_event_count);
	return error;
}

static int md_unloading;
static unsigned int mdstat_poll(struct file *filp, poll_table *wait)
{
	struct seq_file *seq = filp->private_data;
	int mask;

	if (md_unloading)
		return POLLIN|POLLRDNORM|POLLERR|POLLPRI;
	poll_wait(filp, &md_event_waiters, wait);

	/* always allow read */
	mask = POLLIN | POLLRDNORM;

	if (seq->poll_event != atomic_read(&md_event_count))
		mask |= POLLERR | POLLPRI;
	return mask;
}

static const struct file_operations md_seq_fops = {
	.owner		= THIS_MODULE,
	.open           = md_seq_open,
	.read           = seq_read,
	.llseek         = seq_lseek,
	.release	= seq_release_private,
	.poll		= mdstat_poll,
};

int register_md_personality(struct md_personality *p)
{
	printk(KERN_INFO "md: %s personality registered for level %d\n",
						p->name, p->level);
	spin_lock(&pers_lock);
	list_add_tail(&p->list, &pers_list);
	spin_unlock(&pers_lock);
	return 0;
}
EXPORT_SYMBOL(register_md_personality);

int unregister_md_personality(struct md_personality *p)
{
	printk(KERN_INFO "md: %s personality unregistered\n", p->name);
	spin_lock(&pers_lock);
	list_del_init(&p->list);
	spin_unlock(&pers_lock);
	return 0;
}
EXPORT_SYMBOL(unregister_md_personality);

int register_md_cluster_operations(struct md_cluster_operations *ops,
				   struct module *module)
{
	int ret = 0;
	spin_lock(&pers_lock);
	if (md_cluster_ops != NULL)
		ret = -EALREADY;
	else {
		md_cluster_ops = ops;
		md_cluster_mod = module;
	}
	spin_unlock(&pers_lock);
	return ret;
}
EXPORT_SYMBOL(register_md_cluster_operations);

int unregister_md_cluster_operations(void)
{
	spin_lock(&pers_lock);
	md_cluster_ops = NULL;
	spin_unlock(&pers_lock);
	return 0;
}
EXPORT_SYMBOL(unregister_md_cluster_operations);

int md_setup_cluster(struct mddev *mddev, int nodes)
{
	int err;

	err = request_module("md-cluster");
	if (err) {
		pr_err("md-cluster module not found.\n");
		return -ENOENT;
	}

	spin_lock(&pers_lock);
	if (!md_cluster_ops || !try_module_get(md_cluster_mod)) {
		spin_unlock(&pers_lock);
		return -ENOENT;
	}
	spin_unlock(&pers_lock);

	return md_cluster_ops->join(mddev, nodes);
}

void md_cluster_stop(struct mddev *mddev)
{
	if (!md_cluster_ops)
		return;
	md_cluster_ops->leave(mddev);
	module_put(md_cluster_mod);
}

static int is_mddev_idle(struct mddev *mddev, int init)
{
	struct md_rdev *rdev;
	int idle;
	int curr_events;

	idle = 1;
	rcu_read_lock();
	rdev_for_each_rcu(rdev, mddev) {
		struct gendisk *disk = rdev->bdev->bd_contains->bd_disk;
		curr_events = (int)part_stat_read(&disk->part0, sectors[0]) +
			      (int)part_stat_read(&disk->part0, sectors[1]) -
			      atomic_read(&disk->sync_io);
		/* sync IO will cause sync_io to increase before the disk_stats
		 * as sync_io is counted when a request starts, and
		 * disk_stats is counted when it completes.
		 * So resync activity will cause curr_events to be smaller than
		 * when there was no such activity.
		 * non-sync IO will cause disk_stat to increase without
		 * increasing sync_io so curr_events will (eventually)
		 * be larger than it was before.  Once it becomes
		 * substantially larger, the test below will cause
		 * the array to appear non-idle, and resync will slow
		 * down.
		 * If there is a lot of outstanding resync activity when
		 * we set last_event to curr_events, then all that activity
		 * completing might cause the array to appear non-idle
		 * and resync will be slowed down even though there might
		 * not have been non-resync activity.  This will only
		 * happen once though.  'last_events' will soon reflect
		 * the state where there is little or no outstanding
		 * resync requests, and further resync activity will
		 * always make curr_events less than last_events.
		 *
		 */
		if (init || curr_events - rdev->last_events > 64) {
			rdev->last_events = curr_events;
			idle = 0;
		}
	}
	rcu_read_unlock();
	return idle;
}

void md_done_sync(struct mddev *mddev, int blocks, int ok)
{
	/* another "blocks" (512byte) blocks have been synced */
	atomic_sub(blocks, &mddev->recovery_active);
	wake_up(&mddev->recovery_wait);
	if (!ok) {
		set_bit(MD_RECOVERY_INTR, &mddev->recovery);
		set_bit(MD_RECOVERY_ERROR, &mddev->recovery);
		md_wakeup_thread(mddev->thread);
		// stop recovery, signal do_sync ....
	}
}
EXPORT_SYMBOL(md_done_sync);

/* md_write_start(mddev, bi)
 * If we need to update some array metadata (e.g. 'active' flag
 * in superblock) before writing, schedule a superblock update
 * and wait for it to complete.
 */
void md_write_start(struct mddev *mddev, struct bio *bi)
{
	int did_change = 0;
	if (bio_data_dir(bi) != WRITE)
		return;

	BUG_ON(mddev->ro == 1);
	if (mddev->ro == 2) {
		/* need to switch to read/write */
		mddev->ro = 0;
		set_bit(MD_RECOVERY_NEEDED, &mddev->recovery);
		md_wakeup_thread(mddev->thread);
		md_wakeup_thread(mddev->sync_thread);
		did_change = 1;
	}
	atomic_inc(&mddev->writes_pending);
	if (mddev->safemode == 1)
		mddev->safemode = 0;
	if (mddev->in_sync) {
		spin_lock(&mddev->lock);
		if (mddev->in_sync) {
			mddev->in_sync = 0;
			set_bit(MD_CHANGE_CLEAN, &mddev->flags);
			set_bit(MD_CHANGE_PENDING, &mddev->flags);
			md_wakeup_thread(mddev->thread);
			did_change = 1;
		}
		spin_unlock(&mddev->lock);
	}
	if (did_change)
		sysfs_notify_dirent_safe(mddev->sysfs_state);
	wait_event(mddev->sb_wait,
		   !test_bit(MD_CHANGE_PENDING, &mddev->flags));
}
EXPORT_SYMBOL(md_write_start);

void md_write_end(struct mddev *mddev)
{
	if (atomic_dec_and_test(&mddev->writes_pending)) {
		if (mddev->safemode == 2)
			md_wakeup_thread(mddev->thread);
		else if (mddev->safemode_delay)
			mod_timer(&mddev->safemode_timer, jiffies + mddev->safemode_delay);
	}
}
EXPORT_SYMBOL(md_write_end);

/* md_allow_write(mddev)
 * Calling this ensures that the array is marked 'active' so that writes
 * may proceed without blocking.  It is important to call this before
 * attempting a GFP_KERNEL allocation while holding the mddev lock.
 * Must be called with mddev_lock held.
 *
 * In the ->external case MD_CHANGE_PENDING can not be cleared until mddev->lock
 * is dropped, so return -EAGAIN after notifying userspace.
 */
int md_allow_write(struct mddev *mddev)
{
	if (!mddev->pers)
		return 0;
	if (mddev->ro)
		return 0;
	if (!mddev->pers->sync_request)
		return 0;

	spin_lock(&mddev->lock);
	if (mddev->in_sync) {
		mddev->in_sync = 0;
		set_bit(MD_CHANGE_CLEAN, &mddev->flags);
		set_bit(MD_CHANGE_PENDING, &mddev->flags);
		if (mddev->safemode_delay &&
		    mddev->safemode == 0)
			mddev->safemode = 1;
		spin_unlock(&mddev->lock);
		md_update_sb(mddev, 0);
		sysfs_notify_dirent_safe(mddev->sysfs_state);
	} else
		spin_unlock(&mddev->lock);

	if (test_bit(MD_CHANGE_PENDING, &mddev->flags))
		return -EAGAIN;
	else
		return 0;
}
EXPORT_SYMBOL_GPL(md_allow_write);

#define SYNC_MARKS	10
#define	SYNC_MARK_STEP	(3*HZ)
#define UPDATE_FREQUENCY (5*60*HZ)
void md_do_sync(struct md_thread *thread)
{
	struct mddev *mddev = thread->mddev;
	struct mddev *mddev2;
	unsigned int currspeed = 0,
		 window;
	sector_t max_sectors,j, io_sectors, recovery_done;
	unsigned long mark[SYNC_MARKS];
	unsigned long update_time;
	sector_t mark_cnt[SYNC_MARKS];
	int last_mark,m;
	struct list_head *tmp;
	sector_t last_check;
	int skipped = 0;
	struct md_rdev *rdev;
	char *desc, *action = NULL;
	struct blk_plug plug;
	bool cluster_resync_finished = false;

	/* just incase thread restarts... */
	if (test_bit(MD_RECOVERY_DONE, &mddev->recovery))
		return;
	if (mddev->ro) {/* never try to sync a read-only array */
		set_bit(MD_RECOVERY_INTR, &mddev->recovery);
		return;
	}

	if (test_bit(MD_RECOVERY_SYNC, &mddev->recovery)) {
		if (test_bit(MD_RECOVERY_CHECK, &mddev->recovery)) {
			desc = "data-check";
			action = "check";
		} else if (test_bit(MD_RECOVERY_REQUESTED, &mddev->recovery)) {
			desc = "requested-resync";
			action = "repair";
		} else
			desc = "resync";
	} else if (test_bit(MD_RECOVERY_RESHAPE, &mddev->recovery))
		desc = "reshape";
	else
		desc = "recovery";

	mddev->last_sync_action = action ?: desc;

	/* we overload curr_resync somewhat here.
	 * 0 == not engaged in resync at all
	 * 2 == checking that there is no conflict with another sync
	 * 1 == like 2, but have yielded to allow conflicting resync to
	 *		commense
	 * other == active in resync - this many blocks
	 *
	 * Before starting a resync we must have set curr_resync to
	 * 2, and then checked that every "conflicting" array has curr_resync
	 * less than ours.  When we find one that is the same or higher
	 * we wait on resync_wait.  To avoid deadlock, we reduce curr_resync
	 * to 1 if we choose to yield (based arbitrarily on address of mddev structure).
	 * This will mean we have to start checking from the beginning again.
	 *
	 */

	do {
		mddev->curr_resync = 2;

	try_again:
		if (test_bit(MD_RECOVERY_INTR, &mddev->recovery))
			goto skip;
		for_each_mddev(mddev2, tmp) {
			if (mddev2 == mddev)
				continue;
			if (!mddev->parallel_resync
			&&  mddev2->curr_resync
			&&  match_mddev_units(mddev, mddev2)) {
				DEFINE_WAIT(wq);
				if (mddev < mddev2 && mddev->curr_resync == 2) {
					/* arbitrarily yield */
					mddev->curr_resync = 1;
					wake_up(&resync_wait);
				}
				if (mddev > mddev2 && mddev->curr_resync == 1)
					/* no need to wait here, we can wait the next
					 * time 'round when curr_resync == 2
					 */
					continue;
				/* We need to wait 'interruptible' so as not to
				 * contribute to the load average, and not to
				 * be caught by 'softlockup'
				 */
				prepare_to_wait(&resync_wait, &wq, TASK_INTERRUPTIBLE);
				if (!test_bit(MD_RECOVERY_INTR, &mddev->recovery) &&
				    mddev2->curr_resync >= mddev->curr_resync) {
					printk(KERN_INFO "md: delaying %s of %s"
					       " until %s has finished (they"
					       " share one or more physical units)\n",
					       desc, mdname(mddev), mdname(mddev2));
					mddev_put(mddev2);
					if (signal_pending(current))
						flush_signals(current);
					schedule();
					finish_wait(&resync_wait, &wq);
					goto try_again;
				}
				finish_wait(&resync_wait, &wq);
			}
		}
	} while (mddev->curr_resync < 2);

	j = 0;
	if (test_bit(MD_RECOVERY_SYNC, &mddev->recovery)) {
		/* resync follows the size requested by the personality,
		 * which defaults to physical size, but can be virtual size
		 */
		max_sectors = mddev->resync_max_sectors;
		atomic64_set(&mddev->resync_mismatches, 0);
		/* we don't use the checkpoint if there's a bitmap */
		if (test_bit(MD_RECOVERY_REQUESTED, &mddev->recovery))
			j = mddev->resync_min;
		else if (!mddev->bitmap)
			j = mddev->recovery_cp;

	} else if (test_bit(MD_RECOVERY_RESHAPE, &mddev->recovery))
		max_sectors = mddev->resync_max_sectors;
	else {
		/* recovery follows the physical size of devices */
		max_sectors = mddev->dev_sectors;
		j = MaxSector;
		rcu_read_lock();
		rdev_for_each_rcu(rdev, mddev)
			if (rdev->raid_disk >= 0 &&
			    !test_bit(Journal, &rdev->flags) &&
			    !test_bit(Faulty, &rdev->flags) &&
			    !test_bit(In_sync, &rdev->flags) &&
			    rdev->recovery_offset < j)
				j = rdev->recovery_offset;
		rcu_read_unlock();

		/* If there is a bitmap, we need to make sure all
		 * writes that started before we added a spare
		 * complete before we start doing a recovery.
		 * Otherwise the write might complete and (via
		 * bitmap_endwrite) set a bit in the bitmap after the
		 * recovery has checked that bit and skipped that
		 * region.
		 */
		if (mddev->bitmap) {
			mddev->pers->quiesce(mddev, 1);
			mddev->pers->quiesce(mddev, 0);
		}
	}

	printk(KERN_INFO "md: %s of RAID array %s\n", desc, mdname(mddev));
	printk(KERN_INFO "md: minimum _guaranteed_  speed:"
		" %d KB/sec/disk.\n", speed_min(mddev));
	printk(KERN_INFO "md: using maximum available idle IO bandwidth "
	       "(but not more than %d KB/sec) for %s.\n",
	       speed_max(mddev), desc);

	is_mddev_idle(mddev, 1); /* this initializes IO event counters */

	io_sectors = 0;
	for (m = 0; m < SYNC_MARKS; m++) {
		mark[m] = jiffies;
		mark_cnt[m] = io_sectors;
	}
	last_mark = 0;
	mddev->resync_mark = mark[last_mark];
	mddev->resync_mark_cnt = mark_cnt[last_mark];

	/*
	 * Tune reconstruction:
	 */
	window = 32*(PAGE_SIZE/512);
	printk(KERN_INFO "md: using %dk window, over a total of %lluk.\n",
		window/2, (unsigned long long)max_sectors/2);

	atomic_set(&mddev->recovery_active, 0);
	last_check = 0;

	if (j>2) {
		printk(KERN_INFO
		       "md: resuming %s of %s from checkpoint.\n",
		       desc, mdname(mddev));
		mddev->curr_resync = j;
	} else
		mddev->curr_resync = 3; /* no longer delayed */
	mddev->curr_resync_completed = j;
	sysfs_notify(&mddev->kobj, NULL, "sync_completed");
	md_new_event(mddev);
	update_time = jiffies;

	blk_start_plug(&plug);
	while (j < max_sectors) {
		sector_t sectors;

		skipped = 0;

		if (!test_bit(MD_RECOVERY_RESHAPE, &mddev->recovery) &&
		    ((mddev->curr_resync > mddev->curr_resync_completed &&
		      (mddev->curr_resync - mddev->curr_resync_completed)
		      > (max_sectors >> 4)) ||
		     time_after_eq(jiffies, update_time + UPDATE_FREQUENCY) ||
		     (j - mddev->curr_resync_completed)*2
		     >= mddev->resync_max - mddev->curr_resync_completed ||
		     mddev->curr_resync_completed > mddev->resync_max
			    )) {
			/* time to update curr_resync_completed */
			wait_event(mddev->recovery_wait,
				   atomic_read(&mddev->recovery_active) == 0);
			mddev->curr_resync_completed = j;
			if (test_bit(MD_RECOVERY_SYNC, &mddev->recovery) &&
			    j > mddev->recovery_cp)
				mddev->recovery_cp = j;
			update_time = jiffies;
			set_bit(MD_CHANGE_CLEAN, &mddev->flags);
			sysfs_notify(&mddev->kobj, NULL, "sync_completed");
		}

		while (j >= mddev->resync_max &&
		       !test_bit(MD_RECOVERY_INTR, &mddev->recovery)) {
			/* As this condition is controlled by user-space,
			 * we can block indefinitely, so use '_interruptible'
			 * to avoid triggering warnings.
			 */
			flush_signals(current); /* just in case */
			wait_event_interruptible(mddev->recovery_wait,
						 mddev->resync_max > j
						 || test_bit(MD_RECOVERY_INTR,
							     &mddev->recovery));
		}

		if (test_bit(MD_RECOVERY_INTR, &mddev->recovery))
			break;

		sectors = mddev->pers->sync_request(mddev, j, &skipped);
		if (sectors == 0) {
			set_bit(MD_RECOVERY_INTR, &mddev->recovery);
			break;
		}

		if (!skipped) { /* actual IO requested */
			io_sectors += sectors;
			atomic_add(sectors, &mddev->recovery_active);
		}

		if (test_bit(MD_RECOVERY_INTR, &mddev->recovery))
			break;

		j += sectors;
		if (j > max_sectors)
			/* when skipping, extra large numbers can be returned. */
			j = max_sectors;
		if (j > 2)
			mddev->curr_resync = j;
		mddev->curr_mark_cnt = io_sectors;
		if (last_check == 0)
			/* this is the earliest that rebuild will be
			 * visible in /proc/mdstat
			 */
			md_new_event(mddev);

		if (last_check + window > io_sectors || j == max_sectors)
			continue;

		last_check = io_sectors;
	repeat:
		if (time_after_eq(jiffies, mark[last_mark] + SYNC_MARK_STEP )) {
			/* step marks */
			int next = (last_mark+1) % SYNC_MARKS;

			mddev->resync_mark = mark[next];
			mddev->resync_mark_cnt = mark_cnt[next];
			mark[next] = jiffies;
			mark_cnt[next] = io_sectors - atomic_read(&mddev->recovery_active);
			last_mark = next;
		}

		if (test_bit(MD_RECOVERY_INTR, &mddev->recovery))
			break;

		/*
		 * this loop exits only if either when we are slower than
		 * the 'hard' speed limit, or the system was IO-idle for
		 * a jiffy.
		 * the system might be non-idle CPU-wise, but we only care
		 * about not overloading the IO subsystem. (things like an
		 * e2fsck being done on the RAID array should execute fast)
		 */
		cond_resched();

		recovery_done = io_sectors - atomic_read(&mddev->recovery_active);
		currspeed = ((unsigned long)(recovery_done - mddev->resync_mark_cnt))/2
			/((jiffies-mddev->resync_mark)/HZ +1) +1;

		if (currspeed > speed_min(mddev)) {
			if (currspeed > speed_max(mddev)) {
				msleep(500);
				goto repeat;
			}
			if (!is_mddev_idle(mddev, 0)) {
				/*
				 * Give other IO more of a chance.
				 * The faster the devices, the less we wait.
				 */
				wait_event(mddev->recovery_wait,
					   !atomic_read(&mddev->recovery_active));
			}
		}
	}
	printk(KERN_INFO "md: %s: %s %s.\n",mdname(mddev), desc,
	       test_bit(MD_RECOVERY_INTR, &mddev->recovery)
	       ? "interrupted" : "done");
	/*
	 * this also signals 'finished resyncing' to md_stop
	 */
	blk_finish_plug(&plug);
	wait_event(mddev->recovery_wait, !atomic_read(&mddev->recovery_active));

	if (!test_bit(MD_RECOVERY_RESHAPE, &mddev->recovery) &&
	    !test_bit(MD_RECOVERY_INTR, &mddev->recovery) &&
	    mddev->curr_resync > 2) {
		mddev->curr_resync_completed = mddev->curr_resync;
		sysfs_notify(&mddev->kobj, NULL, "sync_completed");
	}
	/* tell personality and other nodes that we are finished */
	if (mddev_is_clustered(mddev)) {
		md_cluster_ops->resync_finish(mddev);
		cluster_resync_finished = true;
	}
	mddev->pers->sync_request(mddev, max_sectors, &skipped);

	if (!test_bit(MD_RECOVERY_CHECK, &mddev->recovery) &&
	    mddev->curr_resync > 2) {
		if (test_bit(MD_RECOVERY_SYNC, &mddev->recovery)) {
			if (test_bit(MD_RECOVERY_INTR, &mddev->recovery)) {
				if (mddev->curr_resync >= mddev->recovery_cp) {
					printk(KERN_INFO
					       "md: checkpointing %s of %s.\n",
					       desc, mdname(mddev));
					if (test_bit(MD_RECOVERY_ERROR,
						&mddev->recovery))
						mddev->recovery_cp =
							mddev->curr_resync_completed;
					else
						mddev->recovery_cp =
							mddev->curr_resync;
				}
			} else
				mddev->recovery_cp = MaxSector;
		} else {
			if (!test_bit(MD_RECOVERY_INTR, &mddev->recovery))
				mddev->curr_resync = MaxSector;
			rcu_read_lock();
			rdev_for_each_rcu(rdev, mddev)
				if (rdev->raid_disk >= 0 &&
				    mddev->delta_disks >= 0 &&
				    !test_bit(Journal, &rdev->flags) &&
				    !test_bit(Faulty, &rdev->flags) &&
				    !test_bit(In_sync, &rdev->flags) &&
				    rdev->recovery_offset < mddev->curr_resync)
					rdev->recovery_offset = mddev->curr_resync;
			rcu_read_unlock();
		}
	}
 skip:
	set_bit(MD_CHANGE_DEVS, &mddev->flags);

	if (mddev_is_clustered(mddev) &&
	    test_bit(MD_RECOVERY_INTR, &mddev->recovery) &&
	    !cluster_resync_finished)
		md_cluster_ops->resync_finish(mddev);

	spin_lock(&mddev->lock);
	if (!test_bit(MD_RECOVERY_INTR, &mddev->recovery)) {
		/* We completed so min/max setting can be forgotten if used. */
		if (test_bit(MD_RECOVERY_REQUESTED, &mddev->recovery))
			mddev->resync_min = 0;
		mddev->resync_max = MaxSector;
	} else if (test_bit(MD_RECOVERY_REQUESTED, &mddev->recovery))
		mddev->resync_min = mddev->curr_resync_completed;
	set_bit(MD_RECOVERY_DONE, &mddev->recovery);
	mddev->curr_resync = 0;
	spin_unlock(&mddev->lock);

	wake_up(&resync_wait);
	md_wakeup_thread(mddev->thread);
	return;
}
EXPORT_SYMBOL_GPL(md_do_sync);

static int remove_and_add_spares(struct mddev *mddev,
				 struct md_rdev *this)
{
	struct md_rdev *rdev;
	int spares = 0;
	int removed = 0;

	rdev_for_each(rdev, mddev)
		if ((this == NULL || rdev == this) &&
		    rdev->raid_disk >= 0 &&
		    !test_bit(Blocked, &rdev->flags) &&
		    (test_bit(Faulty, &rdev->flags) ||
		     (!test_bit(In_sync, &rdev->flags) &&
		      !test_bit(Journal, &rdev->flags))) &&
		    atomic_read(&rdev->nr_pending)==0) {
			if (mddev->pers->hot_remove_disk(
				    mddev, rdev) == 0) {
				sysfs_unlink_rdev(mddev, rdev);
				rdev->raid_disk = -1;
				removed++;
			}
		}
	if (removed && mddev->kobj.sd)
		sysfs_notify(&mddev->kobj, NULL, "degraded");

	if (this && removed)
		goto no_add;

	rdev_for_each(rdev, mddev) {
		if (this && this != rdev)
			continue;
		if (test_bit(Candidate, &rdev->flags))
			continue;
		if (rdev->raid_disk >= 0 &&
		    !test_bit(In_sync, &rdev->flags) &&
		    !test_bit(Journal, &rdev->flags) &&
		    !test_bit(Faulty, &rdev->flags))
			spares++;
		if (rdev->raid_disk >= 0)
			continue;
		if (test_bit(Faulty, &rdev->flags))
			continue;
		if (!test_bit(Journal, &rdev->flags)) {
			if (mddev->ro &&
			    ! (rdev->saved_raid_disk >= 0 &&
			       !test_bit(Bitmap_sync, &rdev->flags)))
				continue;

			rdev->recovery_offset = 0;
		}
		if (mddev->pers->
		    hot_add_disk(mddev, rdev) == 0) {
			if (sysfs_link_rdev(mddev, rdev))
				/* failure here is OK */;
			if (!test_bit(Journal, &rdev->flags))
				spares++;
			md_new_event(mddev);
			set_bit(MD_CHANGE_DEVS, &mddev->flags);
		}
	}
no_add:
	if (removed)
		set_bit(MD_CHANGE_DEVS, &mddev->flags);
	return spares;
}

static void md_start_sync(struct work_struct *ws)
{
	struct mddev *mddev = container_of(ws, struct mddev, del_work);
	int ret = 0;

	if (mddev_is_clustered(mddev)) {
		ret = md_cluster_ops->resync_start(mddev);
		if (ret) {
			mddev->sync_thread = NULL;
			goto out;
		}
	}

	mddev->sync_thread = md_register_thread(md_do_sync,
						mddev,
						"resync");
out:
	if (!mddev->sync_thread) {
		if (!(mddev_is_clustered(mddev) && ret == -EAGAIN))
			printk(KERN_ERR "%s: could not start resync"
			       " thread...\n",
			       mdname(mddev));
		/* leave the spares where they are, it shouldn't hurt */
		clear_bit(MD_RECOVERY_SYNC, &mddev->recovery);
		clear_bit(MD_RECOVERY_RESHAPE, &mddev->recovery);
		clear_bit(MD_RECOVERY_REQUESTED, &mddev->recovery);
		clear_bit(MD_RECOVERY_CHECK, &mddev->recovery);
		clear_bit(MD_RECOVERY_RUNNING, &mddev->recovery);
		wake_up(&resync_wait);
		if (test_and_clear_bit(MD_RECOVERY_RECOVER,
				       &mddev->recovery))
			if (mddev->sysfs_action)
				sysfs_notify_dirent_safe(mddev->sysfs_action);
	} else
		md_wakeup_thread(mddev->sync_thread);
	sysfs_notify_dirent_safe(mddev->sysfs_action);
	md_new_event(mddev);
}

/*
 * This routine is regularly called by all per-raid-array threads to
 * deal with generic issues like resync and super-block update.
 * Raid personalities that don't have a thread (linear/raid0) do not
 * need this as they never do any recovery or update the superblock.
 *
 * It does not do any resync itself, but rather "forks" off other threads
 * to do that as needed.
 * When it is determined that resync is needed, we set MD_RECOVERY_RUNNING in
 * "->recovery" and create a thread at ->sync_thread.
 * When the thread finishes it sets MD_RECOVERY_DONE
 * and wakeups up this thread which will reap the thread and finish up.
 * This thread also removes any faulty devices (with nr_pending == 0).
 *
 * The overall approach is:
 *  1/ if the superblock needs updating, update it.
 *  2/ If a recovery thread is running, don't do anything else.
 *  3/ If recovery has finished, clean up, possibly marking spares active.
 *  4/ If there are any faulty devices, remove them.
 *  5/ If array is degraded, try to add spares devices
 *  6/ If array has spares or is not in-sync, start a resync thread.
 */
void md_check_recovery(struct mddev *mddev)
{
	if (mddev->suspended)
		return;

	if (mddev->bitmap)
		bitmap_daemon_work(mddev);

	if (signal_pending(current)) {
		if (mddev->pers->sync_request && !mddev->external) {
			printk(KERN_INFO "md: %s in immediate safe mode\n",
			       mdname(mddev));
			mddev->safemode = 2;
		}
		flush_signals(current);
	}

	if (mddev->ro && !test_bit(MD_RECOVERY_NEEDED, &mddev->recovery))
		return;
	if ( ! (
		(mddev->flags & MD_UPDATE_SB_FLAGS & ~ (1<<MD_CHANGE_PENDING)) ||
		test_bit(MD_RECOVERY_NEEDED, &mddev->recovery) ||
		test_bit(MD_RECOVERY_DONE, &mddev->recovery) ||
		test_bit(MD_RELOAD_SB, &mddev->flags) ||
		(mddev->external == 0 && mddev->safemode == 1) ||
		(mddev->safemode == 2 && ! atomic_read(&mddev->writes_pending)
		 && !mddev->in_sync && mddev->recovery_cp == MaxSector)
		))
		return;

	if (mddev_trylock(mddev)) {
		int spares = 0;

		if (mddev->ro) {
			struct md_rdev *rdev;
			if (!mddev->external && mddev->in_sync)
				/* 'Blocked' flag not needed as failed devices
				 * will be recorded if array switched to read/write.
				 * Leaving it set will prevent the device
				 * from being removed.
				 */
				rdev_for_each(rdev, mddev)
					clear_bit(Blocked, &rdev->flags);
			/* On a read-only array we can:
			 * - remove failed devices
			 * - add already-in_sync devices if the array itself
			 *   is in-sync.
			 * As we only add devices that are already in-sync,
			 * we can activate the spares immediately.
			 */
			remove_and_add_spares(mddev, NULL);
			/* There is no thread, but we need to call
			 * ->spare_active and clear saved_raid_disk
			 */
			set_bit(MD_RECOVERY_INTR, &mddev->recovery);
			md_reap_sync_thread(mddev);
			clear_bit(MD_RECOVERY_RECOVER, &mddev->recovery);
			clear_bit(MD_RECOVERY_NEEDED, &mddev->recovery);
			clear_bit(MD_CHANGE_PENDING, &mddev->flags);
			goto unlock;
		}

		if (mddev_is_clustered(mddev)) {
			struct md_rdev *rdev;
			/* kick the device if another node issued a
			 * remove disk.
			 */
			rdev_for_each(rdev, mddev) {
				if (test_and_clear_bit(ClusterRemove, &rdev->flags) &&
						rdev->raid_disk < 0)
					md_kick_rdev_from_array(rdev);
			}

			if (test_and_clear_bit(MD_RELOAD_SB, &mddev->flags))
				md_reload_sb(mddev, mddev->good_device_nr);
		}

		if (!mddev->external) {
			int did_change = 0;
			spin_lock(&mddev->lock);
			if (mddev->safemode &&
			    !atomic_read(&mddev->writes_pending) &&
			    !mddev->in_sync &&
			    mddev->recovery_cp == MaxSector) {
				mddev->in_sync = 1;
				did_change = 1;
				set_bit(MD_CHANGE_CLEAN, &mddev->flags);
			}
			if (mddev->safemode == 1)
				mddev->safemode = 0;
			spin_unlock(&mddev->lock);
			if (did_change)
				sysfs_notify_dirent_safe(mddev->sysfs_state);
		}

		if (mddev->flags & MD_UPDATE_SB_FLAGS)
			md_update_sb(mddev, 0);

		if (test_bit(MD_RECOVERY_RUNNING, &mddev->recovery) &&
		    !test_bit(MD_RECOVERY_DONE, &mddev->recovery)) {
			/* resync/recovery still happening */
			clear_bit(MD_RECOVERY_NEEDED, &mddev->recovery);
			goto unlock;
		}
		if (mddev->sync_thread) {
			md_reap_sync_thread(mddev);
			goto unlock;
		}
		/* Set RUNNING before clearing NEEDED to avoid
		 * any transients in the value of "sync_action".
		 */
		mddev->curr_resync_completed = 0;
		spin_lock(&mddev->lock);
		set_bit(MD_RECOVERY_RUNNING, &mddev->recovery);
		spin_unlock(&mddev->lock);
		/* Clear some bits that don't mean anything, but
		 * might be left set
		 */
		clear_bit(MD_RECOVERY_INTR, &mddev->recovery);
		clear_bit(MD_RECOVERY_DONE, &mddev->recovery);

		if (!test_and_clear_bit(MD_RECOVERY_NEEDED, &mddev->recovery) ||
		    test_bit(MD_RECOVERY_FROZEN, &mddev->recovery))
			goto not_running;
		/* no recovery is running.
		 * remove any failed drives, then
		 * add spares if possible.
		 * Spares are also removed and re-added, to allow
		 * the personality to fail the re-add.
		 */

		if (mddev->reshape_position != MaxSector) {
			if (mddev->pers->check_reshape == NULL ||
			    mddev->pers->check_reshape(mddev) != 0)
				/* Cannot proceed */
				goto not_running;
			set_bit(MD_RECOVERY_RESHAPE, &mddev->recovery);
			clear_bit(MD_RECOVERY_RECOVER, &mddev->recovery);
		} else if ((spares = remove_and_add_spares(mddev, NULL))) {
			clear_bit(MD_RECOVERY_SYNC, &mddev->recovery);
			clear_bit(MD_RECOVERY_CHECK, &mddev->recovery);
			clear_bit(MD_RECOVERY_REQUESTED, &mddev->recovery);
			set_bit(MD_RECOVERY_RECOVER, &mddev->recovery);
		} else if (mddev->recovery_cp < MaxSector) {
			set_bit(MD_RECOVERY_SYNC, &mddev->recovery);
			clear_bit(MD_RECOVERY_RECOVER, &mddev->recovery);
		} else if (!test_bit(MD_RECOVERY_SYNC, &mddev->recovery))
			/* nothing to be done ... */
			goto not_running;

		if (mddev->pers->sync_request) {
			if (spares) {
				/* We are adding a device or devices to an array
				 * which has the bitmap stored on all devices.
				 * So make sure all bitmap pages get written
				 */
				bitmap_write_all(mddev->bitmap);
			}
			INIT_WORK(&mddev->del_work, md_start_sync);
			queue_work(md_misc_wq, &mddev->del_work);
			goto unlock;
		}
	not_running:
		if (!mddev->sync_thread) {
			clear_bit(MD_RECOVERY_RUNNING, &mddev->recovery);
			wake_up(&resync_wait);
			if (test_and_clear_bit(MD_RECOVERY_RECOVER,
					       &mddev->recovery))
				if (mddev->sysfs_action)
					sysfs_notify_dirent_safe(mddev->sysfs_action);
		}
	unlock:
		wake_up(&mddev->sb_wait);
		mddev_unlock(mddev);
	}
}
EXPORT_SYMBOL(md_check_recovery);

void md_reap_sync_thread(struct mddev *mddev)
{
	struct md_rdev *rdev;

	/* resync has finished, collect result */
	md_unregister_thread(&mddev->sync_thread);
	if (!test_bit(MD_RECOVERY_INTR, &mddev->recovery) &&
	    !test_bit(MD_RECOVERY_REQUESTED, &mddev->recovery)) {
		/* success...*/
		/* activate any spares */
		if (mddev->pers->spare_active(mddev)) {
			sysfs_notify(&mddev->kobj, NULL,
				     "degraded");
			set_bit(MD_CHANGE_DEVS, &mddev->flags);
		}
	}
	if (test_bit(MD_RECOVERY_RESHAPE, &mddev->recovery) &&
	    mddev->pers->finish_reshape)
		mddev->pers->finish_reshape(mddev);

	/* If array is no-longer degraded, then any saved_raid_disk
	 * information must be scrapped.
	 */
	if (!mddev->degraded)
		rdev_for_each(rdev, mddev)
			rdev->saved_raid_disk = -1;

	md_update_sb(mddev, 1);
	clear_bit(MD_RECOVERY_RUNNING, &mddev->recovery);
	clear_bit(MD_RECOVERY_DONE, &mddev->recovery);
	clear_bit(MD_RECOVERY_SYNC, &mddev->recovery);
	clear_bit(MD_RECOVERY_RESHAPE, &mddev->recovery);
	clear_bit(MD_RECOVERY_REQUESTED, &mddev->recovery);
	clear_bit(MD_RECOVERY_CHECK, &mddev->recovery);
	wake_up(&resync_wait);
	/* flag recovery needed just to double check */
	set_bit(MD_RECOVERY_NEEDED, &mddev->recovery);
	sysfs_notify_dirent_safe(mddev->sysfs_action);
	md_new_event(mddev);
	if (mddev->event_work.func)
		queue_work(md_misc_wq, &mddev->event_work);
}
EXPORT_SYMBOL(md_reap_sync_thread);

void md_wait_for_blocked_rdev(struct md_rdev *rdev, struct mddev *mddev)
{
	sysfs_notify_dirent_safe(rdev->sysfs_state);
	wait_event_timeout(rdev->blocked_wait,
			   !test_bit(Blocked, &rdev->flags) &&
			   !test_bit(BlockedBadBlocks, &rdev->flags),
			   msecs_to_jiffies(5000));
	rdev_dec_pending(rdev, mddev);
}
EXPORT_SYMBOL(md_wait_for_blocked_rdev);

void md_finish_reshape(struct mddev *mddev)
{
	/* called be personality module when reshape completes. */
	struct md_rdev *rdev;

	rdev_for_each(rdev, mddev) {
		if (rdev->data_offset > rdev->new_data_offset)
			rdev->sectors += rdev->data_offset - rdev->new_data_offset;
		else
			rdev->sectors -= rdev->new_data_offset - rdev->data_offset;
		rdev->data_offset = rdev->new_data_offset;
	}
}
EXPORT_SYMBOL(md_finish_reshape);

/* Bad block management */

/* Returns 1 on success, 0 on failure */
int rdev_set_badblocks(struct md_rdev *rdev, sector_t s, int sectors,
		       int is_new)
{
	int rv;
	if (is_new)
		s += rdev->new_data_offset;
	else
		s += rdev->data_offset;
	rv = badblocks_set(&rdev->badblocks, s, sectors, 0);
	if (rv == 0) {
		/* Make sure they get written out promptly */
		sysfs_notify_dirent_safe(rdev->sysfs_state);
		set_bit(MD_CHANGE_CLEAN, &rdev->mddev->flags);
		set_bit(MD_CHANGE_PENDING, &rdev->mddev->flags);
		md_wakeup_thread(rdev->mddev->thread);
		return 1;
	} else
		return 0;
}
EXPORT_SYMBOL_GPL(rdev_set_badblocks);

int rdev_clear_badblocks(struct md_rdev *rdev, sector_t s, int sectors,
			 int is_new)
{
	if (is_new)
		s += rdev->new_data_offset;
	else
		s += rdev->data_offset;
	return badblocks_clear(&rdev->badblocks,
				  s, sectors);
}
EXPORT_SYMBOL_GPL(rdev_clear_badblocks);

static int md_notify_reboot(struct notifier_block *this,
			    unsigned long code, void *x)
{
	struct list_head *tmp;
	struct mddev *mddev;
	int need_delay = 0;

	for_each_mddev(mddev, tmp) {
		if (mddev_trylock(mddev)) {
			if (mddev->pers)
				__md_stop_writes(mddev);
			if (mddev->persistent)
				mddev->safemode = 2;
			mddev_unlock(mddev);
		}
		need_delay = 1;
	}
	/*
	 * certain more exotic SCSI devices are known to be
	 * volatile wrt too early system reboots. While the
	 * right place to handle this issue is the given
	 * driver, we do want to have a safe RAID driver ...
	 */
	if (need_delay)
		mdelay(1000*1);

	return NOTIFY_DONE;
}

static struct notifier_block md_notifier = {
	.notifier_call	= md_notify_reboot,
	.next		= NULL,
	.priority	= INT_MAX, /* before any real devices */
};

static void md_geninit(void)
{
	pr_debug("md: sizeof(mdp_super_t) = %d\n", (int)sizeof(mdp_super_t));

	proc_create("mdstat", S_IRUGO, NULL, &md_seq_fops);
}

static int __init md_init(void)
{
	int ret = -ENOMEM;

	md_wq = alloc_workqueue("md", WQ_MEM_RECLAIM, 0);
	if (!md_wq)
		goto err_wq;

	md_misc_wq = alloc_workqueue("md_misc", 0, 0);
	if (!md_misc_wq)
		goto err_misc_wq;

	if ((ret = register_blkdev(MD_MAJOR, "md")) < 0)
		goto err_md;

	if ((ret = register_blkdev(0, "mdp")) < 0)
		goto err_mdp;
	mdp_major = ret;

	blk_register_region(MKDEV(MD_MAJOR, 0), 512, THIS_MODULE,
			    md_probe, NULL, NULL);
	blk_register_region(MKDEV(mdp_major, 0), 1UL<<MINORBITS, THIS_MODULE,
			    md_probe, NULL, NULL);

	register_reboot_notifier(&md_notifier);
	raid_table_header = register_sysctl_table(raid_root_table);

	md_geninit();
	return 0;

err_mdp:
	unregister_blkdev(MD_MAJOR, "md");
err_md:
	destroy_workqueue(md_misc_wq);
err_misc_wq:
	destroy_workqueue(md_wq);
err_wq:
	return ret;
}

static void check_sb_changes(struct mddev *mddev, struct md_rdev *rdev)
{
	struct mdp_superblock_1 *sb = page_address(rdev->sb_page);
	struct md_rdev *rdev2;
	int role, ret;
	char b[BDEVNAME_SIZE];

	/* Check for change of roles in the active devices */
	rdev_for_each(rdev2, mddev) {
		if (test_bit(Faulty, &rdev2->flags))
			continue;

		/* Check if the roles changed */
		role = le16_to_cpu(sb->dev_roles[rdev2->desc_nr]);

		if (test_bit(Candidate, &rdev2->flags)) {
			if (role == 0xfffe) {
				pr_info("md: Removing Candidate device %s because add failed\n", bdevname(rdev2->bdev,b));
				md_kick_rdev_from_array(rdev2);
				continue;
			}
			else
				clear_bit(Candidate, &rdev2->flags);
		}

		if (role != rdev2->raid_disk) {
			/* got activated */
			if (rdev2->raid_disk == -1 && role != 0xffff) {
				rdev2->saved_raid_disk = role;
				ret = remove_and_add_spares(mddev, rdev2);
				pr_info("Activated spare: %s\n",
						bdevname(rdev2->bdev,b));
			}
			/* device faulty
			 * We just want to do the minimum to mark the disk
			 * as faulty. The recovery is performed by the
			 * one who initiated the error.
			 */
			if ((role == 0xfffe) || (role == 0xfffd)) {
				md_error(mddev, rdev2);
				clear_bit(Blocked, &rdev2->flags);
			}
		}
	}

	if (mddev->raid_disks != le32_to_cpu(sb->raid_disks))
		update_raid_disks(mddev, le32_to_cpu(sb->raid_disks));

	/* Finally set the event to be up to date */
	mddev->events = le64_to_cpu(sb->events);
}

static int read_rdev(struct mddev *mddev, struct md_rdev *rdev)
{
	int err;
	struct page *swapout = rdev->sb_page;
	struct mdp_superblock_1 *sb;

	/* Store the sb page of the rdev in the swapout temporary
	 * variable in case we err in the future
	 */
	rdev->sb_page = NULL;
	alloc_disk_sb(rdev);
	ClearPageUptodate(rdev->sb_page);
	rdev->sb_loaded = 0;
	err = super_types[mddev->major_version].load_super(rdev, NULL, mddev->minor_version);

	if (err < 0) {
		pr_warn("%s: %d Could not reload rdev(%d) err: %d. Restoring old values\n",
				__func__, __LINE__, rdev->desc_nr, err);
		put_page(rdev->sb_page);
		rdev->sb_page = swapout;
		rdev->sb_loaded = 1;
		return err;
	}

	sb = page_address(rdev->sb_page);
	/* Read the offset unconditionally, even if MD_FEATURE_RECOVERY_OFFSET
	 * is not set
	 */

	if ((le32_to_cpu(sb->feature_map) & MD_FEATURE_RECOVERY_OFFSET))
		rdev->recovery_offset = le64_to_cpu(sb->recovery_offset);

	/* The other node finished recovery, call spare_active to set
	 * device In_sync and mddev->degraded
	 */
	if (rdev->recovery_offset == MaxSector &&
	    !test_bit(In_sync, &rdev->flags) &&
	    mddev->pers->spare_active(mddev))
		sysfs_notify(&mddev->kobj, NULL, "degraded");

	put_page(swapout);
	return 0;
}

void md_reload_sb(struct mddev *mddev, int nr)
{
	struct md_rdev *rdev;
	int err;

	/* Find the rdev */
	rdev_for_each_rcu(rdev, mddev) {
		if (rdev->desc_nr == nr)
			break;
	}

	if (!rdev || rdev->desc_nr != nr) {
		pr_warn("%s: %d Could not find rdev with nr %d\n", __func__, __LINE__, nr);
		return;
	}

	err = read_rdev(mddev, rdev);
	if (err < 0)
		return;

	check_sb_changes(mddev, rdev);

	/* Read all rdev's to update recovery_offset */
	rdev_for_each_rcu(rdev, mddev)
		read_rdev(mddev, rdev);
}
EXPORT_SYMBOL(md_reload_sb);

#ifndef MODULE

/*
 * Searches all registered partitions for autorun RAID arrays
 * at boot time.
 */

static LIST_HEAD(all_detected_devices);
struct detected_devices_node {
	struct list_head list;
	dev_t dev;
};

void md_autodetect_dev(dev_t dev)
{
	struct detected_devices_node *node_detected_dev;

	node_detected_dev = kzalloc(sizeof(*node_detected_dev), GFP_KERNEL);
	if (node_detected_dev) {
		node_detected_dev->dev = dev;
		list_add_tail(&node_detected_dev->list, &all_detected_devices);
	} else {
		printk(KERN_CRIT "md: md_autodetect_dev: kzalloc failed"
			", skipping dev(%d,%d)\n", MAJOR(dev), MINOR(dev));
	}
}

static void autostart_arrays(int part)
{
	struct md_rdev *rdev;
	struct detected_devices_node *node_detected_dev;
	dev_t dev;
	int i_scanned, i_passed;

	i_scanned = 0;
	i_passed = 0;

	printk(KERN_INFO "md: Autodetecting RAID arrays.\n");

	while (!list_empty(&all_detected_devices) && i_scanned < INT_MAX) {
		i_scanned++;
		node_detected_dev = list_entry(all_detected_devices.next,
					struct detected_devices_node, list);
		list_del(&node_detected_dev->list);
		dev = node_detected_dev->dev;
		kfree(node_detected_dev);
		rdev = md_import_device(dev,0, 90);
		if (IS_ERR(rdev))
			continue;

		if (test_bit(Faulty, &rdev->flags))
			continue;

		set_bit(AutoDetected, &rdev->flags);
		list_add(&rdev->same_set, &pending_raid_disks);
		i_passed++;
	}

	printk(KERN_INFO "md: Scanned %d and added %d devices.\n",
						i_scanned, i_passed);

	autorun_devices(part);
}

#endif /* !MODULE */

static __exit void md_exit(void)
{
	struct mddev *mddev;
	struct list_head *tmp;
	int delay = 1;

	blk_unregister_region(MKDEV(MD_MAJOR,0), 512);
	blk_unregister_region(MKDEV(mdp_major,0), 1U << MINORBITS);

	unregister_blkdev(MD_MAJOR,"md");
	unregister_blkdev(mdp_major, "mdp");
	unregister_reboot_notifier(&md_notifier);
	unregister_sysctl_table(raid_table_header);

	/* We cannot unload the modules while some process is
	 * waiting for us in select() or poll() - wake them up
	 */
	md_unloading = 1;
	while (waitqueue_active(&md_event_waiters)) {
		/* not safe to leave yet */
		wake_up(&md_event_waiters);
		msleep(delay);
		delay += delay;
	}
	remove_proc_entry("mdstat", NULL);

	for_each_mddev(mddev, tmp) {
		export_array(mddev);
		mddev->hold_active = 0;
	}
	destroy_workqueue(md_misc_wq);
	destroy_workqueue(md_wq);
}

subsys_initcall(md_init);
module_exit(md_exit)

static int get_ro(char *buffer, struct kernel_param *kp)
{
	return sprintf(buffer, "%d", start_readonly);
}
static int set_ro(const char *val, struct kernel_param *kp)
{
	return kstrtouint(val, 10, (unsigned int *)&start_readonly);
}

module_param_call(start_ro, set_ro, get_ro, NULL, S_IRUSR|S_IWUSR);
module_param(start_dirty_degraded, int, S_IRUGO|S_IWUSR);
module_param_call(new_array, add_named_array, NULL, NULL, S_IWUSR);

MODULE_LICENSE("GPL");
MODULE_DESCRIPTION("MD RAID framework");
MODULE_ALIAS("md");
MODULE_ALIAS_BLOCKDEV_MAJOR(MD_MAJOR);<|MERGE_RESOLUTION|>--- conflicted
+++ resolved
@@ -1645,11 +1645,6 @@
 			}
 			set_bit(Journal, &rdev->flags);
 			rdev->journal_tail = le64_to_cpu(sb->journal_tail);
-<<<<<<< HEAD
-			if (mddev->recovery_cp == MaxSector)
-				set_bit(MD_JOURNAL_CLEAN, &mddev->flags);
-=======
->>>>>>> b562e44f
 			rdev->raid_disk = 0;
 			break;
 		default:
