--- conflicted
+++ resolved
@@ -34,11 +34,6 @@
 #include <drm/drm_fourcc.h>
 #include <drm/drm_rect.h>
 #include <drm/drm_sysfs.h>
-<<<<<<< HEAD
-=======
-
-#include "vmwgfx_kms.h"
->>>>>>> fa74641f
 
 void vmw_du_cleanup(struct vmw_display_unit *du)
 {
@@ -1760,10 +1755,8 @@
 
 err_out:
 	/* vmw_user_lookup_handle takes one ref so does new_fb */
-	if (bo) {
+	if (bo)
 		vmw_bo_unreference(&bo);
-		drm_gem_object_put(&bo->base.base);
-	}
 	if (surface)
 		vmw_surface_unreference(&surface);
 
