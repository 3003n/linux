// SPDX-License-Identifier: GPL-2.0-only
/*
 * Copyright (c) 2014-2018 The Linux Foundation. All rights reserved.
 * Copyright (C) 2013 Red Hat
 * Author: Rob Clark <robdclark@gmail.com>
 */

#define pr_fmt(fmt)	"[drm:%s:%d] " fmt, __func__, __LINE__
#include <linux/sort.h>
#include <linux/debugfs.h>
#include <linux/ktime.h>
#include <linux/bits.h>

#include <drm/drm_crtc.h>
#include <drm/drm_flip_work.h>
#include <drm/drm_mode.h>
#include <drm/drm_probe_helper.h>
#include <drm/drm_rect.h>
#include <drm/drm_vblank.h>

#include "dpu_kms.h"
#include "dpu_hw_lm.h"
#include "dpu_hw_ctl.h"
#include "dpu_hw_dspp.h"
#include "dpu_crtc.h"
#include "dpu_plane.h"
#include "dpu_encoder.h"
#include "dpu_vbif.h"
#include "dpu_core_perf.h"
#include "dpu_trace.h"

#define DPU_DRM_BLEND_OP_NOT_DEFINED    0
#define DPU_DRM_BLEND_OP_OPAQUE         1
#define DPU_DRM_BLEND_OP_PREMULTIPLIED  2
#define DPU_DRM_BLEND_OP_COVERAGE       3
#define DPU_DRM_BLEND_OP_MAX            4

/* layer mixer index on dpu_crtc */
#define LEFT_MIXER 0
#define RIGHT_MIXER 1

/* timeout in ms waiting for frame done */
#define DPU_CRTC_FRAME_DONE_TIMEOUT_MS	60

#define	CONVERT_S3_15(val) \
	(((((u64)val) & ~BIT_ULL(63)) >> 17) & GENMASK_ULL(17, 0))

static struct dpu_kms *_dpu_crtc_get_kms(struct drm_crtc *crtc)
{
	struct msm_drm_private *priv = crtc->dev->dev_private;

	return to_dpu_kms(priv->kms);
}

static void dpu_crtc_destroy(struct drm_crtc *crtc)
{
	struct dpu_crtc *dpu_crtc = to_dpu_crtc(crtc);

	DPU_DEBUG("\n");

	if (!crtc)
		return;

	drm_crtc_cleanup(crtc);
	kfree(dpu_crtc);
}

static void _dpu_crtc_setup_blend_cfg(struct dpu_crtc_mixer *mixer,
		struct dpu_plane_state *pstate, struct dpu_format *format)
{
	struct dpu_hw_mixer *lm = mixer->hw_lm;
	uint32_t blend_op;
	struct drm_format_name_buf format_name;

	/* default to opaque blending */
	blend_op = DPU_BLEND_FG_ALPHA_FG_CONST |
		DPU_BLEND_BG_ALPHA_BG_CONST;

	if (format->alpha_enable) {
		/* coverage blending */
		blend_op = DPU_BLEND_FG_ALPHA_FG_PIXEL |
			DPU_BLEND_BG_ALPHA_FG_PIXEL |
			DPU_BLEND_BG_INV_ALPHA;
	}

	lm->ops.setup_blend_config(lm, pstate->stage,
				0xFF, 0, blend_op);

	DPU_DEBUG("format:%s, alpha_en:%u blend_op:0x%x\n",
		drm_get_format_name(format->base.pixel_format, &format_name),
		format->alpha_enable, blend_op);
}

static void _dpu_crtc_program_lm_output_roi(struct drm_crtc *crtc)
{
	struct dpu_crtc_state *crtc_state;
	int lm_idx, lm_horiz_position;

	crtc_state = to_dpu_crtc_state(crtc->state);

	lm_horiz_position = 0;
	for (lm_idx = 0; lm_idx < crtc_state->num_mixers; lm_idx++) {
		const struct drm_rect *lm_roi = &crtc_state->lm_bounds[lm_idx];
		struct dpu_hw_mixer *hw_lm = crtc_state->mixers[lm_idx].hw_lm;
		struct dpu_hw_mixer_cfg cfg;

		if (!lm_roi || !drm_rect_visible(lm_roi))
			continue;

		cfg.out_width = drm_rect_width(lm_roi);
		cfg.out_height = drm_rect_height(lm_roi);
		cfg.right_mixer = lm_horiz_position++;
		cfg.flags = 0;
		hw_lm->ops.setup_mixer_out(hw_lm, &cfg);
	}
}

static void _dpu_crtc_blend_setup_mixer(struct drm_crtc *crtc,
	struct dpu_crtc *dpu_crtc, struct dpu_crtc_mixer *mixer)
{
	struct drm_plane *plane;
	struct drm_framebuffer *fb;
	struct drm_plane_state *state;
	struct dpu_crtc_state *cstate = to_dpu_crtc_state(crtc->state);
	struct dpu_plane_state *pstate = NULL;
	struct dpu_format *format;
	struct dpu_hw_ctl *ctl = mixer->lm_ctl;
	struct dpu_hw_stage_cfg *stage_cfg = &dpu_crtc->stage_cfg;

	u32 flush_mask;
	uint32_t stage_idx, lm_idx;
	int zpos_cnt[DPU_STAGE_MAX + 1] = { 0 };
	bool bg_alpha_enable = false;

	drm_atomic_crtc_for_each_plane(plane, crtc) {
		state = plane->state;
		if (!state)
			continue;

		pstate = to_dpu_plane_state(state);
		fb = state->fb;

		dpu_plane_get_ctl_flush(plane, ctl, &flush_mask);

		DPU_DEBUG("crtc %d stage:%d - plane %d sspp %d fb %d\n",
				crtc->base.id,
				pstate->stage,
				plane->base.id,
				dpu_plane_pipe(plane) - SSPP_VIG0,
				state->fb ? state->fb->base.id : -1);

		format = to_dpu_format(msm_framebuffer_format(pstate->base.fb));

		if (pstate->stage == DPU_STAGE_BASE && format->alpha_enable)
			bg_alpha_enable = true;

		stage_idx = zpos_cnt[pstate->stage]++;
		stage_cfg->stage[pstate->stage][stage_idx] =
					dpu_plane_pipe(plane);
		stage_cfg->multirect_index[pstate->stage][stage_idx] =
					pstate->multirect_index;

		trace_dpu_crtc_setup_mixer(DRMID(crtc), DRMID(plane),
					   state, pstate, stage_idx,
					   dpu_plane_pipe(plane) - SSPP_VIG0,
					   format->base.pixel_format,
					   fb ? fb->modifier : 0);

		/* blend config update */
		for (lm_idx = 0; lm_idx < cstate->num_mixers; lm_idx++) {
			_dpu_crtc_setup_blend_cfg(mixer + lm_idx,
						pstate, format);

			mixer[lm_idx].flush_mask |= flush_mask;

			if (bg_alpha_enable && !format->alpha_enable)
				mixer[lm_idx].mixer_op_mode = 0;
			else
				mixer[lm_idx].mixer_op_mode |=
						1 << pstate->stage;
		}
	}

	 _dpu_crtc_program_lm_output_roi(crtc);
}

/**
 * _dpu_crtc_blend_setup - configure crtc mixers
 * @crtc: Pointer to drm crtc structure
 */
static void _dpu_crtc_blend_setup(struct drm_crtc *crtc)
{
	struct dpu_crtc *dpu_crtc = to_dpu_crtc(crtc);
	struct dpu_crtc_state *cstate = to_dpu_crtc_state(crtc->state);
	struct dpu_crtc_mixer *mixer = cstate->mixers;
	struct dpu_hw_ctl *ctl;
	struct dpu_hw_mixer *lm;
	int i;

	DPU_DEBUG("%s\n", dpu_crtc->name);

	for (i = 0; i < cstate->num_mixers; i++) {
		mixer[i].mixer_op_mode = 0;
		mixer[i].flush_mask = 0;
		if (mixer[i].lm_ctl->ops.clear_all_blendstages)
			mixer[i].lm_ctl->ops.clear_all_blendstages(
					mixer[i].lm_ctl);
	}

	/* initialize stage cfg */
	memset(&dpu_crtc->stage_cfg, 0, sizeof(struct dpu_hw_stage_cfg));

	_dpu_crtc_blend_setup_mixer(crtc, dpu_crtc, mixer);

	for (i = 0; i < cstate->num_mixers; i++) {
		ctl = mixer[i].lm_ctl;
		lm = mixer[i].hw_lm;

		lm->ops.setup_alpha_out(lm, mixer[i].mixer_op_mode);

		mixer[i].flush_mask |= ctl->ops.get_bitmask_mixer(ctl,
			mixer[i].hw_lm->idx);

		/* stage config flush mask */
		ctl->ops.update_pending_flush(ctl, mixer[i].flush_mask);

		DPU_DEBUG("lm %d, op_mode 0x%X, ctl %d, flush mask 0x%x\n",
			mixer[i].hw_lm->idx - LM_0,
			mixer[i].mixer_op_mode,
			ctl->idx - CTL_0,
			mixer[i].flush_mask);

		ctl->ops.setup_blendstage(ctl, mixer[i].hw_lm->idx,
			&dpu_crtc->stage_cfg);
	}
}

/**
 *  _dpu_crtc_complete_flip - signal pending page_flip events
 * Any pending vblank events are added to the vblank_event_list
 * so that the next vblank interrupt shall signal them.
 * However PAGE_FLIP events are not handled through the vblank_event_list.
 * This API signals any pending PAGE_FLIP events requested through
 * DRM_IOCTL_MODE_PAGE_FLIP and are cached in the dpu_crtc->event.
 * @crtc: Pointer to drm crtc structure
 */
static void _dpu_crtc_complete_flip(struct drm_crtc *crtc)
{
	struct dpu_crtc *dpu_crtc = to_dpu_crtc(crtc);
	struct drm_device *dev = crtc->dev;
	unsigned long flags;

	spin_lock_irqsave(&dev->event_lock, flags);
	if (dpu_crtc->event) {
		DRM_DEBUG_VBL("%s: send event: %pK\n", dpu_crtc->name,
			      dpu_crtc->event);
		trace_dpu_crtc_complete_flip(DRMID(crtc));
		drm_crtc_send_vblank_event(crtc, dpu_crtc->event);
		dpu_crtc->event = NULL;
	}
	spin_unlock_irqrestore(&dev->event_lock, flags);
}

enum dpu_intf_mode dpu_crtc_get_intf_mode(struct drm_crtc *crtc)
{
	struct drm_encoder *encoder;

	/*
	 * TODO: This function is called from dpu debugfs and as part of atomic
	 * check. When called from debugfs, the crtc->mutex must be held to
	 * read crtc->state. However reading crtc->state from atomic check isn't
	 * allowed (unless you have a good reason, a big comment, and a deep
	 * understanding of how the atomic/modeset locks work (<- and this is
	 * probably not possible)). So we'll keep the WARN_ON here for now, but
	 * really we need to figure out a better way to track our operating mode
	 */
	WARN_ON(!drm_modeset_is_locked(&crtc->mutex));

	/* TODO: Returns the first INTF_MODE, could there be multiple values? */
	drm_for_each_encoder_mask(encoder, crtc->dev, crtc->state->encoder_mask)
		return dpu_encoder_get_intf_mode(encoder);

	return INTF_MODE_NONE;
}

void dpu_crtc_vblank_callback(struct drm_crtc *crtc)
{
	struct dpu_crtc *dpu_crtc = to_dpu_crtc(crtc);

	/* keep statistics on vblank callback - with auto reset via debugfs */
	if (ktime_compare(dpu_crtc->vblank_cb_time, ktime_set(0, 0)) == 0)
		dpu_crtc->vblank_cb_time = ktime_get();
	else
		dpu_crtc->vblank_cb_count++;
	drm_crtc_handle_vblank(crtc);
	trace_dpu_crtc_vblank_cb(DRMID(crtc));
}

static void dpu_crtc_frame_event_work(struct kthread_work *work)
{
	struct dpu_crtc_frame_event *fevent = container_of(work,
			struct dpu_crtc_frame_event, work);
	struct drm_crtc *crtc = fevent->crtc;
	struct dpu_crtc *dpu_crtc = to_dpu_crtc(crtc);
	unsigned long flags;
	bool frame_done = false;

	DPU_ATRACE_BEGIN("crtc_frame_event");

	DRM_DEBUG_KMS("crtc%d event:%u ts:%lld\n", crtc->base.id, fevent->event,
			ktime_to_ns(fevent->ts));

	if (fevent->event & (DPU_ENCODER_FRAME_EVENT_DONE
				| DPU_ENCODER_FRAME_EVENT_ERROR
				| DPU_ENCODER_FRAME_EVENT_PANEL_DEAD)) {

		if (atomic_read(&dpu_crtc->frame_pending) < 1) {
			/* ignore vblank when not pending */
		} else if (atomic_dec_return(&dpu_crtc->frame_pending) == 0) {
			/* release bandwidth and other resources */
			trace_dpu_crtc_frame_event_done(DRMID(crtc),
							fevent->event);
			dpu_core_perf_crtc_release_bw(crtc);
		} else {
			trace_dpu_crtc_frame_event_more_pending(DRMID(crtc),
								fevent->event);
		}

		if (fevent->event & DPU_ENCODER_FRAME_EVENT_DONE)
			dpu_core_perf_crtc_update(crtc, 0, false);

		if (fevent->event & (DPU_ENCODER_FRAME_EVENT_DONE
					| DPU_ENCODER_FRAME_EVENT_ERROR))
			frame_done = true;
	}

	if (fevent->event & DPU_ENCODER_FRAME_EVENT_PANEL_DEAD)
		DPU_ERROR("crtc%d ts:%lld received panel dead event\n",
				crtc->base.id, ktime_to_ns(fevent->ts));

	if (frame_done)
		complete_all(&dpu_crtc->frame_done_comp);

	spin_lock_irqsave(&dpu_crtc->spin_lock, flags);
	list_add_tail(&fevent->list, &dpu_crtc->frame_event_list);
	spin_unlock_irqrestore(&dpu_crtc->spin_lock, flags);
	DPU_ATRACE_END("crtc_frame_event");
}

/*
 * dpu_crtc_frame_event_cb - crtc frame event callback API. CRTC module
 * registers this API to encoder for all frame event callbacks like
 * frame_error, frame_done, idle_timeout, etc. Encoder may call different events
 * from different context - IRQ, user thread, commit_thread, etc. Each event
 * should be carefully reviewed and should be processed in proper task context
 * to avoid schedulin delay or properly manage the irq context's bottom half
 * processing.
 */
static void dpu_crtc_frame_event_cb(void *data, u32 event)
{
	struct drm_crtc *crtc = (struct drm_crtc *)data;
	struct dpu_crtc *dpu_crtc;
	struct msm_drm_private *priv;
	struct dpu_crtc_frame_event *fevent;
	unsigned long flags;
	u32 crtc_id;

	/* Nothing to do on idle event */
	if (event & DPU_ENCODER_FRAME_EVENT_IDLE)
		return;

	dpu_crtc = to_dpu_crtc(crtc);
	priv = crtc->dev->dev_private;
	crtc_id = drm_crtc_index(crtc);

	trace_dpu_crtc_frame_event_cb(DRMID(crtc), event);

	spin_lock_irqsave(&dpu_crtc->spin_lock, flags);
	fevent = list_first_entry_or_null(&dpu_crtc->frame_event_list,
			struct dpu_crtc_frame_event, list);
	if (fevent)
		list_del_init(&fevent->list);
	spin_unlock_irqrestore(&dpu_crtc->spin_lock, flags);

	if (!fevent) {
		DRM_ERROR_RATELIMITED("crtc%d event %d overflow\n", crtc->base.id, event);
		return;
	}

	fevent->event = event;
	fevent->crtc = crtc;
	fevent->ts = ktime_get();
	kthread_queue_work(priv->event_thread[crtc_id].worker, &fevent->work);
}

void dpu_crtc_complete_commit(struct drm_crtc *crtc)
{
	trace_dpu_crtc_complete_commit(DRMID(crtc));
	_dpu_crtc_complete_flip(crtc);
}

static void _dpu_crtc_setup_lm_bounds(struct drm_crtc *crtc,
		struct drm_crtc_state *state)
{
	struct dpu_crtc_state *cstate = to_dpu_crtc_state(state);
	struct drm_display_mode *adj_mode = &state->adjusted_mode;
	u32 crtc_split_width = adj_mode->hdisplay / cstate->num_mixers;
	int i;

	for (i = 0; i < cstate->num_mixers; i++) {
		struct drm_rect *r = &cstate->lm_bounds[i];
		r->x1 = crtc_split_width * i;
		r->y1 = 0;
		r->x2 = r->x1 + crtc_split_width;
		r->y2 = adj_mode->vdisplay;

		trace_dpu_crtc_setup_lm_bounds(DRMID(crtc), i, r);
	}
}

static void _dpu_crtc_get_pcc_coeff(struct drm_crtc_state *state,
		struct dpu_hw_pcc_cfg *cfg)
{
	struct drm_color_ctm *ctm;

	memset(cfg, 0, sizeof(struct dpu_hw_pcc_cfg));

	ctm = (struct drm_color_ctm *)state->ctm->data;

	if (!ctm)
		return;

	cfg->r.r = CONVERT_S3_15(ctm->matrix[0]);
	cfg->g.r = CONVERT_S3_15(ctm->matrix[1]);
	cfg->b.r = CONVERT_S3_15(ctm->matrix[2]);

	cfg->r.g = CONVERT_S3_15(ctm->matrix[3]);
	cfg->g.g = CONVERT_S3_15(ctm->matrix[4]);
	cfg->b.g = CONVERT_S3_15(ctm->matrix[5]);

	cfg->r.b = CONVERT_S3_15(ctm->matrix[6]);
	cfg->g.b = CONVERT_S3_15(ctm->matrix[7]);
	cfg->b.b = CONVERT_S3_15(ctm->matrix[8]);
}

static void _dpu_crtc_setup_cp_blocks(struct drm_crtc *crtc)
{
	struct drm_crtc_state *state = crtc->state;
	struct dpu_crtc_state *cstate = to_dpu_crtc_state(crtc->state);
	struct dpu_crtc_mixer *mixer = cstate->mixers;
	struct dpu_hw_pcc_cfg cfg;
	struct dpu_hw_ctl *ctl;
	struct dpu_hw_dspp *dspp;
	int i;


	if (!state->color_mgmt_changed)
		return;

	for (i = 0; i < cstate->num_mixers; i++) {
		ctl = mixer[i].lm_ctl;
		dspp = mixer[i].hw_dspp;

		if (!dspp || !dspp->ops.setup_pcc)
			continue;

		if (!state->ctm) {
			dspp->ops.setup_pcc(dspp, NULL);
		} else {
			_dpu_crtc_get_pcc_coeff(state, &cfg);
			dspp->ops.setup_pcc(dspp, &cfg);
		}

		mixer[i].flush_mask |= ctl->ops.get_bitmask_dspp(ctl,
			mixer[i].hw_dspp->idx);

		/* stage config flush mask */
		ctl->ops.update_pending_flush(ctl, mixer[i].flush_mask);

		DPU_DEBUG("lm %d, ctl %d, flush mask 0x%x\n",
			mixer[i].hw_lm->idx - DSPP_0,
			ctl->idx - CTL_0,
			mixer[i].flush_mask);
	}
}

static void dpu_crtc_atomic_begin(struct drm_crtc *crtc,
		struct drm_crtc_state *old_state)
{
	struct dpu_crtc_state *cstate = to_dpu_crtc_state(crtc->state);
	struct drm_encoder *encoder;

	if (!crtc->state->enable) {
		DPU_DEBUG("crtc%d -> enable %d, skip atomic_begin\n",
				crtc->base.id, crtc->state->enable);
		return;
	}

	DPU_DEBUG("crtc%d\n", crtc->base.id);

	_dpu_crtc_setup_lm_bounds(crtc, crtc->state);

	/* encoder will trigger pending mask now */
	drm_for_each_encoder_mask(encoder, crtc->dev, crtc->state->encoder_mask)
		dpu_encoder_trigger_kickoff_pending(encoder);

	/*
	 * If no mixers have been allocated in dpu_crtc_atomic_check(),
	 * it means we are trying to flush a CRTC whose state is disabled:
	 * nothing else needs to be done.
	 */
	if (unlikely(!cstate->num_mixers))
		return;

	_dpu_crtc_blend_setup(crtc);

	_dpu_crtc_setup_cp_blocks(crtc);

	/*
	 * PP_DONE irq is only used by command mode for now.
	 * It is better to request pending before FLUSH and START trigger
	 * to make sure no pp_done irq missed.
	 * This is safe because no pp_done will happen before SW trigger
	 * in command mode.
	 */
}

static void dpu_crtc_atomic_flush(struct drm_crtc *crtc,
		struct drm_crtc_state *old_crtc_state)
{
	struct dpu_crtc *dpu_crtc;
	struct drm_device *dev;
	struct drm_plane *plane;
	struct msm_drm_private *priv;
	unsigned long flags;
	struct dpu_crtc_state *cstate;

	if (!crtc->state->enable) {
		DPU_DEBUG("crtc%d -> enable %d, skip atomic_flush\n",
				crtc->base.id, crtc->state->enable);
		return;
	}

	DPU_DEBUG("crtc%d\n", crtc->base.id);

	dpu_crtc = to_dpu_crtc(crtc);
	cstate = to_dpu_crtc_state(crtc->state);
	dev = crtc->dev;
	priv = dev->dev_private;

	if (crtc->index >= ARRAY_SIZE(priv->event_thread)) {
		DPU_ERROR("invalid crtc index[%d]\n", crtc->index);
		return;
	}

	WARN_ON(dpu_crtc->event);
	spin_lock_irqsave(&dev->event_lock, flags);
	dpu_crtc->event = crtc->state->event;
	crtc->state->event = NULL;
	spin_unlock_irqrestore(&dev->event_lock, flags);

	/*
	 * If no mixers has been allocated in dpu_crtc_atomic_check(),
	 * it means we are trying to flush a CRTC whose state is disabled:
	 * nothing else needs to be done.
	 */
	if (unlikely(!cstate->num_mixers))
		return;

	/*
	 * For planes without commit update, drm framework will not add
	 * those planes to current state since hardware update is not
	 * required. However, if those planes were power collapsed since
	 * last commit cycle, driver has to restore the hardware state
	 * of those planes explicitly here prior to plane flush.
	 */
	drm_atomic_crtc_for_each_plane(plane, crtc)
		dpu_plane_restore(plane);

	/* update performance setting before crtc kickoff */
	dpu_core_perf_crtc_update(crtc, 1, false);

	/*
	 * Final plane updates: Give each plane a chance to complete all
	 *                      required writes/flushing before crtc's "flush
	 *                      everything" call below.
	 */
	drm_atomic_crtc_for_each_plane(plane, crtc) {
		if (dpu_crtc->smmu_state.transition_error)
			dpu_plane_set_error(plane, true);
		dpu_plane_flush(plane);
	}

	/* Kickoff will be scheduled by outer layer */
}

/**
 * dpu_crtc_destroy_state - state destroy hook
 * @crtc: drm CRTC
 * @state: CRTC state object to release
 */
static void dpu_crtc_destroy_state(struct drm_crtc *crtc,
		struct drm_crtc_state *state)
{
	struct dpu_crtc_state *cstate = to_dpu_crtc_state(state);

	DPU_DEBUG("crtc%d\n", crtc->base.id);

	__drm_atomic_helper_crtc_destroy_state(state);

	kfree(cstate);
}

static int _dpu_crtc_wait_for_frame_done(struct drm_crtc *crtc)
{
	struct dpu_crtc *dpu_crtc = to_dpu_crtc(crtc);
	int ret, rc = 0;

	if (!atomic_read(&dpu_crtc->frame_pending)) {
		DPU_DEBUG("no frames pending\n");
		return 0;
	}

	DPU_ATRACE_BEGIN("frame done completion wait");
	ret = wait_for_completion_timeout(&dpu_crtc->frame_done_comp,
			msecs_to_jiffies(DPU_CRTC_FRAME_DONE_TIMEOUT_MS));
	if (!ret) {
		DRM_ERROR("frame done wait timed out, ret:%d\n", ret);
		rc = -ETIMEDOUT;
	}
	DPU_ATRACE_END("frame done completion wait");

	return rc;
}

void dpu_crtc_commit_kickoff(struct drm_crtc *crtc)
{
	struct drm_encoder *encoder;
	struct dpu_crtc *dpu_crtc = to_dpu_crtc(crtc);
	struct dpu_kms *dpu_kms = _dpu_crtc_get_kms(crtc);
	struct dpu_crtc_state *cstate = to_dpu_crtc_state(crtc->state);

	/*
	 * If no mixers has been allocated in dpu_crtc_atomic_check(),
	 * it means we are trying to start a CRTC whose state is disabled:
	 * nothing else needs to be done.
	 */
	if (unlikely(!cstate->num_mixers))
		return;

	DPU_ATRACE_BEGIN("crtc_commit");

	/*
	 * Encoder will flush/start now, unless it has a tx pending. If so, it
	 * may delay and flush at an irq event (e.g. ppdone)
	 */
	drm_for_each_encoder_mask(encoder, crtc->dev,
				  crtc->state->encoder_mask)
		dpu_encoder_prepare_for_kickoff(encoder);

	if (atomic_inc_return(&dpu_crtc->frame_pending) == 1) {
		/* acquire bandwidth and other resources */
		DPU_DEBUG("crtc%d first commit\n", crtc->base.id);
	} else
		DPU_DEBUG("crtc%d commit\n", crtc->base.id);

	dpu_crtc->play_count++;

	dpu_vbif_clear_errors(dpu_kms);

	drm_for_each_encoder_mask(encoder, crtc->dev, crtc->state->encoder_mask)
		dpu_encoder_kickoff(encoder);

	reinit_completion(&dpu_crtc->frame_done_comp);
	DPU_ATRACE_END("crtc_commit");
}

static void dpu_crtc_reset(struct drm_crtc *crtc)
{
	struct dpu_crtc_state *cstate = kzalloc(sizeof(*cstate), GFP_KERNEL);

	if (crtc->state)
		dpu_crtc_destroy_state(crtc, crtc->state);

	__drm_atomic_helper_crtc_reset(crtc, &cstate->base);
}

/**
 * dpu_crtc_duplicate_state - state duplicate hook
 * @crtc: Pointer to drm crtc structure
 */
static struct drm_crtc_state *dpu_crtc_duplicate_state(struct drm_crtc *crtc)
{
	struct dpu_crtc_state *cstate, *old_cstate = to_dpu_crtc_state(crtc->state);

	cstate = kmemdup(old_cstate, sizeof(*old_cstate), GFP_KERNEL);
	if (!cstate) {
		DPU_ERROR("failed to allocate state\n");
		return NULL;
	}

	/* duplicate base helper */
	__drm_atomic_helper_crtc_duplicate_state(crtc, &cstate->base);

	return &cstate->base;
}

static void dpu_crtc_disable(struct drm_crtc *crtc,
			     struct drm_crtc_state *old_crtc_state)
{
	struct dpu_crtc *dpu_crtc = to_dpu_crtc(crtc);
	struct dpu_crtc_state *cstate = to_dpu_crtc_state(crtc->state);
	struct drm_encoder *encoder;
	unsigned long flags;
	bool release_bandwidth = false;

	DRM_DEBUG_KMS("crtc%d\n", crtc->base.id);

	/* Disable/save vblank irq handling */
	drm_crtc_vblank_off(crtc);

	drm_for_each_encoder_mask(encoder, crtc->dev,
				  old_crtc_state->encoder_mask) {
		/* in video mode, we hold an extra bandwidth reference
		 * as we cannot drop bandwidth at frame-done if any
		 * crtc is being used in video mode.
		 */
		if (dpu_encoder_get_intf_mode(encoder) == INTF_MODE_VIDEO)
			release_bandwidth = true;
		dpu_encoder_assign_crtc(encoder, NULL);
	}

	/* wait for frame_event_done completion */
	if (_dpu_crtc_wait_for_frame_done(crtc))
		DPU_ERROR("crtc%d wait for frame done failed;frame_pending%d\n",
				crtc->base.id,
				atomic_read(&dpu_crtc->frame_pending));

	trace_dpu_crtc_disable(DRMID(crtc), false, dpu_crtc);
	dpu_crtc->enabled = false;

	if (atomic_read(&dpu_crtc->frame_pending)) {
		trace_dpu_crtc_disable_frame_pending(DRMID(crtc),
				     atomic_read(&dpu_crtc->frame_pending));
		if (release_bandwidth)
			dpu_core_perf_crtc_release_bw(crtc);
		atomic_set(&dpu_crtc->frame_pending, 0);
	}

	dpu_core_perf_crtc_update(crtc, 0, true);

	drm_for_each_encoder_mask(encoder, crtc->dev, crtc->state->encoder_mask)
		dpu_encoder_register_frame_event_callback(encoder, NULL, NULL);

	memset(cstate->mixers, 0, sizeof(cstate->mixers));
	cstate->num_mixers = 0;

	/* disable clk & bw control until clk & bw properties are set */
	cstate->bw_control = false;
	cstate->bw_split_vote = false;

	if (crtc->state->event && !crtc->state->active) {
		spin_lock_irqsave(&crtc->dev->event_lock, flags);
		drm_crtc_send_vblank_event(crtc, crtc->state->event);
		crtc->state->event = NULL;
		spin_unlock_irqrestore(&crtc->dev->event_lock, flags);
	}

	pm_runtime_put_sync(crtc->dev->dev);
}

static void dpu_crtc_enable(struct drm_crtc *crtc,
		struct drm_crtc_state *old_crtc_state)
{
	struct dpu_crtc *dpu_crtc = to_dpu_crtc(crtc);
	struct drm_encoder *encoder;
	bool request_bandwidth = false;
<<<<<<< HEAD

	if (!crtc) {
		DPU_ERROR("invalid crtc\n");
		return;
	}
=======
>>>>>>> 640eee06

	pm_runtime_get_sync(crtc->dev->dev);

	DRM_DEBUG_KMS("crtc%d\n", crtc->base.id);

	drm_for_each_encoder_mask(encoder, crtc->dev, crtc->state->encoder_mask) {
		/* in video mode, we hold an extra bandwidth reference
		 * as we cannot drop bandwidth at frame-done if any
		 * crtc is being used in video mode.
		 */
		if (dpu_encoder_get_intf_mode(encoder) == INTF_MODE_VIDEO)
			request_bandwidth = true;
		dpu_encoder_register_frame_event_callback(encoder,
				dpu_crtc_frame_event_cb, (void *)crtc);
	}

	if (request_bandwidth)
		atomic_inc(&_dpu_crtc_get_kms(crtc)->bandwidth_ref);

	trace_dpu_crtc_enable(DRMID(crtc), true, dpu_crtc);
	dpu_crtc->enabled = true;

	drm_for_each_encoder_mask(encoder, crtc->dev, crtc->state->encoder_mask)
		dpu_encoder_assign_crtc(encoder, crtc);

	/* Enable/restore vblank irq handling */
	drm_crtc_vblank_on(crtc);
}

struct plane_state {
	struct dpu_plane_state *dpu_pstate;
	const struct drm_plane_state *drm_pstate;
	int stage;
	u32 pipe_id;
};

static int dpu_crtc_atomic_check(struct drm_crtc *crtc,
		struct drm_crtc_state *state)
{
	struct dpu_crtc *dpu_crtc = to_dpu_crtc(crtc);
	struct dpu_crtc_state *cstate = to_dpu_crtc_state(state);
	struct plane_state *pstates;

	const struct drm_plane_state *pstate;
	struct drm_plane *plane;
	struct drm_display_mode *mode;

	int cnt = 0, rc = 0, mixer_width = 0, i, z_pos;

	struct dpu_multirect_plane_states multirect_plane[DPU_STAGE_MAX * 2];
	int multirect_count = 0;
	const struct drm_plane_state *pipe_staged[SSPP_MAX];
	int left_zpos_cnt = 0, right_zpos_cnt = 0;
	struct drm_rect crtc_rect = { 0 };

	pstates = kzalloc(sizeof(*pstates) * DPU_STAGE_MAX * 4, GFP_KERNEL);

	if (!state->enable || !state->active) {
		DPU_DEBUG("crtc%d -> enable %d, active %d, skip atomic_check\n",
				crtc->base.id, state->enable, state->active);
		goto end;
	}

	mode = &state->adjusted_mode;
	DPU_DEBUG("%s: check", dpu_crtc->name);

	/* force a full mode set if active state changed */
	if (state->active_changed)
		state->mode_changed = true;

	memset(pipe_staged, 0, sizeof(pipe_staged));

	if (cstate->num_mixers) {
		mixer_width = mode->hdisplay / cstate->num_mixers;

		_dpu_crtc_setup_lm_bounds(crtc, state);
	}

	crtc_rect.x2 = mode->hdisplay;
	crtc_rect.y2 = mode->vdisplay;

	 /* get plane state for all drm planes associated with crtc state */
	drm_atomic_crtc_state_for_each_plane_state(plane, pstate, state) {
		struct drm_rect dst, clip = crtc_rect;

		if (IS_ERR_OR_NULL(pstate)) {
			rc = PTR_ERR(pstate);
			DPU_ERROR("%s: failed to get plane%d state, %d\n",
					dpu_crtc->name, plane->base.id, rc);
			goto end;
		}
		if (cnt >= DPU_STAGE_MAX * 4)
			continue;

		pstates[cnt].dpu_pstate = to_dpu_plane_state(pstate);
		pstates[cnt].drm_pstate = pstate;
		pstates[cnt].stage = pstate->normalized_zpos;
		pstates[cnt].pipe_id = dpu_plane_pipe(plane);

		if (pipe_staged[pstates[cnt].pipe_id]) {
			multirect_plane[multirect_count].r0 =
				pipe_staged[pstates[cnt].pipe_id];
			multirect_plane[multirect_count].r1 = pstate;
			multirect_count++;

			pipe_staged[pstates[cnt].pipe_id] = NULL;
		} else {
			pipe_staged[pstates[cnt].pipe_id] = pstate;
		}

		cnt++;

		dst = drm_plane_state_dest(pstate);
		if (!drm_rect_intersect(&clip, &dst)) {
			DPU_ERROR("invalid vertical/horizontal destination\n");
			DPU_ERROR("display: " DRM_RECT_FMT " plane: "
				  DRM_RECT_FMT "\n", DRM_RECT_ARG(&crtc_rect),
				  DRM_RECT_ARG(&dst));
			rc = -E2BIG;
			goto end;
		}
	}

	for (i = 1; i < SSPP_MAX; i++) {
		if (pipe_staged[i]) {
			dpu_plane_clear_multirect(pipe_staged[i]);

			if (is_dpu_plane_virtual(pipe_staged[i]->plane)) {
				DPU_ERROR(
					"r1 only virt plane:%d not supported\n",
					pipe_staged[i]->plane->base.id);
				rc  = -EINVAL;
				goto end;
			}
		}
	}

	z_pos = -1;
	for (i = 0; i < cnt; i++) {
		/* reset counts at every new blend stage */
		if (pstates[i].stage != z_pos) {
			left_zpos_cnt = 0;
			right_zpos_cnt = 0;
			z_pos = pstates[i].stage;
		}

		/* verify z_pos setting before using it */
		if (z_pos >= DPU_STAGE_MAX - DPU_STAGE_0) {
			DPU_ERROR("> %d plane stages assigned\n",
					DPU_STAGE_MAX - DPU_STAGE_0);
			rc = -EINVAL;
			goto end;
		} else if (pstates[i].drm_pstate->crtc_x < mixer_width) {
			if (left_zpos_cnt == 2) {
				DPU_ERROR("> 2 planes @ stage %d on left\n",
					z_pos);
				rc = -EINVAL;
				goto end;
			}
			left_zpos_cnt++;

		} else {
			if (right_zpos_cnt == 2) {
				DPU_ERROR("> 2 planes @ stage %d on right\n",
					z_pos);
				rc = -EINVAL;
				goto end;
			}
			right_zpos_cnt++;
		}

		pstates[i].dpu_pstate->stage = z_pos + DPU_STAGE_0;
		DPU_DEBUG("%s: zpos %d", dpu_crtc->name, z_pos);
	}

	for (i = 0; i < multirect_count; i++) {
		if (dpu_plane_validate_multirect_v2(&multirect_plane[i])) {
			DPU_ERROR(
			"multirect validation failed for planes (%d - %d)\n",
					multirect_plane[i].r0->plane->base.id,
					multirect_plane[i].r1->plane->base.id);
			rc = -EINVAL;
			goto end;
		}
	}

	atomic_inc(&_dpu_crtc_get_kms(crtc)->bandwidth_ref);

	rc = dpu_core_perf_crtc_check(crtc, state);
	if (rc) {
		DPU_ERROR("crtc%d failed performance check %d\n",
				crtc->base.id, rc);
		goto end;
	}

	/* validate source split:
	 * use pstates sorted by stage to check planes on same stage
	 * we assume that all pipes are in source split so its valid to compare
	 * without taking into account left/right mixer placement
	 */
	for (i = 1; i < cnt; i++) {
		struct plane_state *prv_pstate, *cur_pstate;
		struct drm_rect left_rect, right_rect;
		int32_t left_pid, right_pid;
		int32_t stage;

		prv_pstate = &pstates[i - 1];
		cur_pstate = &pstates[i];
		if (prv_pstate->stage != cur_pstate->stage)
			continue;

		stage = cur_pstate->stage;

		left_pid = prv_pstate->dpu_pstate->base.plane->base.id;
		left_rect = drm_plane_state_dest(prv_pstate->drm_pstate);

		right_pid = cur_pstate->dpu_pstate->base.plane->base.id;
		right_rect = drm_plane_state_dest(cur_pstate->drm_pstate);

		if (right_rect.x1 < left_rect.x1) {
			swap(left_pid, right_pid);
			swap(left_rect, right_rect);
		}

		/**
		 * - planes are enumerated in pipe-priority order such that
		 *   planes with lower drm_id must be left-most in a shared
		 *   blend-stage when using source split.
		 * - planes in source split must be contiguous in width
		 * - planes in source split must have same dest yoff and height
		 */
		if (right_pid < left_pid) {
			DPU_ERROR(
				"invalid src split cfg. priority mismatch. stage: %d left: %d right: %d\n",
				stage, left_pid, right_pid);
			rc = -EINVAL;
			goto end;
		} else if (right_rect.x1 != drm_rect_width(&left_rect)) {
			DPU_ERROR("non-contiguous coordinates for src split. "
				  "stage: %d left: " DRM_RECT_FMT " right: "
				  DRM_RECT_FMT "\n", stage,
				  DRM_RECT_ARG(&left_rect),
				  DRM_RECT_ARG(&right_rect));
			rc = -EINVAL;
			goto end;
		} else if (left_rect.y1 != right_rect.y1 ||
			   drm_rect_height(&left_rect) != drm_rect_height(&right_rect)) {
			DPU_ERROR("source split at stage: %d. invalid "
				  "yoff/height: left: " DRM_RECT_FMT " right: "
				  DRM_RECT_FMT "\n", stage,
				  DRM_RECT_ARG(&left_rect),
				  DRM_RECT_ARG(&right_rect));
			rc = -EINVAL;
			goto end;
		}
	}

end:
	kfree(pstates);
	return rc;
}

int dpu_crtc_vblank(struct drm_crtc *crtc, bool en)
{
	struct dpu_crtc *dpu_crtc = to_dpu_crtc(crtc);
	struct drm_encoder *enc;

	trace_dpu_crtc_vblank(DRMID(&dpu_crtc->base), en, dpu_crtc);

	/*
	 * Normally we would iterate through encoder_mask in crtc state to find
	 * attached encoders. In this case, we might be disabling vblank _after_
	 * encoder_mask has been cleared.
	 *
	 * Instead, we "assign" a crtc to the encoder in enable and clear it in
	 * disable (which is also after encoder_mask is cleared). So instead of
	 * using encoder mask, we'll ask the encoder to toggle itself iff it's
	 * currently assigned to our crtc.
	 *
	 * Note also that this function cannot be called while crtc is disabled
	 * since we use drm_crtc_vblank_on/off. So we don't need to worry
	 * about the assigned crtcs being inconsistent with the current state
	 * (which means no need to worry about modeset locks).
	 */
	list_for_each_entry(enc, &crtc->dev->mode_config.encoder_list, head) {
		trace_dpu_crtc_vblank_enable(DRMID(crtc), DRMID(enc), en,
					     dpu_crtc);

		dpu_encoder_toggle_vblank_for_crtc(enc, crtc, en);
	}

	return 0;
}

#ifdef CONFIG_DEBUG_FS
static int _dpu_debugfs_status_show(struct seq_file *s, void *data)
{
	struct dpu_crtc *dpu_crtc;
	struct dpu_plane_state *pstate = NULL;
	struct dpu_crtc_mixer *m;

	struct drm_crtc *crtc;
	struct drm_plane *plane;
	struct drm_display_mode *mode;
	struct drm_framebuffer *fb;
	struct drm_plane_state *state;
	struct dpu_crtc_state *cstate;

	int i, out_width;

	dpu_crtc = s->private;
	crtc = &dpu_crtc->base;

	drm_modeset_lock_all(crtc->dev);
	cstate = to_dpu_crtc_state(crtc->state);

	mode = &crtc->state->adjusted_mode;
	out_width = mode->hdisplay / cstate->num_mixers;

	seq_printf(s, "crtc:%d width:%d height:%d\n", crtc->base.id,
				mode->hdisplay, mode->vdisplay);

	seq_puts(s, "\n");

	for (i = 0; i < cstate->num_mixers; ++i) {
		m = &cstate->mixers[i];
		seq_printf(s, "\tmixer:%d ctl:%d width:%d height:%d\n",
			m->hw_lm->idx - LM_0, m->lm_ctl->idx - CTL_0,
			out_width, mode->vdisplay);
	}

	seq_puts(s, "\n");

	drm_atomic_crtc_for_each_plane(plane, crtc) {
		pstate = to_dpu_plane_state(plane->state);
		state = plane->state;

		if (!pstate || !state)
			continue;

		seq_printf(s, "\tplane:%u stage:%d\n", plane->base.id,
			pstate->stage);

		if (plane->state->fb) {
			fb = plane->state->fb;

			seq_printf(s, "\tfb:%d image format:%4.4s wxh:%ux%u ",
				fb->base.id, (char *) &fb->format->format,
				fb->width, fb->height);
			for (i = 0; i < ARRAY_SIZE(fb->format->cpp); ++i)
				seq_printf(s, "cpp[%d]:%u ",
						i, fb->format->cpp[i]);
			seq_puts(s, "\n\t");

			seq_printf(s, "modifier:%8llu ", fb->modifier);
			seq_puts(s, "\n");

			seq_puts(s, "\t");
			for (i = 0; i < ARRAY_SIZE(fb->pitches); i++)
				seq_printf(s, "pitches[%d]:%8u ", i,
							fb->pitches[i]);
			seq_puts(s, "\n");

			seq_puts(s, "\t");
			for (i = 0; i < ARRAY_SIZE(fb->offsets); i++)
				seq_printf(s, "offsets[%d]:%8u ", i,
							fb->offsets[i]);
			seq_puts(s, "\n");
		}

		seq_printf(s, "\tsrc_x:%4d src_y:%4d src_w:%4d src_h:%4d\n",
			state->src_x, state->src_y, state->src_w, state->src_h);

		seq_printf(s, "\tdst x:%4d dst_y:%4d dst_w:%4d dst_h:%4d\n",
			state->crtc_x, state->crtc_y, state->crtc_w,
			state->crtc_h);
		seq_printf(s, "\tmultirect: mode: %d index: %d\n",
			pstate->multirect_mode, pstate->multirect_index);

		seq_puts(s, "\n");
	}
	if (dpu_crtc->vblank_cb_count) {
		ktime_t diff = ktime_sub(ktime_get(), dpu_crtc->vblank_cb_time);
		s64 diff_ms = ktime_to_ms(diff);
		s64 fps = diff_ms ? div_s64(
				dpu_crtc->vblank_cb_count * 1000, diff_ms) : 0;

		seq_printf(s,
			"vblank fps:%lld count:%u total:%llums total_framecount:%llu\n",
				fps, dpu_crtc->vblank_cb_count,
				ktime_to_ms(diff), dpu_crtc->play_count);

		/* reset time & count for next measurement */
		dpu_crtc->vblank_cb_count = 0;
		dpu_crtc->vblank_cb_time = ktime_set(0, 0);
	}

	drm_modeset_unlock_all(crtc->dev);

	return 0;
}

DEFINE_SHOW_ATTRIBUTE(_dpu_debugfs_status);

static int dpu_crtc_debugfs_state_show(struct seq_file *s, void *v)
{
	struct drm_crtc *crtc = (struct drm_crtc *) s->private;
	struct dpu_crtc *dpu_crtc = to_dpu_crtc(crtc);

	seq_printf(s, "client type: %d\n", dpu_crtc_get_client_type(crtc));
	seq_printf(s, "intf_mode: %d\n", dpu_crtc_get_intf_mode(crtc));
	seq_printf(s, "core_clk_rate: %llu\n",
			dpu_crtc->cur_perf.core_clk_rate);
	seq_printf(s, "bw_ctl: %llu\n", dpu_crtc->cur_perf.bw_ctl);
	seq_printf(s, "max_per_pipe_ib: %llu\n",
				dpu_crtc->cur_perf.max_per_pipe_ib);

	return 0;
}
DEFINE_SHOW_ATTRIBUTE(dpu_crtc_debugfs_state);

static int _dpu_crtc_init_debugfs(struct drm_crtc *crtc)
{
	struct dpu_crtc *dpu_crtc = to_dpu_crtc(crtc);

	dpu_crtc->debugfs_root = debugfs_create_dir(dpu_crtc->name,
			crtc->dev->primary->debugfs_root);

	debugfs_create_file("status", 0400,
			dpu_crtc->debugfs_root,
			dpu_crtc, &_dpu_debugfs_status_fops);
	debugfs_create_file("state", 0600,
			dpu_crtc->debugfs_root,
			&dpu_crtc->base,
			&dpu_crtc_debugfs_state_fops);

	return 0;
}
#else
static int _dpu_crtc_init_debugfs(struct drm_crtc *crtc)
{
	return 0;
}
#endif /* CONFIG_DEBUG_FS */

static int dpu_crtc_late_register(struct drm_crtc *crtc)
{
	return _dpu_crtc_init_debugfs(crtc);
}

static void dpu_crtc_early_unregister(struct drm_crtc *crtc)
{
	struct dpu_crtc *dpu_crtc = to_dpu_crtc(crtc);

	debugfs_remove_recursive(dpu_crtc->debugfs_root);
}

static const struct drm_crtc_funcs dpu_crtc_funcs = {
	.set_config = drm_atomic_helper_set_config,
	.destroy = dpu_crtc_destroy,
	.page_flip = drm_atomic_helper_page_flip,
	.reset = dpu_crtc_reset,
	.atomic_duplicate_state = dpu_crtc_duplicate_state,
	.atomic_destroy_state = dpu_crtc_destroy_state,
	.late_register = dpu_crtc_late_register,
	.early_unregister = dpu_crtc_early_unregister,
	.enable_vblank  = msm_crtc_enable_vblank,
	.disable_vblank = msm_crtc_disable_vblank,
};

static const struct drm_crtc_helper_funcs dpu_crtc_helper_funcs = {
	.atomic_disable = dpu_crtc_disable,
	.atomic_enable = dpu_crtc_enable,
	.atomic_check = dpu_crtc_atomic_check,
	.atomic_begin = dpu_crtc_atomic_begin,
	.atomic_flush = dpu_crtc_atomic_flush,
};

/* initialize crtc */
struct drm_crtc *dpu_crtc_init(struct drm_device *dev, struct drm_plane *plane,
				struct drm_plane *cursor)
{
	struct drm_crtc *crtc = NULL;
	struct dpu_crtc *dpu_crtc = NULL;
	int i;

	dpu_crtc = kzalloc(sizeof(*dpu_crtc), GFP_KERNEL);
	if (!dpu_crtc)
		return ERR_PTR(-ENOMEM);

	crtc = &dpu_crtc->base;
	crtc->dev = dev;

	spin_lock_init(&dpu_crtc->spin_lock);
	atomic_set(&dpu_crtc->frame_pending, 0);

	init_completion(&dpu_crtc->frame_done_comp);

	INIT_LIST_HEAD(&dpu_crtc->frame_event_list);

	for (i = 0; i < ARRAY_SIZE(dpu_crtc->frame_events); i++) {
		INIT_LIST_HEAD(&dpu_crtc->frame_events[i].list);
		list_add(&dpu_crtc->frame_events[i].list,
				&dpu_crtc->frame_event_list);
		kthread_init_work(&dpu_crtc->frame_events[i].work,
				dpu_crtc_frame_event_work);
	}

	drm_crtc_init_with_planes(dev, crtc, plane, cursor, &dpu_crtc_funcs,
				NULL);

	drm_crtc_helper_add(crtc, &dpu_crtc_helper_funcs);

	drm_crtc_enable_color_mgmt(crtc, 0, true, 0);

	/* save user friendly CRTC name for later */
	snprintf(dpu_crtc->name, DPU_CRTC_NAME_SIZE, "crtc%u", crtc->base.id);

	/* initialize event handling */
	spin_lock_init(&dpu_crtc->event_lock);

	DPU_DEBUG("%s: successfully initialized crtc\n", dpu_crtc->name);
	return crtc;
}<|MERGE_RESOLUTION|>--- conflicted
+++ resolved
@@ -775,14 +775,6 @@
 	struct dpu_crtc *dpu_crtc = to_dpu_crtc(crtc);
 	struct drm_encoder *encoder;
 	bool request_bandwidth = false;
-<<<<<<< HEAD
-
-	if (!crtc) {
-		DPU_ERROR("invalid crtc\n");
-		return;
-	}
-=======
->>>>>>> 640eee06
 
 	pm_runtime_get_sync(crtc->dev->dev);
 
