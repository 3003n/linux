/*
 * Copyright © 2012 Intel Corporation
 *
 * Permission is hereby granted, free of charge, to any person obtaining a
 * copy of this software and associated documentation files (the "Software"),
 * to deal in the Software without restriction, including without limitation
 * the rights to use, copy, modify, merge, publish, distribute, sublicense,
 * and/or sell copies of the Software, and to permit persons to whom the
 * Software is furnished to do so, subject to the following conditions:
 *
 * The above copyright notice and this permission notice (including the next
 * paragraph) shall be included in all copies or substantial portions of the
 * Software.
 *
 * THE SOFTWARE IS PROVIDED "AS IS", WITHOUT WARRANTY OF ANY KIND, EXPRESS OR
 * IMPLIED, INCLUDING BUT NOT LIMITED TO THE WARRANTIES OF MERCHANTABILITY,
 * FITNESS FOR A PARTICULAR PURPOSE AND NONINFRINGEMENT.  IN NO EVENT SHALL
 * THE AUTHORS OR COPYRIGHT HOLDERS BE LIABLE FOR ANY CLAIM, DAMAGES OR OTHER
 * LIABILITY, WHETHER IN AN ACTION OF CONTRACT, TORT OR OTHERWISE, ARISING
 * FROM, OUT OF OR IN CONNECTION WITH THE SOFTWARE OR THE USE OR OTHER DEALINGS
 * IN THE SOFTWARE.
 *
 * Authors:
 *    Eugeni Dodonov <eugeni.dodonov@intel.com>
 *
 */

#include <linux/cpufreq.h>
#include <linux/pm_runtime.h>
#include <drm/drm_plane_helper.h>
#include "i915_drv.h"
#include "intel_drv.h"
#include "../../../platform/x86/intel_ips.h"
#include <linux/module.h>
#include <drm/drm_atomic_helper.h>

/**
 * DOC: RC6
 *
 * RC6 is a special power stage which allows the GPU to enter an very
 * low-voltage mode when idle, using down to 0V while at this stage.  This
 * stage is entered automatically when the GPU is idle when RC6 support is
 * enabled, and as soon as new workload arises GPU wakes up automatically as well.
 *
 * There are different RC6 modes available in Intel GPU, which differentiate
 * among each other with the latency required to enter and leave RC6 and
 * voltage consumed by the GPU in different states.
 *
 * The combination of the following flags define which states GPU is allowed
 * to enter, while RC6 is the normal RC6 state, RC6p is the deep RC6, and
 * RC6pp is deepest RC6. Their support by hardware varies according to the
 * GPU, BIOS, chipset and platform. RC6 is usually the safest one and the one
 * which brings the most power savings; deeper states save more power, but
 * require higher latency to switch to and wake up.
 */

static void gen9_init_clock_gating(struct drm_i915_private *dev_priv)
{
	if (HAS_LLC(dev_priv)) {
		/*
		 * WaCompressedResourceDisplayNewHashMode:skl,kbl
		 * Display WA #0390: skl,kbl
		 *
		 * Must match Sampler, Pixel Back End, and Media. See
		 * WaCompressedResourceSamplerPbeMediaNewHashMode.
		 */
		I915_WRITE(CHICKEN_PAR1_1,
			   I915_READ(CHICKEN_PAR1_1) |
			   SKL_DE_COMPRESSED_HASH_MODE);
	}

	/* See Bspec note for PSR2_CTL bit 31, Wa#828:skl,bxt,kbl,cfl */
	I915_WRITE(CHICKEN_PAR1_1,
		   I915_READ(CHICKEN_PAR1_1) | SKL_EDP_PSR_FIX_RDWRAP);

	/* WaEnableChickenDCPR:skl,bxt,kbl,glk,cfl */
	I915_WRITE(GEN8_CHICKEN_DCPR_1,
		   I915_READ(GEN8_CHICKEN_DCPR_1) | MASK_WAKEMEM);

	/* WaFbcTurnOffFbcWatermark:skl,bxt,kbl,cfl */
	/* WaFbcWakeMemOn:skl,bxt,kbl,glk,cfl */
	I915_WRITE(DISP_ARB_CTL, I915_READ(DISP_ARB_CTL) |
		   DISP_FBC_WM_DIS |
		   DISP_FBC_MEMORY_WAKE);

	/* WaFbcHighMemBwCorruptionAvoidance:skl,bxt,kbl,cfl */
	I915_WRITE(ILK_DPFC_CHICKEN, I915_READ(ILK_DPFC_CHICKEN) |
		   ILK_DPFC_DISABLE_DUMMY0);

	if (IS_SKYLAKE(dev_priv)) {
		/* WaDisableDopClockGating */
		I915_WRITE(GEN7_MISCCPCTL, I915_READ(GEN7_MISCCPCTL)
			   & ~GEN7_DOP_CLOCK_GATE_ENABLE);
	}
}

static void bxt_init_clock_gating(struct drm_i915_private *dev_priv)
{
	gen9_init_clock_gating(dev_priv);

	/* WaDisableSDEUnitClockGating:bxt */
	I915_WRITE(GEN8_UCGCTL6, I915_READ(GEN8_UCGCTL6) |
		   GEN8_SDEUNIT_CLOCK_GATE_DISABLE);

	/*
	 * FIXME:
	 * GEN8_HDCUNIT_CLOCK_GATE_DISABLE_HDCREQ applies on 3x6 GT SKUs only.
	 */
	I915_WRITE(GEN8_UCGCTL6, I915_READ(GEN8_UCGCTL6) |
		   GEN8_HDCUNIT_CLOCK_GATE_DISABLE_HDCREQ);

	/*
	 * Wa: Backlight PWM may stop in the asserted state, causing backlight
	 * to stay fully on.
	 */
	I915_WRITE(GEN9_CLKGATE_DIS_0, I915_READ(GEN9_CLKGATE_DIS_0) |
		   PWM1_GATING_DIS | PWM2_GATING_DIS);
}

static void glk_init_clock_gating(struct drm_i915_private *dev_priv)
{
	gen9_init_clock_gating(dev_priv);

	/*
	 * WaDisablePWMClockGating:glk
	 * Backlight PWM may stop in the asserted state, causing backlight
	 * to stay fully on.
	 */
	I915_WRITE(GEN9_CLKGATE_DIS_0, I915_READ(GEN9_CLKGATE_DIS_0) |
		   PWM1_GATING_DIS | PWM2_GATING_DIS);

	/* WaDDIIOTimeout:glk */
	if (IS_GLK_REVID(dev_priv, 0, GLK_REVID_A1)) {
		u32 val = I915_READ(CHICKEN_MISC_2);
		val &= ~(GLK_CL0_PWR_DOWN |
			 GLK_CL1_PWR_DOWN |
			 GLK_CL2_PWR_DOWN);
		I915_WRITE(CHICKEN_MISC_2, val);
	}

}

static void i915_pineview_get_mem_freq(struct drm_i915_private *dev_priv)
{
	u32 tmp;

	tmp = I915_READ(CLKCFG);

	switch (tmp & CLKCFG_FSB_MASK) {
	case CLKCFG_FSB_533:
		dev_priv->fsb_freq = 533; /* 133*4 */
		break;
	case CLKCFG_FSB_800:
		dev_priv->fsb_freq = 800; /* 200*4 */
		break;
	case CLKCFG_FSB_667:
		dev_priv->fsb_freq =  667; /* 167*4 */
		break;
	case CLKCFG_FSB_400:
		dev_priv->fsb_freq = 400; /* 100*4 */
		break;
	}

	switch (tmp & CLKCFG_MEM_MASK) {
	case CLKCFG_MEM_533:
		dev_priv->mem_freq = 533;
		break;
	case CLKCFG_MEM_667:
		dev_priv->mem_freq = 667;
		break;
	case CLKCFG_MEM_800:
		dev_priv->mem_freq = 800;
		break;
	}

	/* detect pineview DDR3 setting */
	tmp = I915_READ(CSHRDDR3CTL);
	dev_priv->is_ddr3 = (tmp & CSHRDDR3CTL_DDR3) ? 1 : 0;
}

static void i915_ironlake_get_mem_freq(struct drm_i915_private *dev_priv)
{
	u16 ddrpll, csipll;

	ddrpll = I915_READ16(DDRMPLL1);
	csipll = I915_READ16(CSIPLL0);

	switch (ddrpll & 0xff) {
	case 0xc:
		dev_priv->mem_freq = 800;
		break;
	case 0x10:
		dev_priv->mem_freq = 1066;
		break;
	case 0x14:
		dev_priv->mem_freq = 1333;
		break;
	case 0x18:
		dev_priv->mem_freq = 1600;
		break;
	default:
		DRM_DEBUG_DRIVER("unknown memory frequency 0x%02x\n",
				 ddrpll & 0xff);
		dev_priv->mem_freq = 0;
		break;
	}

	dev_priv->ips.r_t = dev_priv->mem_freq;

	switch (csipll & 0x3ff) {
	case 0x00c:
		dev_priv->fsb_freq = 3200;
		break;
	case 0x00e:
		dev_priv->fsb_freq = 3733;
		break;
	case 0x010:
		dev_priv->fsb_freq = 4266;
		break;
	case 0x012:
		dev_priv->fsb_freq = 4800;
		break;
	case 0x014:
		dev_priv->fsb_freq = 5333;
		break;
	case 0x016:
		dev_priv->fsb_freq = 5866;
		break;
	case 0x018:
		dev_priv->fsb_freq = 6400;
		break;
	default:
		DRM_DEBUG_DRIVER("unknown fsb frequency 0x%04x\n",
				 csipll & 0x3ff);
		dev_priv->fsb_freq = 0;
		break;
	}

	if (dev_priv->fsb_freq == 3200) {
		dev_priv->ips.c_m = 0;
	} else if (dev_priv->fsb_freq > 3200 && dev_priv->fsb_freq <= 4800) {
		dev_priv->ips.c_m = 1;
	} else {
		dev_priv->ips.c_m = 2;
	}
}

static const struct cxsr_latency cxsr_latency_table[] = {
	{1, 0, 800, 400, 3382, 33382, 3983, 33983},    /* DDR2-400 SC */
	{1, 0, 800, 667, 3354, 33354, 3807, 33807},    /* DDR2-667 SC */
	{1, 0, 800, 800, 3347, 33347, 3763, 33763},    /* DDR2-800 SC */
	{1, 1, 800, 667, 6420, 36420, 6873, 36873},    /* DDR3-667 SC */
	{1, 1, 800, 800, 5902, 35902, 6318, 36318},    /* DDR3-800 SC */

	{1, 0, 667, 400, 3400, 33400, 4021, 34021},    /* DDR2-400 SC */
	{1, 0, 667, 667, 3372, 33372, 3845, 33845},    /* DDR2-667 SC */
	{1, 0, 667, 800, 3386, 33386, 3822, 33822},    /* DDR2-800 SC */
	{1, 1, 667, 667, 6438, 36438, 6911, 36911},    /* DDR3-667 SC */
	{1, 1, 667, 800, 5941, 35941, 6377, 36377},    /* DDR3-800 SC */

	{1, 0, 400, 400, 3472, 33472, 4173, 34173},    /* DDR2-400 SC */
	{1, 0, 400, 667, 3443, 33443, 3996, 33996},    /* DDR2-667 SC */
	{1, 0, 400, 800, 3430, 33430, 3946, 33946},    /* DDR2-800 SC */
	{1, 1, 400, 667, 6509, 36509, 7062, 37062},    /* DDR3-667 SC */
	{1, 1, 400, 800, 5985, 35985, 6501, 36501},    /* DDR3-800 SC */

	{0, 0, 800, 400, 3438, 33438, 4065, 34065},    /* DDR2-400 SC */
	{0, 0, 800, 667, 3410, 33410, 3889, 33889},    /* DDR2-667 SC */
	{0, 0, 800, 800, 3403, 33403, 3845, 33845},    /* DDR2-800 SC */
	{0, 1, 800, 667, 6476, 36476, 6955, 36955},    /* DDR3-667 SC */
	{0, 1, 800, 800, 5958, 35958, 6400, 36400},    /* DDR3-800 SC */

	{0, 0, 667, 400, 3456, 33456, 4103, 34106},    /* DDR2-400 SC */
	{0, 0, 667, 667, 3428, 33428, 3927, 33927},    /* DDR2-667 SC */
	{0, 0, 667, 800, 3443, 33443, 3905, 33905},    /* DDR2-800 SC */
	{0, 1, 667, 667, 6494, 36494, 6993, 36993},    /* DDR3-667 SC */
	{0, 1, 667, 800, 5998, 35998, 6460, 36460},    /* DDR3-800 SC */

	{0, 0, 400, 400, 3528, 33528, 4255, 34255},    /* DDR2-400 SC */
	{0, 0, 400, 667, 3500, 33500, 4079, 34079},    /* DDR2-667 SC */
	{0, 0, 400, 800, 3487, 33487, 4029, 34029},    /* DDR2-800 SC */
	{0, 1, 400, 667, 6566, 36566, 7145, 37145},    /* DDR3-667 SC */
	{0, 1, 400, 800, 6042, 36042, 6584, 36584},    /* DDR3-800 SC */
};

static const struct cxsr_latency *intel_get_cxsr_latency(bool is_desktop,
							 bool is_ddr3,
							 int fsb,
							 int mem)
{
	const struct cxsr_latency *latency;
	int i;

	if (fsb == 0 || mem == 0)
		return NULL;

	for (i = 0; i < ARRAY_SIZE(cxsr_latency_table); i++) {
		latency = &cxsr_latency_table[i];
		if (is_desktop == latency->is_desktop &&
		    is_ddr3 == latency->is_ddr3 &&
		    fsb == latency->fsb_freq && mem == latency->mem_freq)
			return latency;
	}

	DRM_DEBUG_KMS("Unknown FSB/MEM found, disable CxSR\n");

	return NULL;
}

static void chv_set_memory_dvfs(struct drm_i915_private *dev_priv, bool enable)
{
	u32 val;

	mutex_lock(&dev_priv->pcu_lock);

	val = vlv_punit_read(dev_priv, PUNIT_REG_DDR_SETUP2);
	if (enable)
		val &= ~FORCE_DDR_HIGH_FREQ;
	else
		val |= FORCE_DDR_HIGH_FREQ;
	val &= ~FORCE_DDR_LOW_FREQ;
	val |= FORCE_DDR_FREQ_REQ_ACK;
	vlv_punit_write(dev_priv, PUNIT_REG_DDR_SETUP2, val);

	if (wait_for((vlv_punit_read(dev_priv, PUNIT_REG_DDR_SETUP2) &
		      FORCE_DDR_FREQ_REQ_ACK) == 0, 3))
		DRM_ERROR("timed out waiting for Punit DDR DVFS request\n");

	mutex_unlock(&dev_priv->pcu_lock);
}

static void chv_set_memory_pm5(struct drm_i915_private *dev_priv, bool enable)
{
	u32 val;

	mutex_lock(&dev_priv->pcu_lock);

	val = vlv_punit_read(dev_priv, PUNIT_REG_DSPFREQ);
	if (enable)
		val |= DSP_MAXFIFO_PM5_ENABLE;
	else
		val &= ~DSP_MAXFIFO_PM5_ENABLE;
	vlv_punit_write(dev_priv, PUNIT_REG_DSPFREQ, val);

	mutex_unlock(&dev_priv->pcu_lock);
}

#define FW_WM(value, plane) \
	(((value) << DSPFW_ ## plane ## _SHIFT) & DSPFW_ ## plane ## _MASK)

static bool _intel_set_memory_cxsr(struct drm_i915_private *dev_priv, bool enable)
{
	bool was_enabled;
	u32 val;

	if (IS_VALLEYVIEW(dev_priv) || IS_CHERRYVIEW(dev_priv)) {
		was_enabled = I915_READ(FW_BLC_SELF_VLV) & FW_CSPWRDWNEN;
		I915_WRITE(FW_BLC_SELF_VLV, enable ? FW_CSPWRDWNEN : 0);
		POSTING_READ(FW_BLC_SELF_VLV);
	} else if (IS_G4X(dev_priv) || IS_I965GM(dev_priv)) {
		was_enabled = I915_READ(FW_BLC_SELF) & FW_BLC_SELF_EN;
		I915_WRITE(FW_BLC_SELF, enable ? FW_BLC_SELF_EN : 0);
		POSTING_READ(FW_BLC_SELF);
	} else if (IS_PINEVIEW(dev_priv)) {
		val = I915_READ(DSPFW3);
		was_enabled = val & PINEVIEW_SELF_REFRESH_EN;
		if (enable)
			val |= PINEVIEW_SELF_REFRESH_EN;
		else
			val &= ~PINEVIEW_SELF_REFRESH_EN;
		I915_WRITE(DSPFW3, val);
		POSTING_READ(DSPFW3);
	} else if (IS_I945G(dev_priv) || IS_I945GM(dev_priv)) {
		was_enabled = I915_READ(FW_BLC_SELF) & FW_BLC_SELF_EN;
		val = enable ? _MASKED_BIT_ENABLE(FW_BLC_SELF_EN) :
			       _MASKED_BIT_DISABLE(FW_BLC_SELF_EN);
		I915_WRITE(FW_BLC_SELF, val);
		POSTING_READ(FW_BLC_SELF);
	} else if (IS_I915GM(dev_priv)) {
		/*
		 * FIXME can't find a bit like this for 915G, and
		 * and yet it does have the related watermark in
		 * FW_BLC_SELF. What's going on?
		 */
		was_enabled = I915_READ(INSTPM) & INSTPM_SELF_EN;
		val = enable ? _MASKED_BIT_ENABLE(INSTPM_SELF_EN) :
			       _MASKED_BIT_DISABLE(INSTPM_SELF_EN);
		I915_WRITE(INSTPM, val);
		POSTING_READ(INSTPM);
	} else {
		return false;
	}

	trace_intel_memory_cxsr(dev_priv, was_enabled, enable);

	DRM_DEBUG_KMS("memory self-refresh is %s (was %s)\n",
		      enableddisabled(enable),
		      enableddisabled(was_enabled));

	return was_enabled;
}

/**
 * intel_set_memory_cxsr - Configure CxSR state
 * @dev_priv: i915 device
 * @enable: Allow vs. disallow CxSR
 *
 * Allow or disallow the system to enter a special CxSR
 * (C-state self refresh) state. What typically happens in CxSR mode
 * is that several display FIFOs may get combined into a single larger
 * FIFO for a particular plane (so called max FIFO mode) to allow the
 * system to defer memory fetches longer, and the memory will enter
 * self refresh.
 *
 * Note that enabling CxSR does not guarantee that the system enter
 * this special mode, nor does it guarantee that the system stays
 * in that mode once entered. So this just allows/disallows the system
 * to autonomously utilize the CxSR mode. Other factors such as core
 * C-states will affect when/if the system actually enters/exits the
 * CxSR mode.
 *
 * Note that on VLV/CHV this actually only controls the max FIFO mode,
 * and the system is free to enter/exit memory self refresh at any time
 * even when the use of CxSR has been disallowed.
 *
 * While the system is actually in the CxSR/max FIFO mode, some plane
 * control registers will not get latched on vblank. Thus in order to
 * guarantee the system will respond to changes in the plane registers
 * we must always disallow CxSR prior to making changes to those registers.
 * Unfortunately the system will re-evaluate the CxSR conditions at
 * frame start which happens after vblank start (which is when the plane
 * registers would get latched), so we can't proceed with the plane update
 * during the same frame where we disallowed CxSR.
 *
 * Certain platforms also have a deeper HPLL SR mode. Fortunately the
 * HPLL SR mode depends on CxSR itself, so we don't have to hand hold
 * the hardware w.r.t. HPLL SR when writing to plane registers.
 * Disallowing just CxSR is sufficient.
 */
bool intel_set_memory_cxsr(struct drm_i915_private *dev_priv, bool enable)
{
	bool ret;

	mutex_lock(&dev_priv->wm.wm_mutex);
	ret = _intel_set_memory_cxsr(dev_priv, enable);
	if (IS_VALLEYVIEW(dev_priv) || IS_CHERRYVIEW(dev_priv))
		dev_priv->wm.vlv.cxsr = enable;
	else if (IS_G4X(dev_priv))
		dev_priv->wm.g4x.cxsr = enable;
	mutex_unlock(&dev_priv->wm.wm_mutex);

	return ret;
}

/*
 * Latency for FIFO fetches is dependent on several factors:
 *   - memory configuration (speed, channels)
 *   - chipset
 *   - current MCH state
 * It can be fairly high in some situations, so here we assume a fairly
 * pessimal value.  It's a tradeoff between extra memory fetches (if we
 * set this value too high, the FIFO will fetch frequently to stay full)
 * and power consumption (set it too low to save power and we might see
 * FIFO underruns and display "flicker").
 *
 * A value of 5us seems to be a good balance; safe for very low end
 * platforms but not overly aggressive on lower latency configs.
 */
static const int pessimal_latency_ns = 5000;

#define VLV_FIFO_START(dsparb, dsparb2, lo_shift, hi_shift) \
	((((dsparb) >> (lo_shift)) & 0xff) | ((((dsparb2) >> (hi_shift)) & 0x1) << 8))

static void vlv_get_fifo_size(struct intel_crtc_state *crtc_state)
{
	struct intel_crtc *crtc = to_intel_crtc(crtc_state->base.crtc);
	struct drm_i915_private *dev_priv = to_i915(crtc->base.dev);
	struct vlv_fifo_state *fifo_state = &crtc_state->wm.vlv.fifo_state;
	enum pipe pipe = crtc->pipe;
	int sprite0_start, sprite1_start;

	switch (pipe) {
		uint32_t dsparb, dsparb2, dsparb3;
	case PIPE_A:
		dsparb = I915_READ(DSPARB);
		dsparb2 = I915_READ(DSPARB2);
		sprite0_start = VLV_FIFO_START(dsparb, dsparb2, 0, 0);
		sprite1_start = VLV_FIFO_START(dsparb, dsparb2, 8, 4);
		break;
	case PIPE_B:
		dsparb = I915_READ(DSPARB);
		dsparb2 = I915_READ(DSPARB2);
		sprite0_start = VLV_FIFO_START(dsparb, dsparb2, 16, 8);
		sprite1_start = VLV_FIFO_START(dsparb, dsparb2, 24, 12);
		break;
	case PIPE_C:
		dsparb2 = I915_READ(DSPARB2);
		dsparb3 = I915_READ(DSPARB3);
		sprite0_start = VLV_FIFO_START(dsparb3, dsparb2, 0, 16);
		sprite1_start = VLV_FIFO_START(dsparb3, dsparb2, 8, 20);
		break;
	default:
		MISSING_CASE(pipe);
		return;
	}

	fifo_state->plane[PLANE_PRIMARY] = sprite0_start;
	fifo_state->plane[PLANE_SPRITE0] = sprite1_start - sprite0_start;
	fifo_state->plane[PLANE_SPRITE1] = 511 - sprite1_start;
	fifo_state->plane[PLANE_CURSOR] = 63;
}

static int i9xx_get_fifo_size(struct drm_i915_private *dev_priv,
			      enum i9xx_plane_id i9xx_plane)
{
	uint32_t dsparb = I915_READ(DSPARB);
	int size;

	size = dsparb & 0x7f;
	if (i9xx_plane == PLANE_B)
		size = ((dsparb >> DSPARB_CSTART_SHIFT) & 0x7f) - size;

	DRM_DEBUG_KMS("FIFO size - (0x%08x) %c: %d\n",
		      dsparb, plane_name(i9xx_plane), size);

	return size;
}

static int i830_get_fifo_size(struct drm_i915_private *dev_priv,
			      enum i9xx_plane_id i9xx_plane)
{
	uint32_t dsparb = I915_READ(DSPARB);
	int size;

	size = dsparb & 0x1ff;
	if (i9xx_plane == PLANE_B)
		size = ((dsparb >> DSPARB_BEND_SHIFT) & 0x1ff) - size;
	size >>= 1; /* Convert to cachelines */

	DRM_DEBUG_KMS("FIFO size - (0x%08x) %c: %d\n",
		      dsparb, plane_name(i9xx_plane), size);

	return size;
}

static int i845_get_fifo_size(struct drm_i915_private *dev_priv,
			      enum i9xx_plane_id i9xx_plane)
{
	uint32_t dsparb = I915_READ(DSPARB);
	int size;

	size = dsparb & 0x7f;
	size >>= 2; /* Convert to cachelines */

	DRM_DEBUG_KMS("FIFO size - (0x%08x) %c: %d\n",
		      dsparb, plane_name(i9xx_plane), size);

	return size;
}

/* Pineview has different values for various configs */
static const struct intel_watermark_params pineview_display_wm = {
	.fifo_size = PINEVIEW_DISPLAY_FIFO,
	.max_wm = PINEVIEW_MAX_WM,
	.default_wm = PINEVIEW_DFT_WM,
	.guard_size = PINEVIEW_GUARD_WM,
	.cacheline_size = PINEVIEW_FIFO_LINE_SIZE,
};
static const struct intel_watermark_params pineview_display_hplloff_wm = {
	.fifo_size = PINEVIEW_DISPLAY_FIFO,
	.max_wm = PINEVIEW_MAX_WM,
	.default_wm = PINEVIEW_DFT_HPLLOFF_WM,
	.guard_size = PINEVIEW_GUARD_WM,
	.cacheline_size = PINEVIEW_FIFO_LINE_SIZE,
};
static const struct intel_watermark_params pineview_cursor_wm = {
	.fifo_size = PINEVIEW_CURSOR_FIFO,
	.max_wm = PINEVIEW_CURSOR_MAX_WM,
	.default_wm = PINEVIEW_CURSOR_DFT_WM,
	.guard_size = PINEVIEW_CURSOR_GUARD_WM,
	.cacheline_size = PINEVIEW_FIFO_LINE_SIZE,
};
static const struct intel_watermark_params pineview_cursor_hplloff_wm = {
	.fifo_size = PINEVIEW_CURSOR_FIFO,
	.max_wm = PINEVIEW_CURSOR_MAX_WM,
	.default_wm = PINEVIEW_CURSOR_DFT_WM,
	.guard_size = PINEVIEW_CURSOR_GUARD_WM,
	.cacheline_size = PINEVIEW_FIFO_LINE_SIZE,
};
static const struct intel_watermark_params i965_cursor_wm_info = {
	.fifo_size = I965_CURSOR_FIFO,
	.max_wm = I965_CURSOR_MAX_WM,
	.default_wm = I965_CURSOR_DFT_WM,
	.guard_size = 2,
	.cacheline_size = I915_FIFO_LINE_SIZE,
};
static const struct intel_watermark_params i945_wm_info = {
	.fifo_size = I945_FIFO_SIZE,
	.max_wm = I915_MAX_WM,
	.default_wm = 1,
	.guard_size = 2,
	.cacheline_size = I915_FIFO_LINE_SIZE,
};
static const struct intel_watermark_params i915_wm_info = {
	.fifo_size = I915_FIFO_SIZE,
	.max_wm = I915_MAX_WM,
	.default_wm = 1,
	.guard_size = 2,
	.cacheline_size = I915_FIFO_LINE_SIZE,
};
static const struct intel_watermark_params i830_a_wm_info = {
	.fifo_size = I855GM_FIFO_SIZE,
	.max_wm = I915_MAX_WM,
	.default_wm = 1,
	.guard_size = 2,
	.cacheline_size = I830_FIFO_LINE_SIZE,
};
static const struct intel_watermark_params i830_bc_wm_info = {
	.fifo_size = I855GM_FIFO_SIZE,
	.max_wm = I915_MAX_WM/2,
	.default_wm = 1,
	.guard_size = 2,
	.cacheline_size = I830_FIFO_LINE_SIZE,
};
static const struct intel_watermark_params i845_wm_info = {
	.fifo_size = I830_FIFO_SIZE,
	.max_wm = I915_MAX_WM,
	.default_wm = 1,
	.guard_size = 2,
	.cacheline_size = I830_FIFO_LINE_SIZE,
};

/**
 * intel_wm_method1 - Method 1 / "small buffer" watermark formula
 * @pixel_rate: Pipe pixel rate in kHz
 * @cpp: Plane bytes per pixel
 * @latency: Memory wakeup latency in 0.1us units
 *
 * Compute the watermark using the method 1 or "small buffer"
 * formula. The caller may additonally add extra cachelines
 * to account for TLB misses and clock crossings.
 *
 * This method is concerned with the short term drain rate
 * of the FIFO, ie. it does not account for blanking periods
 * which would effectively reduce the average drain rate across
 * a longer period. The name "small" refers to the fact the
 * FIFO is relatively small compared to the amount of data
 * fetched.
 *
 * The FIFO level vs. time graph might look something like:
 *
 *   |\   |\
 *   | \  | \
 * __---__---__ (- plane active, _ blanking)
 * -> time
 *
 * or perhaps like this:
 *
 *   |\|\  |\|\
 * __----__----__ (- plane active, _ blanking)
 * -> time
 *
 * Returns:
 * The watermark in bytes
 */
static unsigned int intel_wm_method1(unsigned int pixel_rate,
				     unsigned int cpp,
				     unsigned int latency)
{
	uint64_t ret;

	ret = (uint64_t) pixel_rate * cpp * latency;
	ret = DIV_ROUND_UP_ULL(ret, 10000);

	return ret;
}

/**
 * intel_wm_method2 - Method 2 / "large buffer" watermark formula
 * @pixel_rate: Pipe pixel rate in kHz
 * @htotal: Pipe horizontal total
 * @width: Plane width in pixels
 * @cpp: Plane bytes per pixel
 * @latency: Memory wakeup latency in 0.1us units
 *
 * Compute the watermark using the method 2 or "large buffer"
 * formula. The caller may additonally add extra cachelines
 * to account for TLB misses and clock crossings.
 *
 * This method is concerned with the long term drain rate
 * of the FIFO, ie. it does account for blanking periods
 * which effectively reduce the average drain rate across
 * a longer period. The name "large" refers to the fact the
 * FIFO is relatively large compared to the amount of data
 * fetched.
 *
 * The FIFO level vs. time graph might look something like:
 *
 *    |\___       |\___
 *    |    \___   |    \___
 *    |        \  |        \
 * __ --__--__--__--__--__--__ (- plane active, _ blanking)
 * -> time
 *
 * Returns:
 * The watermark in bytes
 */
static unsigned int intel_wm_method2(unsigned int pixel_rate,
				     unsigned int htotal,
				     unsigned int width,
				     unsigned int cpp,
				     unsigned int latency)
{
	unsigned int ret;

	/*
	 * FIXME remove once all users are computing
	 * watermarks in the correct place.
	 */
	if (WARN_ON_ONCE(htotal == 0))
		htotal = 1;

	ret = (latency * pixel_rate) / (htotal * 10000);
	ret = (ret + 1) * width * cpp;

	return ret;
}

/**
 * intel_calculate_wm - calculate watermark level
 * @pixel_rate: pixel clock
 * @wm: chip FIFO params
 * @fifo_size: size of the FIFO buffer
 * @cpp: bytes per pixel
 * @latency_ns: memory latency for the platform
 *
 * Calculate the watermark level (the level at which the display plane will
 * start fetching from memory again).  Each chip has a different display
 * FIFO size and allocation, so the caller needs to figure that out and pass
 * in the correct intel_watermark_params structure.
 *
 * As the pixel clock runs, the FIFO will be drained at a rate that depends
 * on the pixel size.  When it reaches the watermark level, it'll start
 * fetching FIFO line sized based chunks from memory until the FIFO fills
 * past the watermark point.  If the FIFO drains completely, a FIFO underrun
 * will occur, and a display engine hang could result.
 */
static unsigned int intel_calculate_wm(int pixel_rate,
				       const struct intel_watermark_params *wm,
				       int fifo_size, int cpp,
				       unsigned int latency_ns)
{
	int entries, wm_size;

	/*
	 * Note: we need to make sure we don't overflow for various clock &
	 * latency values.
	 * clocks go from a few thousand to several hundred thousand.
	 * latency is usually a few thousand
	 */
	entries = intel_wm_method1(pixel_rate, cpp,
				   latency_ns / 100);
	entries = DIV_ROUND_UP(entries, wm->cacheline_size) +
		wm->guard_size;
	DRM_DEBUG_KMS("FIFO entries required for mode: %d\n", entries);

	wm_size = fifo_size - entries;
	DRM_DEBUG_KMS("FIFO watermark level: %d\n", wm_size);

	/* Don't promote wm_size to unsigned... */
	if (wm_size > wm->max_wm)
		wm_size = wm->max_wm;
	if (wm_size <= 0)
		wm_size = wm->default_wm;

	/*
	 * Bspec seems to indicate that the value shouldn't be lower than
	 * 'burst size + 1'. Certainly 830 is quite unhappy with low values.
	 * Lets go for 8 which is the burst size since certain platforms
	 * already use a hardcoded 8 (which is what the spec says should be
	 * done).
	 */
	if (wm_size <= 8)
		wm_size = 8;

	return wm_size;
}

static bool is_disabling(int old, int new, int threshold)
{
	return old >= threshold && new < threshold;
}

static bool is_enabling(int old, int new, int threshold)
{
	return old < threshold && new >= threshold;
}

static int intel_wm_num_levels(struct drm_i915_private *dev_priv)
{
	return dev_priv->wm.max_level + 1;
}

static bool intel_wm_plane_visible(const struct intel_crtc_state *crtc_state,
				   const struct intel_plane_state *plane_state)
{
	struct intel_plane *plane = to_intel_plane(plane_state->base.plane);

	/* FIXME check the 'enable' instead */
	if (!crtc_state->base.active)
		return false;

	/*
	 * Treat cursor with fb as always visible since cursor updates
	 * can happen faster than the vrefresh rate, and the current
	 * watermark code doesn't handle that correctly. Cursor updates
	 * which set/clear the fb or change the cursor size are going
	 * to get throttled by intel_legacy_cursor_update() to work
	 * around this problem with the watermark code.
	 */
	if (plane->id == PLANE_CURSOR)
		return plane_state->base.fb != NULL;
	else
		return plane_state->base.visible;
}

static struct intel_crtc *single_enabled_crtc(struct drm_i915_private *dev_priv)
{
	struct intel_crtc *crtc, *enabled = NULL;

	for_each_intel_crtc(&dev_priv->drm, crtc) {
		if (intel_crtc_active(crtc)) {
			if (enabled)
				return NULL;
			enabled = crtc;
		}
	}

	return enabled;
}

static void pineview_update_wm(struct intel_crtc *unused_crtc)
{
	struct drm_i915_private *dev_priv = to_i915(unused_crtc->base.dev);
	struct intel_crtc *crtc;
	const struct cxsr_latency *latency;
	u32 reg;
	unsigned int wm;

	latency = intel_get_cxsr_latency(IS_PINEVIEW_G(dev_priv),
					 dev_priv->is_ddr3,
					 dev_priv->fsb_freq,
					 dev_priv->mem_freq);
	if (!latency) {
		DRM_DEBUG_KMS("Unknown FSB/MEM found, disable CxSR\n");
		intel_set_memory_cxsr(dev_priv, false);
		return;
	}

	crtc = single_enabled_crtc(dev_priv);
	if (crtc) {
		const struct drm_display_mode *adjusted_mode =
			&crtc->config->base.adjusted_mode;
		const struct drm_framebuffer *fb =
			crtc->base.primary->state->fb;
		int cpp = fb->format->cpp[0];
		int clock = adjusted_mode->crtc_clock;

		/* Display SR */
		wm = intel_calculate_wm(clock, &pineview_display_wm,
					pineview_display_wm.fifo_size,
					cpp, latency->display_sr);
		reg = I915_READ(DSPFW1);
		reg &= ~DSPFW_SR_MASK;
		reg |= FW_WM(wm, SR);
		I915_WRITE(DSPFW1, reg);
		DRM_DEBUG_KMS("DSPFW1 register is %x\n", reg);

		/* cursor SR */
		wm = intel_calculate_wm(clock, &pineview_cursor_wm,
					pineview_display_wm.fifo_size,
					4, latency->cursor_sr);
		reg = I915_READ(DSPFW3);
		reg &= ~DSPFW_CURSOR_SR_MASK;
		reg |= FW_WM(wm, CURSOR_SR);
		I915_WRITE(DSPFW3, reg);

		/* Display HPLL off SR */
		wm = intel_calculate_wm(clock, &pineview_display_hplloff_wm,
					pineview_display_hplloff_wm.fifo_size,
					cpp, latency->display_hpll_disable);
		reg = I915_READ(DSPFW3);
		reg &= ~DSPFW_HPLL_SR_MASK;
		reg |= FW_WM(wm, HPLL_SR);
		I915_WRITE(DSPFW3, reg);

		/* cursor HPLL off SR */
		wm = intel_calculate_wm(clock, &pineview_cursor_hplloff_wm,
					pineview_display_hplloff_wm.fifo_size,
					4, latency->cursor_hpll_disable);
		reg = I915_READ(DSPFW3);
		reg &= ~DSPFW_HPLL_CURSOR_MASK;
		reg |= FW_WM(wm, HPLL_CURSOR);
		I915_WRITE(DSPFW3, reg);
		DRM_DEBUG_KMS("DSPFW3 register is %x\n", reg);

		intel_set_memory_cxsr(dev_priv, true);
	} else {
		intel_set_memory_cxsr(dev_priv, false);
	}
}

/*
 * Documentation says:
 * "If the line size is small, the TLB fetches can get in the way of the
 *  data fetches, causing some lag in the pixel data return which is not
 *  accounted for in the above formulas. The following adjustment only
 *  needs to be applied if eight whole lines fit in the buffer at once.
 *  The WM is adjusted upwards by the difference between the FIFO size
 *  and the size of 8 whole lines. This adjustment is always performed
 *  in the actual pixel depth regardless of whether FBC is enabled or not."
 */
static unsigned int g4x_tlb_miss_wa(int fifo_size, int width, int cpp)
{
	int tlb_miss = fifo_size * 64 - width * cpp * 8;

	return max(0, tlb_miss);
}

static void g4x_write_wm_values(struct drm_i915_private *dev_priv,
				const struct g4x_wm_values *wm)
{
	enum pipe pipe;

	for_each_pipe(dev_priv, pipe)
		trace_g4x_wm(intel_get_crtc_for_pipe(dev_priv, pipe), wm);

	I915_WRITE(DSPFW1,
		   FW_WM(wm->sr.plane, SR) |
		   FW_WM(wm->pipe[PIPE_B].plane[PLANE_CURSOR], CURSORB) |
		   FW_WM(wm->pipe[PIPE_B].plane[PLANE_PRIMARY], PLANEB) |
		   FW_WM(wm->pipe[PIPE_A].plane[PLANE_PRIMARY], PLANEA));
	I915_WRITE(DSPFW2,
		   (wm->fbc_en ? DSPFW_FBC_SR_EN : 0) |
		   FW_WM(wm->sr.fbc, FBC_SR) |
		   FW_WM(wm->hpll.fbc, FBC_HPLL_SR) |
		   FW_WM(wm->pipe[PIPE_B].plane[PLANE_SPRITE0], SPRITEB) |
		   FW_WM(wm->pipe[PIPE_A].plane[PLANE_CURSOR], CURSORA) |
		   FW_WM(wm->pipe[PIPE_A].plane[PLANE_SPRITE0], SPRITEA));
	I915_WRITE(DSPFW3,
		   (wm->hpll_en ? DSPFW_HPLL_SR_EN : 0) |
		   FW_WM(wm->sr.cursor, CURSOR_SR) |
		   FW_WM(wm->hpll.cursor, HPLL_CURSOR) |
		   FW_WM(wm->hpll.plane, HPLL_SR));

	POSTING_READ(DSPFW1);
}

#define FW_WM_VLV(value, plane) \
	(((value) << DSPFW_ ## plane ## _SHIFT) & DSPFW_ ## plane ## _MASK_VLV)

static void vlv_write_wm_values(struct drm_i915_private *dev_priv,
				const struct vlv_wm_values *wm)
{
	enum pipe pipe;

	for_each_pipe(dev_priv, pipe) {
		trace_vlv_wm(intel_get_crtc_for_pipe(dev_priv, pipe), wm);

		I915_WRITE(VLV_DDL(pipe),
			   (wm->ddl[pipe].plane[PLANE_CURSOR] << DDL_CURSOR_SHIFT) |
			   (wm->ddl[pipe].plane[PLANE_SPRITE1] << DDL_SPRITE_SHIFT(1)) |
			   (wm->ddl[pipe].plane[PLANE_SPRITE0] << DDL_SPRITE_SHIFT(0)) |
			   (wm->ddl[pipe].plane[PLANE_PRIMARY] << DDL_PLANE_SHIFT));
	}

	/*
	 * Zero the (unused) WM1 watermarks, and also clear all the
	 * high order bits so that there are no out of bounds values
	 * present in the registers during the reprogramming.
	 */
	I915_WRITE(DSPHOWM, 0);
	I915_WRITE(DSPHOWM1, 0);
	I915_WRITE(DSPFW4, 0);
	I915_WRITE(DSPFW5, 0);
	I915_WRITE(DSPFW6, 0);

	I915_WRITE(DSPFW1,
		   FW_WM(wm->sr.plane, SR) |
		   FW_WM(wm->pipe[PIPE_B].plane[PLANE_CURSOR], CURSORB) |
		   FW_WM_VLV(wm->pipe[PIPE_B].plane[PLANE_PRIMARY], PLANEB) |
		   FW_WM_VLV(wm->pipe[PIPE_A].plane[PLANE_PRIMARY], PLANEA));
	I915_WRITE(DSPFW2,
		   FW_WM_VLV(wm->pipe[PIPE_A].plane[PLANE_SPRITE1], SPRITEB) |
		   FW_WM(wm->pipe[PIPE_A].plane[PLANE_CURSOR], CURSORA) |
		   FW_WM_VLV(wm->pipe[PIPE_A].plane[PLANE_SPRITE0], SPRITEA));
	I915_WRITE(DSPFW3,
		   FW_WM(wm->sr.cursor, CURSOR_SR));

	if (IS_CHERRYVIEW(dev_priv)) {
		I915_WRITE(DSPFW7_CHV,
			   FW_WM_VLV(wm->pipe[PIPE_B].plane[PLANE_SPRITE1], SPRITED) |
			   FW_WM_VLV(wm->pipe[PIPE_B].plane[PLANE_SPRITE0], SPRITEC));
		I915_WRITE(DSPFW8_CHV,
			   FW_WM_VLV(wm->pipe[PIPE_C].plane[PLANE_SPRITE1], SPRITEF) |
			   FW_WM_VLV(wm->pipe[PIPE_C].plane[PLANE_SPRITE0], SPRITEE));
		I915_WRITE(DSPFW9_CHV,
			   FW_WM_VLV(wm->pipe[PIPE_C].plane[PLANE_PRIMARY], PLANEC) |
			   FW_WM(wm->pipe[PIPE_C].plane[PLANE_CURSOR], CURSORC));
		I915_WRITE(DSPHOWM,
			   FW_WM(wm->sr.plane >> 9, SR_HI) |
			   FW_WM(wm->pipe[PIPE_C].plane[PLANE_SPRITE1] >> 8, SPRITEF_HI) |
			   FW_WM(wm->pipe[PIPE_C].plane[PLANE_SPRITE0] >> 8, SPRITEE_HI) |
			   FW_WM(wm->pipe[PIPE_C].plane[PLANE_PRIMARY] >> 8, PLANEC_HI) |
			   FW_WM(wm->pipe[PIPE_B].plane[PLANE_SPRITE1] >> 8, SPRITED_HI) |
			   FW_WM(wm->pipe[PIPE_B].plane[PLANE_SPRITE0] >> 8, SPRITEC_HI) |
			   FW_WM(wm->pipe[PIPE_B].plane[PLANE_PRIMARY] >> 8, PLANEB_HI) |
			   FW_WM(wm->pipe[PIPE_A].plane[PLANE_SPRITE1] >> 8, SPRITEB_HI) |
			   FW_WM(wm->pipe[PIPE_A].plane[PLANE_SPRITE0] >> 8, SPRITEA_HI) |
			   FW_WM(wm->pipe[PIPE_A].plane[PLANE_PRIMARY] >> 8, PLANEA_HI));
	} else {
		I915_WRITE(DSPFW7,
			   FW_WM_VLV(wm->pipe[PIPE_B].plane[PLANE_SPRITE1], SPRITED) |
			   FW_WM_VLV(wm->pipe[PIPE_B].plane[PLANE_SPRITE0], SPRITEC));
		I915_WRITE(DSPHOWM,
			   FW_WM(wm->sr.plane >> 9, SR_HI) |
			   FW_WM(wm->pipe[PIPE_B].plane[PLANE_SPRITE1] >> 8, SPRITED_HI) |
			   FW_WM(wm->pipe[PIPE_B].plane[PLANE_SPRITE0] >> 8, SPRITEC_HI) |
			   FW_WM(wm->pipe[PIPE_B].plane[PLANE_PRIMARY] >> 8, PLANEB_HI) |
			   FW_WM(wm->pipe[PIPE_A].plane[PLANE_SPRITE1] >> 8, SPRITEB_HI) |
			   FW_WM(wm->pipe[PIPE_A].plane[PLANE_SPRITE0] >> 8, SPRITEA_HI) |
			   FW_WM(wm->pipe[PIPE_A].plane[PLANE_PRIMARY] >> 8, PLANEA_HI));
	}

	POSTING_READ(DSPFW1);
}

#undef FW_WM_VLV

static void g4x_setup_wm_latency(struct drm_i915_private *dev_priv)
{
	/* all latencies in usec */
	dev_priv->wm.pri_latency[G4X_WM_LEVEL_NORMAL] = 5;
	dev_priv->wm.pri_latency[G4X_WM_LEVEL_SR] = 12;
	dev_priv->wm.pri_latency[G4X_WM_LEVEL_HPLL] = 35;

	dev_priv->wm.max_level = G4X_WM_LEVEL_HPLL;
}

static int g4x_plane_fifo_size(enum plane_id plane_id, int level)
{
	/*
	 * DSPCNTR[13] supposedly controls whether the
	 * primary plane can use the FIFO space otherwise
	 * reserved for the sprite plane. It's not 100% clear
	 * what the actual FIFO size is, but it looks like we
	 * can happily set both primary and sprite watermarks
	 * up to 127 cachelines. So that would seem to mean
	 * that either DSPCNTR[13] doesn't do anything, or that
	 * the total FIFO is >= 256 cachelines in size. Either
	 * way, we don't seem to have to worry about this
	 * repartitioning as the maximum watermark value the
	 * register can hold for each plane is lower than the
	 * minimum FIFO size.
	 */
	switch (plane_id) {
	case PLANE_CURSOR:
		return 63;
	case PLANE_PRIMARY:
		return level == G4X_WM_LEVEL_NORMAL ? 127 : 511;
	case PLANE_SPRITE0:
		return level == G4X_WM_LEVEL_NORMAL ? 127 : 0;
	default:
		MISSING_CASE(plane_id);
		return 0;
	}
}

static int g4x_fbc_fifo_size(int level)
{
	switch (level) {
	case G4X_WM_LEVEL_SR:
		return 7;
	case G4X_WM_LEVEL_HPLL:
		return 15;
	default:
		MISSING_CASE(level);
		return 0;
	}
}

static uint16_t g4x_compute_wm(const struct intel_crtc_state *crtc_state,
			       const struct intel_plane_state *plane_state,
			       int level)
{
	struct intel_plane *plane = to_intel_plane(plane_state->base.plane);
	struct drm_i915_private *dev_priv = to_i915(plane->base.dev);
	const struct drm_display_mode *adjusted_mode =
		&crtc_state->base.adjusted_mode;
	unsigned int latency = dev_priv->wm.pri_latency[level] * 10;
	unsigned int clock, htotal, cpp, width, wm;

	if (latency == 0)
		return USHRT_MAX;

	if (!intel_wm_plane_visible(crtc_state, plane_state))
		return 0;

	/*
	 * Not 100% sure which way ELK should go here as the
	 * spec only says CL/CTG should assume 32bpp and BW
	 * doesn't need to. But as these things followed the
	 * mobile vs. desktop lines on gen3 as well, let's
	 * assume ELK doesn't need this.
	 *
	 * The spec also fails to list such a restriction for
	 * the HPLL watermark, which seems a little strange.
	 * Let's use 32bpp for the HPLL watermark as well.
	 */
	if (IS_GM45(dev_priv) && plane->id == PLANE_PRIMARY &&
	    level != G4X_WM_LEVEL_NORMAL)
		cpp = 4;
	else
		cpp = plane_state->base.fb->format->cpp[0];

	clock = adjusted_mode->crtc_clock;
	htotal = adjusted_mode->crtc_htotal;

	if (plane->id == PLANE_CURSOR)
		width = plane_state->base.crtc_w;
	else
		width = drm_rect_width(&plane_state->base.dst);

	if (plane->id == PLANE_CURSOR) {
		wm = intel_wm_method2(clock, htotal, width, cpp, latency);
	} else if (plane->id == PLANE_PRIMARY &&
		   level == G4X_WM_LEVEL_NORMAL) {
		wm = intel_wm_method1(clock, cpp, latency);
	} else {
		unsigned int small, large;

		small = intel_wm_method1(clock, cpp, latency);
		large = intel_wm_method2(clock, htotal, width, cpp, latency);

		wm = min(small, large);
	}

	wm += g4x_tlb_miss_wa(g4x_plane_fifo_size(plane->id, level),
			      width, cpp);

	wm = DIV_ROUND_UP(wm, 64) + 2;

	return min_t(unsigned int, wm, USHRT_MAX);
}

static bool g4x_raw_plane_wm_set(struct intel_crtc_state *crtc_state,
				 int level, enum plane_id plane_id, u16 value)
{
	struct drm_i915_private *dev_priv = to_i915(crtc_state->base.crtc->dev);
	bool dirty = false;

	for (; level < intel_wm_num_levels(dev_priv); level++) {
		struct g4x_pipe_wm *raw = &crtc_state->wm.g4x.raw[level];

		dirty |= raw->plane[plane_id] != value;
		raw->plane[plane_id] = value;
	}

	return dirty;
}

static bool g4x_raw_fbc_wm_set(struct intel_crtc_state *crtc_state,
			       int level, u16 value)
{
	struct drm_i915_private *dev_priv = to_i915(crtc_state->base.crtc->dev);
	bool dirty = false;

	/* NORMAL level doesn't have an FBC watermark */
	level = max(level, G4X_WM_LEVEL_SR);

	for (; level < intel_wm_num_levels(dev_priv); level++) {
		struct g4x_pipe_wm *raw = &crtc_state->wm.g4x.raw[level];

		dirty |= raw->fbc != value;
		raw->fbc = value;
	}

	return dirty;
}

static uint32_t ilk_compute_fbc_wm(const struct intel_crtc_state *cstate,
				   const struct intel_plane_state *pstate,
				   uint32_t pri_val);

static bool g4x_raw_plane_wm_compute(struct intel_crtc_state *crtc_state,
				     const struct intel_plane_state *plane_state)
{
	struct intel_plane *plane = to_intel_plane(plane_state->base.plane);
	int num_levels = intel_wm_num_levels(to_i915(plane->base.dev));
	enum plane_id plane_id = plane->id;
	bool dirty = false;
	int level;

	if (!intel_wm_plane_visible(crtc_state, plane_state)) {
		dirty |= g4x_raw_plane_wm_set(crtc_state, 0, plane_id, 0);
		if (plane_id == PLANE_PRIMARY)
			dirty |= g4x_raw_fbc_wm_set(crtc_state, 0, 0);
		goto out;
	}

	for (level = 0; level < num_levels; level++) {
		struct g4x_pipe_wm *raw = &crtc_state->wm.g4x.raw[level];
		int wm, max_wm;

		wm = g4x_compute_wm(crtc_state, plane_state, level);
		max_wm = g4x_plane_fifo_size(plane_id, level);

		if (wm > max_wm)
			break;

		dirty |= raw->plane[plane_id] != wm;
		raw->plane[plane_id] = wm;

		if (plane_id != PLANE_PRIMARY ||
		    level == G4X_WM_LEVEL_NORMAL)
			continue;

		wm = ilk_compute_fbc_wm(crtc_state, plane_state,
					raw->plane[plane_id]);
		max_wm = g4x_fbc_fifo_size(level);

		/*
		 * FBC wm is not mandatory as we
		 * can always just disable its use.
		 */
		if (wm > max_wm)
			wm = USHRT_MAX;

		dirty |= raw->fbc != wm;
		raw->fbc = wm;
	}

	/* mark watermarks as invalid */
	dirty |= g4x_raw_plane_wm_set(crtc_state, level, plane_id, USHRT_MAX);

	if (plane_id == PLANE_PRIMARY)
		dirty |= g4x_raw_fbc_wm_set(crtc_state, level, USHRT_MAX);

 out:
	if (dirty) {
		DRM_DEBUG_KMS("%s watermarks: normal=%d, SR=%d, HPLL=%d\n",
			      plane->base.name,
			      crtc_state->wm.g4x.raw[G4X_WM_LEVEL_NORMAL].plane[plane_id],
			      crtc_state->wm.g4x.raw[G4X_WM_LEVEL_SR].plane[plane_id],
			      crtc_state->wm.g4x.raw[G4X_WM_LEVEL_HPLL].plane[plane_id]);

		if (plane_id == PLANE_PRIMARY)
			DRM_DEBUG_KMS("FBC watermarks: SR=%d, HPLL=%d\n",
				      crtc_state->wm.g4x.raw[G4X_WM_LEVEL_SR].fbc,
				      crtc_state->wm.g4x.raw[G4X_WM_LEVEL_HPLL].fbc);
	}

	return dirty;
}

static bool g4x_raw_plane_wm_is_valid(const struct intel_crtc_state *crtc_state,
				      enum plane_id plane_id, int level)
{
	const struct g4x_pipe_wm *raw = &crtc_state->wm.g4x.raw[level];

	return raw->plane[plane_id] <= g4x_plane_fifo_size(plane_id, level);
}

static bool g4x_raw_crtc_wm_is_valid(const struct intel_crtc_state *crtc_state,
				     int level)
{
	struct drm_i915_private *dev_priv = to_i915(crtc_state->base.crtc->dev);

	if (level > dev_priv->wm.max_level)
		return false;

	return g4x_raw_plane_wm_is_valid(crtc_state, PLANE_PRIMARY, level) &&
		g4x_raw_plane_wm_is_valid(crtc_state, PLANE_SPRITE0, level) &&
		g4x_raw_plane_wm_is_valid(crtc_state, PLANE_CURSOR, level);
}

/* mark all levels starting from 'level' as invalid */
static void g4x_invalidate_wms(struct intel_crtc *crtc,
			       struct g4x_wm_state *wm_state, int level)
{
	if (level <= G4X_WM_LEVEL_NORMAL) {
		enum plane_id plane_id;

		for_each_plane_id_on_crtc(crtc, plane_id)
			wm_state->wm.plane[plane_id] = USHRT_MAX;
	}

	if (level <= G4X_WM_LEVEL_SR) {
		wm_state->cxsr = false;
		wm_state->sr.cursor = USHRT_MAX;
		wm_state->sr.plane = USHRT_MAX;
		wm_state->sr.fbc = USHRT_MAX;
	}

	if (level <= G4X_WM_LEVEL_HPLL) {
		wm_state->hpll_en = false;
		wm_state->hpll.cursor = USHRT_MAX;
		wm_state->hpll.plane = USHRT_MAX;
		wm_state->hpll.fbc = USHRT_MAX;
	}
}

static int g4x_compute_pipe_wm(struct intel_crtc_state *crtc_state)
{
	struct intel_crtc *crtc = to_intel_crtc(crtc_state->base.crtc);
	struct intel_atomic_state *state =
		to_intel_atomic_state(crtc_state->base.state);
	struct g4x_wm_state *wm_state = &crtc_state->wm.g4x.optimal;
	int num_active_planes = hweight32(crtc_state->active_planes &
					  ~BIT(PLANE_CURSOR));
	const struct g4x_pipe_wm *raw;
	const struct intel_plane_state *old_plane_state;
	const struct intel_plane_state *new_plane_state;
	struct intel_plane *plane;
	enum plane_id plane_id;
	int i, level;
	unsigned int dirty = 0;

	for_each_oldnew_intel_plane_in_state(state, plane,
					     old_plane_state,
					     new_plane_state, i) {
		if (new_plane_state->base.crtc != &crtc->base &&
		    old_plane_state->base.crtc != &crtc->base)
			continue;

		if (g4x_raw_plane_wm_compute(crtc_state, new_plane_state))
			dirty |= BIT(plane->id);
	}

	if (!dirty)
		return 0;

	level = G4X_WM_LEVEL_NORMAL;
	if (!g4x_raw_crtc_wm_is_valid(crtc_state, level))
		goto out;

	raw = &crtc_state->wm.g4x.raw[level];
	for_each_plane_id_on_crtc(crtc, plane_id)
		wm_state->wm.plane[plane_id] = raw->plane[plane_id];

	level = G4X_WM_LEVEL_SR;

	if (!g4x_raw_crtc_wm_is_valid(crtc_state, level))
		goto out;

	raw = &crtc_state->wm.g4x.raw[level];
	wm_state->sr.plane = raw->plane[PLANE_PRIMARY];
	wm_state->sr.cursor = raw->plane[PLANE_CURSOR];
	wm_state->sr.fbc = raw->fbc;

	wm_state->cxsr = num_active_planes == BIT(PLANE_PRIMARY);

	level = G4X_WM_LEVEL_HPLL;

	if (!g4x_raw_crtc_wm_is_valid(crtc_state, level))
		goto out;

	raw = &crtc_state->wm.g4x.raw[level];
	wm_state->hpll.plane = raw->plane[PLANE_PRIMARY];
	wm_state->hpll.cursor = raw->plane[PLANE_CURSOR];
	wm_state->hpll.fbc = raw->fbc;

	wm_state->hpll_en = wm_state->cxsr;

	level++;

 out:
	if (level == G4X_WM_LEVEL_NORMAL)
		return -EINVAL;

	/* invalidate the higher levels */
	g4x_invalidate_wms(crtc, wm_state, level);

	/*
	 * Determine if the FBC watermark(s) can be used. IF
	 * this isn't the case we prefer to disable the FBC
	 ( watermark(s) rather than disable the SR/HPLL
	 * level(s) entirely.
	 */
	wm_state->fbc_en = level > G4X_WM_LEVEL_NORMAL;

	if (level >= G4X_WM_LEVEL_SR &&
	    wm_state->sr.fbc > g4x_fbc_fifo_size(G4X_WM_LEVEL_SR))
		wm_state->fbc_en = false;
	else if (level >= G4X_WM_LEVEL_HPLL &&
		 wm_state->hpll.fbc > g4x_fbc_fifo_size(G4X_WM_LEVEL_HPLL))
		wm_state->fbc_en = false;

	return 0;
}

static int g4x_compute_intermediate_wm(struct drm_device *dev,
				       struct intel_crtc *crtc,
				       struct intel_crtc_state *new_crtc_state)
{
	struct g4x_wm_state *intermediate = &new_crtc_state->wm.g4x.intermediate;
	const struct g4x_wm_state *optimal = &new_crtc_state->wm.g4x.optimal;
	struct intel_atomic_state *intel_state =
		to_intel_atomic_state(new_crtc_state->base.state);
	const struct intel_crtc_state *old_crtc_state =
		intel_atomic_get_old_crtc_state(intel_state, crtc);
	const struct g4x_wm_state *active = &old_crtc_state->wm.g4x.optimal;
	enum plane_id plane_id;

	if (!new_crtc_state->base.active || drm_atomic_crtc_needs_modeset(&new_crtc_state->base)) {
		*intermediate = *optimal;

		intermediate->cxsr = false;
		intermediate->hpll_en = false;
		goto out;
	}

	intermediate->cxsr = optimal->cxsr && active->cxsr &&
		!new_crtc_state->disable_cxsr;
	intermediate->hpll_en = optimal->hpll_en && active->hpll_en &&
		!new_crtc_state->disable_cxsr;
	intermediate->fbc_en = optimal->fbc_en && active->fbc_en;

	for_each_plane_id_on_crtc(crtc, plane_id) {
		intermediate->wm.plane[plane_id] =
			max(optimal->wm.plane[plane_id],
			    active->wm.plane[plane_id]);

		WARN_ON(intermediate->wm.plane[plane_id] >
			g4x_plane_fifo_size(plane_id, G4X_WM_LEVEL_NORMAL));
	}

	intermediate->sr.plane = max(optimal->sr.plane,
				     active->sr.plane);
	intermediate->sr.cursor = max(optimal->sr.cursor,
				      active->sr.cursor);
	intermediate->sr.fbc = max(optimal->sr.fbc,
				   active->sr.fbc);

	intermediate->hpll.plane = max(optimal->hpll.plane,
				       active->hpll.plane);
	intermediate->hpll.cursor = max(optimal->hpll.cursor,
					active->hpll.cursor);
	intermediate->hpll.fbc = max(optimal->hpll.fbc,
				     active->hpll.fbc);

	WARN_ON((intermediate->sr.plane >
		 g4x_plane_fifo_size(PLANE_PRIMARY, G4X_WM_LEVEL_SR) ||
		 intermediate->sr.cursor >
		 g4x_plane_fifo_size(PLANE_CURSOR, G4X_WM_LEVEL_SR)) &&
		intermediate->cxsr);
	WARN_ON((intermediate->sr.plane >
		 g4x_plane_fifo_size(PLANE_PRIMARY, G4X_WM_LEVEL_HPLL) ||
		 intermediate->sr.cursor >
		 g4x_plane_fifo_size(PLANE_CURSOR, G4X_WM_LEVEL_HPLL)) &&
		intermediate->hpll_en);

	WARN_ON(intermediate->sr.fbc > g4x_fbc_fifo_size(1) &&
		intermediate->fbc_en && intermediate->cxsr);
	WARN_ON(intermediate->hpll.fbc > g4x_fbc_fifo_size(2) &&
		intermediate->fbc_en && intermediate->hpll_en);

out:
	/*
	 * If our intermediate WM are identical to the final WM, then we can
	 * omit the post-vblank programming; only update if it's different.
	 */
	if (memcmp(intermediate, optimal, sizeof(*intermediate)) != 0)
		new_crtc_state->wm.need_postvbl_update = true;

	return 0;
}

static void g4x_merge_wm(struct drm_i915_private *dev_priv,
			 struct g4x_wm_values *wm)
{
	struct intel_crtc *crtc;
	int num_active_crtcs = 0;

	wm->cxsr = true;
	wm->hpll_en = true;
	wm->fbc_en = true;

	for_each_intel_crtc(&dev_priv->drm, crtc) {
		const struct g4x_wm_state *wm_state = &crtc->wm.active.g4x;

		if (!crtc->active)
			continue;

		if (!wm_state->cxsr)
			wm->cxsr = false;
		if (!wm_state->hpll_en)
			wm->hpll_en = false;
		if (!wm_state->fbc_en)
			wm->fbc_en = false;

		num_active_crtcs++;
	}

	if (num_active_crtcs != 1) {
		wm->cxsr = false;
		wm->hpll_en = false;
		wm->fbc_en = false;
	}

	for_each_intel_crtc(&dev_priv->drm, crtc) {
		const struct g4x_wm_state *wm_state = &crtc->wm.active.g4x;
		enum pipe pipe = crtc->pipe;

		wm->pipe[pipe] = wm_state->wm;
		if (crtc->active && wm->cxsr)
			wm->sr = wm_state->sr;
		if (crtc->active && wm->hpll_en)
			wm->hpll = wm_state->hpll;
	}
}

static void g4x_program_watermarks(struct drm_i915_private *dev_priv)
{
	struct g4x_wm_values *old_wm = &dev_priv->wm.g4x;
	struct g4x_wm_values new_wm = {};

	g4x_merge_wm(dev_priv, &new_wm);

	if (memcmp(old_wm, &new_wm, sizeof(new_wm)) == 0)
		return;

	if (is_disabling(old_wm->cxsr, new_wm.cxsr, true))
		_intel_set_memory_cxsr(dev_priv, false);

	g4x_write_wm_values(dev_priv, &new_wm);

	if (is_enabling(old_wm->cxsr, new_wm.cxsr, true))
		_intel_set_memory_cxsr(dev_priv, true);

	*old_wm = new_wm;
}

static void g4x_initial_watermarks(struct intel_atomic_state *state,
				   struct intel_crtc_state *crtc_state)
{
	struct drm_i915_private *dev_priv = to_i915(crtc_state->base.crtc->dev);
	struct intel_crtc *crtc = to_intel_crtc(crtc_state->base.crtc);

	mutex_lock(&dev_priv->wm.wm_mutex);
	crtc->wm.active.g4x = crtc_state->wm.g4x.intermediate;
	g4x_program_watermarks(dev_priv);
	mutex_unlock(&dev_priv->wm.wm_mutex);
}

static void g4x_optimize_watermarks(struct intel_atomic_state *state,
				    struct intel_crtc_state *crtc_state)
{
	struct drm_i915_private *dev_priv = to_i915(crtc_state->base.crtc->dev);
	struct intel_crtc *intel_crtc = to_intel_crtc(crtc_state->base.crtc);

	if (!crtc_state->wm.need_postvbl_update)
		return;

	mutex_lock(&dev_priv->wm.wm_mutex);
	intel_crtc->wm.active.g4x = crtc_state->wm.g4x.optimal;
	g4x_program_watermarks(dev_priv);
	mutex_unlock(&dev_priv->wm.wm_mutex);
}

/* latency must be in 0.1us units. */
static unsigned int vlv_wm_method2(unsigned int pixel_rate,
				   unsigned int htotal,
				   unsigned int width,
				   unsigned int cpp,
				   unsigned int latency)
{
	unsigned int ret;

	ret = intel_wm_method2(pixel_rate, htotal,
			       width, cpp, latency);
	ret = DIV_ROUND_UP(ret, 64);

	return ret;
}

static void vlv_setup_wm_latency(struct drm_i915_private *dev_priv)
{
	/* all latencies in usec */
	dev_priv->wm.pri_latency[VLV_WM_LEVEL_PM2] = 3;

	dev_priv->wm.max_level = VLV_WM_LEVEL_PM2;

	if (IS_CHERRYVIEW(dev_priv)) {
		dev_priv->wm.pri_latency[VLV_WM_LEVEL_PM5] = 12;
		dev_priv->wm.pri_latency[VLV_WM_LEVEL_DDR_DVFS] = 33;

		dev_priv->wm.max_level = VLV_WM_LEVEL_DDR_DVFS;
	}
}

static uint16_t vlv_compute_wm_level(const struct intel_crtc_state *crtc_state,
				     const struct intel_plane_state *plane_state,
				     int level)
{
	struct intel_plane *plane = to_intel_plane(plane_state->base.plane);
	struct drm_i915_private *dev_priv = to_i915(plane->base.dev);
	const struct drm_display_mode *adjusted_mode =
		&crtc_state->base.adjusted_mode;
	unsigned int clock, htotal, cpp, width, wm;

	if (dev_priv->wm.pri_latency[level] == 0)
		return USHRT_MAX;

	if (!intel_wm_plane_visible(crtc_state, plane_state))
		return 0;

	cpp = plane_state->base.fb->format->cpp[0];
	clock = adjusted_mode->crtc_clock;
	htotal = adjusted_mode->crtc_htotal;
	width = crtc_state->pipe_src_w;

	if (plane->id == PLANE_CURSOR) {
		/*
		 * FIXME the formula gives values that are
		 * too big for the cursor FIFO, and hence we
		 * would never be able to use cursors. For
		 * now just hardcode the watermark.
		 */
		wm = 63;
	} else {
		wm = vlv_wm_method2(clock, htotal, width, cpp,
				    dev_priv->wm.pri_latency[level] * 10);
	}

	return min_t(unsigned int, wm, USHRT_MAX);
}

static bool vlv_need_sprite0_fifo_workaround(unsigned int active_planes)
{
	return (active_planes & (BIT(PLANE_SPRITE0) |
				 BIT(PLANE_SPRITE1))) == BIT(PLANE_SPRITE1);
}

static int vlv_compute_fifo(struct intel_crtc_state *crtc_state)
{
	struct intel_crtc *crtc = to_intel_crtc(crtc_state->base.crtc);
	const struct g4x_pipe_wm *raw =
		&crtc_state->wm.vlv.raw[VLV_WM_LEVEL_PM2];
	struct vlv_fifo_state *fifo_state = &crtc_state->wm.vlv.fifo_state;
	unsigned int active_planes = crtc_state->active_planes & ~BIT(PLANE_CURSOR);
	int num_active_planes = hweight32(active_planes);
	const int fifo_size = 511;
	int fifo_extra, fifo_left = fifo_size;
	int sprite0_fifo_extra = 0;
	unsigned int total_rate;
	enum plane_id plane_id;

	/*
	 * When enabling sprite0 after sprite1 has already been enabled
	 * we tend to get an underrun unless sprite0 already has some
	 * FIFO space allcoated. Hence we always allocate at least one
	 * cacheline for sprite0 whenever sprite1 is enabled.
	 *
	 * All other plane enable sequences appear immune to this problem.
	 */
	if (vlv_need_sprite0_fifo_workaround(active_planes))
		sprite0_fifo_extra = 1;

	total_rate = raw->plane[PLANE_PRIMARY] +
		raw->plane[PLANE_SPRITE0] +
		raw->plane[PLANE_SPRITE1] +
		sprite0_fifo_extra;

	if (total_rate > fifo_size)
		return -EINVAL;

	if (total_rate == 0)
		total_rate = 1;

	for_each_plane_id_on_crtc(crtc, plane_id) {
		unsigned int rate;

		if ((active_planes & BIT(plane_id)) == 0) {
			fifo_state->plane[plane_id] = 0;
			continue;
		}

		rate = raw->plane[plane_id];
		fifo_state->plane[plane_id] = fifo_size * rate / total_rate;
		fifo_left -= fifo_state->plane[plane_id];
	}

	fifo_state->plane[PLANE_SPRITE0] += sprite0_fifo_extra;
	fifo_left -= sprite0_fifo_extra;

	fifo_state->plane[PLANE_CURSOR] = 63;

	fifo_extra = DIV_ROUND_UP(fifo_left, num_active_planes ?: 1);

	/* spread the remainder evenly */
	for_each_plane_id_on_crtc(crtc, plane_id) {
		int plane_extra;

		if (fifo_left == 0)
			break;

		if ((active_planes & BIT(plane_id)) == 0)
			continue;

		plane_extra = min(fifo_extra, fifo_left);
		fifo_state->plane[plane_id] += plane_extra;
		fifo_left -= plane_extra;
	}

	WARN_ON(active_planes != 0 && fifo_left != 0);

	/* give it all to the first plane if none are active */
	if (active_planes == 0) {
		WARN_ON(fifo_left != fifo_size);
		fifo_state->plane[PLANE_PRIMARY] = fifo_left;
	}

	return 0;
}

/* mark all levels starting from 'level' as invalid */
static void vlv_invalidate_wms(struct intel_crtc *crtc,
			       struct vlv_wm_state *wm_state, int level)
{
	struct drm_i915_private *dev_priv = to_i915(crtc->base.dev);

	for (; level < intel_wm_num_levels(dev_priv); level++) {
		enum plane_id plane_id;

		for_each_plane_id_on_crtc(crtc, plane_id)
			wm_state->wm[level].plane[plane_id] = USHRT_MAX;

		wm_state->sr[level].cursor = USHRT_MAX;
		wm_state->sr[level].plane = USHRT_MAX;
	}
}

static u16 vlv_invert_wm_value(u16 wm, u16 fifo_size)
{
	if (wm > fifo_size)
		return USHRT_MAX;
	else
		return fifo_size - wm;
}

/*
 * Starting from 'level' set all higher
 * levels to 'value' in the "raw" watermarks.
 */
static bool vlv_raw_plane_wm_set(struct intel_crtc_state *crtc_state,
				 int level, enum plane_id plane_id, u16 value)
{
	struct drm_i915_private *dev_priv = to_i915(crtc_state->base.crtc->dev);
	int num_levels = intel_wm_num_levels(dev_priv);
	bool dirty = false;

	for (; level < num_levels; level++) {
		struct g4x_pipe_wm *raw = &crtc_state->wm.vlv.raw[level];

		dirty |= raw->plane[plane_id] != value;
		raw->plane[plane_id] = value;
	}

	return dirty;
}

static bool vlv_raw_plane_wm_compute(struct intel_crtc_state *crtc_state,
				     const struct intel_plane_state *plane_state)
{
	struct intel_plane *plane = to_intel_plane(plane_state->base.plane);
	enum plane_id plane_id = plane->id;
	int num_levels = intel_wm_num_levels(to_i915(plane->base.dev));
	int level;
	bool dirty = false;

	if (!intel_wm_plane_visible(crtc_state, plane_state)) {
		dirty |= vlv_raw_plane_wm_set(crtc_state, 0, plane_id, 0);
		goto out;
	}

	for (level = 0; level < num_levels; level++) {
		struct g4x_pipe_wm *raw = &crtc_state->wm.vlv.raw[level];
		int wm = vlv_compute_wm_level(crtc_state, plane_state, level);
		int max_wm = plane_id == PLANE_CURSOR ? 63 : 511;

		if (wm > max_wm)
			break;

		dirty |= raw->plane[plane_id] != wm;
		raw->plane[plane_id] = wm;
	}

	/* mark all higher levels as invalid */
	dirty |= vlv_raw_plane_wm_set(crtc_state, level, plane_id, USHRT_MAX);

out:
	if (dirty)
		DRM_DEBUG_KMS("%s watermarks: PM2=%d, PM5=%d, DDR DVFS=%d\n",
			      plane->base.name,
			      crtc_state->wm.vlv.raw[VLV_WM_LEVEL_PM2].plane[plane_id],
			      crtc_state->wm.vlv.raw[VLV_WM_LEVEL_PM5].plane[plane_id],
			      crtc_state->wm.vlv.raw[VLV_WM_LEVEL_DDR_DVFS].plane[plane_id]);

	return dirty;
}

static bool vlv_raw_plane_wm_is_valid(const struct intel_crtc_state *crtc_state,
				      enum plane_id plane_id, int level)
{
	const struct g4x_pipe_wm *raw =
		&crtc_state->wm.vlv.raw[level];
	const struct vlv_fifo_state *fifo_state =
		&crtc_state->wm.vlv.fifo_state;

	return raw->plane[plane_id] <= fifo_state->plane[plane_id];
}

static bool vlv_raw_crtc_wm_is_valid(const struct intel_crtc_state *crtc_state, int level)
{
	return vlv_raw_plane_wm_is_valid(crtc_state, PLANE_PRIMARY, level) &&
		vlv_raw_plane_wm_is_valid(crtc_state, PLANE_SPRITE0, level) &&
		vlv_raw_plane_wm_is_valid(crtc_state, PLANE_SPRITE1, level) &&
		vlv_raw_plane_wm_is_valid(crtc_state, PLANE_CURSOR, level);
}

static int vlv_compute_pipe_wm(struct intel_crtc_state *crtc_state)
{
	struct intel_crtc *crtc = to_intel_crtc(crtc_state->base.crtc);
	struct drm_i915_private *dev_priv = to_i915(crtc->base.dev);
	struct intel_atomic_state *state =
		to_intel_atomic_state(crtc_state->base.state);
	struct vlv_wm_state *wm_state = &crtc_state->wm.vlv.optimal;
	const struct vlv_fifo_state *fifo_state =
		&crtc_state->wm.vlv.fifo_state;
	int num_active_planes = hweight32(crtc_state->active_planes &
					  ~BIT(PLANE_CURSOR));
	bool needs_modeset = drm_atomic_crtc_needs_modeset(&crtc_state->base);
	const struct intel_plane_state *old_plane_state;
	const struct intel_plane_state *new_plane_state;
	struct intel_plane *plane;
	enum plane_id plane_id;
	int level, ret, i;
	unsigned int dirty = 0;

	for_each_oldnew_intel_plane_in_state(state, plane,
					     old_plane_state,
					     new_plane_state, i) {
		if (new_plane_state->base.crtc != &crtc->base &&
		    old_plane_state->base.crtc != &crtc->base)
			continue;

		if (vlv_raw_plane_wm_compute(crtc_state, new_plane_state))
			dirty |= BIT(plane->id);
	}

	/*
	 * DSPARB registers may have been reset due to the
	 * power well being turned off. Make sure we restore
	 * them to a consistent state even if no primary/sprite
	 * planes are initially active.
	 */
	if (needs_modeset)
		crtc_state->fifo_changed = true;

	if (!dirty)
		return 0;

	/* cursor changes don't warrant a FIFO recompute */
	if (dirty & ~BIT(PLANE_CURSOR)) {
		const struct intel_crtc_state *old_crtc_state =
			intel_atomic_get_old_crtc_state(state, crtc);
		const struct vlv_fifo_state *old_fifo_state =
			&old_crtc_state->wm.vlv.fifo_state;

		ret = vlv_compute_fifo(crtc_state);
		if (ret)
			return ret;

		if (needs_modeset ||
		    memcmp(old_fifo_state, fifo_state,
			   sizeof(*fifo_state)) != 0)
			crtc_state->fifo_changed = true;
	}

	/* initially allow all levels */
	wm_state->num_levels = intel_wm_num_levels(dev_priv);
	/*
	 * Note that enabling cxsr with no primary/sprite planes
	 * enabled can wedge the pipe. Hence we only allow cxsr
	 * with exactly one enabled primary/sprite plane.
	 */
	wm_state->cxsr = crtc->pipe != PIPE_C && num_active_planes == 1;

	for (level = 0; level < wm_state->num_levels; level++) {
		const struct g4x_pipe_wm *raw = &crtc_state->wm.vlv.raw[level];
		const int sr_fifo_size = INTEL_INFO(dev_priv)->num_pipes * 512 - 1;

		if (!vlv_raw_crtc_wm_is_valid(crtc_state, level))
			break;

		for_each_plane_id_on_crtc(crtc, plane_id) {
			wm_state->wm[level].plane[plane_id] =
				vlv_invert_wm_value(raw->plane[plane_id],
						    fifo_state->plane[plane_id]);
		}

		wm_state->sr[level].plane =
			vlv_invert_wm_value(max3(raw->plane[PLANE_PRIMARY],
						 raw->plane[PLANE_SPRITE0],
						 raw->plane[PLANE_SPRITE1]),
					    sr_fifo_size);

		wm_state->sr[level].cursor =
			vlv_invert_wm_value(raw->plane[PLANE_CURSOR],
					    63);
	}

	if (level == 0)
		return -EINVAL;

	/* limit to only levels we can actually handle */
	wm_state->num_levels = level;

	/* invalidate the higher levels */
	vlv_invalidate_wms(crtc, wm_state, level);

	return 0;
}

#define VLV_FIFO(plane, value) \
	(((value) << DSPARB_ ## plane ## _SHIFT_VLV) & DSPARB_ ## plane ## _MASK_VLV)

static void vlv_atomic_update_fifo(struct intel_atomic_state *state,
				   struct intel_crtc_state *crtc_state)
{
	struct intel_crtc *crtc = to_intel_crtc(crtc_state->base.crtc);
	struct drm_i915_private *dev_priv = to_i915(crtc->base.dev);
	const struct vlv_fifo_state *fifo_state =
		&crtc_state->wm.vlv.fifo_state;
	int sprite0_start, sprite1_start, fifo_size;

	if (!crtc_state->fifo_changed)
		return;

	sprite0_start = fifo_state->plane[PLANE_PRIMARY];
	sprite1_start = fifo_state->plane[PLANE_SPRITE0] + sprite0_start;
	fifo_size = fifo_state->plane[PLANE_SPRITE1] + sprite1_start;

	WARN_ON(fifo_state->plane[PLANE_CURSOR] != 63);
	WARN_ON(fifo_size != 511);

	trace_vlv_fifo_size(crtc, sprite0_start, sprite1_start, fifo_size);

	/*
	 * uncore.lock serves a double purpose here. It allows us to
	 * use the less expensive I915_{READ,WRITE}_FW() functions, and
	 * it protects the DSPARB registers from getting clobbered by
	 * parallel updates from multiple pipes.
	 *
	 * intel_pipe_update_start() has already disabled interrupts
	 * for us, so a plain spin_lock() is sufficient here.
	 */
	spin_lock(&dev_priv->uncore.lock);

	switch (crtc->pipe) {
		uint32_t dsparb, dsparb2, dsparb3;
	case PIPE_A:
		dsparb = I915_READ_FW(DSPARB);
		dsparb2 = I915_READ_FW(DSPARB2);

		dsparb &= ~(VLV_FIFO(SPRITEA, 0xff) |
			    VLV_FIFO(SPRITEB, 0xff));
		dsparb |= (VLV_FIFO(SPRITEA, sprite0_start) |
			   VLV_FIFO(SPRITEB, sprite1_start));

		dsparb2 &= ~(VLV_FIFO(SPRITEA_HI, 0x1) |
			     VLV_FIFO(SPRITEB_HI, 0x1));
		dsparb2 |= (VLV_FIFO(SPRITEA_HI, sprite0_start >> 8) |
			   VLV_FIFO(SPRITEB_HI, sprite1_start >> 8));

		I915_WRITE_FW(DSPARB, dsparb);
		I915_WRITE_FW(DSPARB2, dsparb2);
		break;
	case PIPE_B:
		dsparb = I915_READ_FW(DSPARB);
		dsparb2 = I915_READ_FW(DSPARB2);

		dsparb &= ~(VLV_FIFO(SPRITEC, 0xff) |
			    VLV_FIFO(SPRITED, 0xff));
		dsparb |= (VLV_FIFO(SPRITEC, sprite0_start) |
			   VLV_FIFO(SPRITED, sprite1_start));

		dsparb2 &= ~(VLV_FIFO(SPRITEC_HI, 0xff) |
			     VLV_FIFO(SPRITED_HI, 0xff));
		dsparb2 |= (VLV_FIFO(SPRITEC_HI, sprite0_start >> 8) |
			   VLV_FIFO(SPRITED_HI, sprite1_start >> 8));

		I915_WRITE_FW(DSPARB, dsparb);
		I915_WRITE_FW(DSPARB2, dsparb2);
		break;
	case PIPE_C:
		dsparb3 = I915_READ_FW(DSPARB3);
		dsparb2 = I915_READ_FW(DSPARB2);

		dsparb3 &= ~(VLV_FIFO(SPRITEE, 0xff) |
			     VLV_FIFO(SPRITEF, 0xff));
		dsparb3 |= (VLV_FIFO(SPRITEE, sprite0_start) |
			    VLV_FIFO(SPRITEF, sprite1_start));

		dsparb2 &= ~(VLV_FIFO(SPRITEE_HI, 0xff) |
			     VLV_FIFO(SPRITEF_HI, 0xff));
		dsparb2 |= (VLV_FIFO(SPRITEE_HI, sprite0_start >> 8) |
			   VLV_FIFO(SPRITEF_HI, sprite1_start >> 8));

		I915_WRITE_FW(DSPARB3, dsparb3);
		I915_WRITE_FW(DSPARB2, dsparb2);
		break;
	default:
		break;
	}

	POSTING_READ_FW(DSPARB);

	spin_unlock(&dev_priv->uncore.lock);
}

#undef VLV_FIFO

static int vlv_compute_intermediate_wm(struct drm_device *dev,
				       struct intel_crtc *crtc,
				       struct intel_crtc_state *new_crtc_state)
{
	struct vlv_wm_state *intermediate = &new_crtc_state->wm.vlv.intermediate;
	const struct vlv_wm_state *optimal = &new_crtc_state->wm.vlv.optimal;
	struct intel_atomic_state *intel_state =
		to_intel_atomic_state(new_crtc_state->base.state);
	const struct intel_crtc_state *old_crtc_state =
		intel_atomic_get_old_crtc_state(intel_state, crtc);
	const struct vlv_wm_state *active = &old_crtc_state->wm.vlv.optimal;
	int level;

	if (!new_crtc_state->base.active || drm_atomic_crtc_needs_modeset(&new_crtc_state->base)) {
		*intermediate = *optimal;

		intermediate->cxsr = false;
		goto out;
	}

	intermediate->num_levels = min(optimal->num_levels, active->num_levels);
	intermediate->cxsr = optimal->cxsr && active->cxsr &&
		!new_crtc_state->disable_cxsr;

	for (level = 0; level < intermediate->num_levels; level++) {
		enum plane_id plane_id;

		for_each_plane_id_on_crtc(crtc, plane_id) {
			intermediate->wm[level].plane[plane_id] =
				min(optimal->wm[level].plane[plane_id],
				    active->wm[level].plane[plane_id]);
		}

		intermediate->sr[level].plane = min(optimal->sr[level].plane,
						    active->sr[level].plane);
		intermediate->sr[level].cursor = min(optimal->sr[level].cursor,
						     active->sr[level].cursor);
	}

	vlv_invalidate_wms(crtc, intermediate, level);

out:
	/*
	 * If our intermediate WM are identical to the final WM, then we can
	 * omit the post-vblank programming; only update if it's different.
	 */
	if (memcmp(intermediate, optimal, sizeof(*intermediate)) != 0)
		new_crtc_state->wm.need_postvbl_update = true;

	return 0;
}

static void vlv_merge_wm(struct drm_i915_private *dev_priv,
			 struct vlv_wm_values *wm)
{
	struct intel_crtc *crtc;
	int num_active_crtcs = 0;

	wm->level = dev_priv->wm.max_level;
	wm->cxsr = true;

	for_each_intel_crtc(&dev_priv->drm, crtc) {
		const struct vlv_wm_state *wm_state = &crtc->wm.active.vlv;

		if (!crtc->active)
			continue;

		if (!wm_state->cxsr)
			wm->cxsr = false;

		num_active_crtcs++;
		wm->level = min_t(int, wm->level, wm_state->num_levels - 1);
	}

	if (num_active_crtcs != 1)
		wm->cxsr = false;

	if (num_active_crtcs > 1)
		wm->level = VLV_WM_LEVEL_PM2;

	for_each_intel_crtc(&dev_priv->drm, crtc) {
		const struct vlv_wm_state *wm_state = &crtc->wm.active.vlv;
		enum pipe pipe = crtc->pipe;

		wm->pipe[pipe] = wm_state->wm[wm->level];
		if (crtc->active && wm->cxsr)
			wm->sr = wm_state->sr[wm->level];

		wm->ddl[pipe].plane[PLANE_PRIMARY] = DDL_PRECISION_HIGH | 2;
		wm->ddl[pipe].plane[PLANE_SPRITE0] = DDL_PRECISION_HIGH | 2;
		wm->ddl[pipe].plane[PLANE_SPRITE1] = DDL_PRECISION_HIGH | 2;
		wm->ddl[pipe].plane[PLANE_CURSOR] = DDL_PRECISION_HIGH | 2;
	}
}

static void vlv_program_watermarks(struct drm_i915_private *dev_priv)
{
	struct vlv_wm_values *old_wm = &dev_priv->wm.vlv;
	struct vlv_wm_values new_wm = {};

	vlv_merge_wm(dev_priv, &new_wm);

	if (memcmp(old_wm, &new_wm, sizeof(new_wm)) == 0)
		return;

	if (is_disabling(old_wm->level, new_wm.level, VLV_WM_LEVEL_DDR_DVFS))
		chv_set_memory_dvfs(dev_priv, false);

	if (is_disabling(old_wm->level, new_wm.level, VLV_WM_LEVEL_PM5))
		chv_set_memory_pm5(dev_priv, false);

	if (is_disabling(old_wm->cxsr, new_wm.cxsr, true))
		_intel_set_memory_cxsr(dev_priv, false);

	vlv_write_wm_values(dev_priv, &new_wm);

	if (is_enabling(old_wm->cxsr, new_wm.cxsr, true))
		_intel_set_memory_cxsr(dev_priv, true);

	if (is_enabling(old_wm->level, new_wm.level, VLV_WM_LEVEL_PM5))
		chv_set_memory_pm5(dev_priv, true);

	if (is_enabling(old_wm->level, new_wm.level, VLV_WM_LEVEL_DDR_DVFS))
		chv_set_memory_dvfs(dev_priv, true);

	*old_wm = new_wm;
}

static void vlv_initial_watermarks(struct intel_atomic_state *state,
				   struct intel_crtc_state *crtc_state)
{
	struct drm_i915_private *dev_priv = to_i915(crtc_state->base.crtc->dev);
	struct intel_crtc *crtc = to_intel_crtc(crtc_state->base.crtc);

	mutex_lock(&dev_priv->wm.wm_mutex);
	crtc->wm.active.vlv = crtc_state->wm.vlv.intermediate;
	vlv_program_watermarks(dev_priv);
	mutex_unlock(&dev_priv->wm.wm_mutex);
}

static void vlv_optimize_watermarks(struct intel_atomic_state *state,
				    struct intel_crtc_state *crtc_state)
{
	struct drm_i915_private *dev_priv = to_i915(crtc_state->base.crtc->dev);
	struct intel_crtc *intel_crtc = to_intel_crtc(crtc_state->base.crtc);

	if (!crtc_state->wm.need_postvbl_update)
		return;

	mutex_lock(&dev_priv->wm.wm_mutex);
	intel_crtc->wm.active.vlv = crtc_state->wm.vlv.optimal;
	vlv_program_watermarks(dev_priv);
	mutex_unlock(&dev_priv->wm.wm_mutex);
}

static void i965_update_wm(struct intel_crtc *unused_crtc)
{
	struct drm_i915_private *dev_priv = to_i915(unused_crtc->base.dev);
	struct intel_crtc *crtc;
	int srwm = 1;
	int cursor_sr = 16;
	bool cxsr_enabled;

	/* Calc sr entries for one plane configs */
	crtc = single_enabled_crtc(dev_priv);
	if (crtc) {
		/* self-refresh has much higher latency */
		static const int sr_latency_ns = 12000;
		const struct drm_display_mode *adjusted_mode =
			&crtc->config->base.adjusted_mode;
		const struct drm_framebuffer *fb =
			crtc->base.primary->state->fb;
		int clock = adjusted_mode->crtc_clock;
		int htotal = adjusted_mode->crtc_htotal;
		int hdisplay = crtc->config->pipe_src_w;
		int cpp = fb->format->cpp[0];
		int entries;

		entries = intel_wm_method2(clock, htotal,
					   hdisplay, cpp, sr_latency_ns / 100);
		entries = DIV_ROUND_UP(entries, I915_FIFO_LINE_SIZE);
		srwm = I965_FIFO_SIZE - entries;
		if (srwm < 0)
			srwm = 1;
		srwm &= 0x1ff;
		DRM_DEBUG_KMS("self-refresh entries: %d, wm: %d\n",
			      entries, srwm);

		entries = intel_wm_method2(clock, htotal,
					   crtc->base.cursor->state->crtc_w, 4,
					   sr_latency_ns / 100);
		entries = DIV_ROUND_UP(entries,
				       i965_cursor_wm_info.cacheline_size) +
			i965_cursor_wm_info.guard_size;

		cursor_sr = i965_cursor_wm_info.fifo_size - entries;
		if (cursor_sr > i965_cursor_wm_info.max_wm)
			cursor_sr = i965_cursor_wm_info.max_wm;

		DRM_DEBUG_KMS("self-refresh watermark: display plane %d "
			      "cursor %d\n", srwm, cursor_sr);

		cxsr_enabled = true;
	} else {
		cxsr_enabled = false;
		/* Turn off self refresh if both pipes are enabled */
		intel_set_memory_cxsr(dev_priv, false);
	}

	DRM_DEBUG_KMS("Setting FIFO watermarks - A: 8, B: 8, C: 8, SR %d\n",
		      srwm);

	/* 965 has limitations... */
	I915_WRITE(DSPFW1, FW_WM(srwm, SR) |
		   FW_WM(8, CURSORB) |
		   FW_WM(8, PLANEB) |
		   FW_WM(8, PLANEA));
	I915_WRITE(DSPFW2, FW_WM(8, CURSORA) |
		   FW_WM(8, PLANEC_OLD));
	/* update cursor SR watermark */
	I915_WRITE(DSPFW3, FW_WM(cursor_sr, CURSOR_SR));

	if (cxsr_enabled)
		intel_set_memory_cxsr(dev_priv, true);
}

#undef FW_WM

static void i9xx_update_wm(struct intel_crtc *unused_crtc)
{
	struct drm_i915_private *dev_priv = to_i915(unused_crtc->base.dev);
	const struct intel_watermark_params *wm_info;
	uint32_t fwater_lo;
	uint32_t fwater_hi;
	int cwm, srwm = 1;
	int fifo_size;
	int planea_wm, planeb_wm;
	struct intel_crtc *crtc, *enabled = NULL;

	if (IS_I945GM(dev_priv))
		wm_info = &i945_wm_info;
	else if (!IS_GEN2(dev_priv))
		wm_info = &i915_wm_info;
	else
		wm_info = &i830_a_wm_info;

	fifo_size = dev_priv->display.get_fifo_size(dev_priv, PLANE_A);
	crtc = intel_get_crtc_for_plane(dev_priv, PLANE_A);
	if (intel_crtc_active(crtc)) {
		const struct drm_display_mode *adjusted_mode =
			&crtc->config->base.adjusted_mode;
		const struct drm_framebuffer *fb =
			crtc->base.primary->state->fb;
		int cpp;

		if (IS_GEN2(dev_priv))
			cpp = 4;
		else
			cpp = fb->format->cpp[0];

		planea_wm = intel_calculate_wm(adjusted_mode->crtc_clock,
					       wm_info, fifo_size, cpp,
					       pessimal_latency_ns);
		enabled = crtc;
	} else {
		planea_wm = fifo_size - wm_info->guard_size;
		if (planea_wm > (long)wm_info->max_wm)
			planea_wm = wm_info->max_wm;
	}

	if (IS_GEN2(dev_priv))
		wm_info = &i830_bc_wm_info;

	fifo_size = dev_priv->display.get_fifo_size(dev_priv, PLANE_B);
	crtc = intel_get_crtc_for_plane(dev_priv, PLANE_B);
	if (intel_crtc_active(crtc)) {
		const struct drm_display_mode *adjusted_mode =
			&crtc->config->base.adjusted_mode;
		const struct drm_framebuffer *fb =
			crtc->base.primary->state->fb;
		int cpp;

		if (IS_GEN2(dev_priv))
			cpp = 4;
		else
			cpp = fb->format->cpp[0];

		planeb_wm = intel_calculate_wm(adjusted_mode->crtc_clock,
					       wm_info, fifo_size, cpp,
					       pessimal_latency_ns);
		if (enabled == NULL)
			enabled = crtc;
		else
			enabled = NULL;
	} else {
		planeb_wm = fifo_size - wm_info->guard_size;
		if (planeb_wm > (long)wm_info->max_wm)
			planeb_wm = wm_info->max_wm;
	}

	DRM_DEBUG_KMS("FIFO watermarks - A: %d, B: %d\n", planea_wm, planeb_wm);

	if (IS_I915GM(dev_priv) && enabled) {
		struct drm_i915_gem_object *obj;

		obj = intel_fb_obj(enabled->base.primary->state->fb);

		/* self-refresh seems busted with untiled */
		if (!i915_gem_object_is_tiled(obj))
			enabled = NULL;
	}

	/*
	 * Overlay gets an aggressive default since video jitter is bad.
	 */
	cwm = 2;

	/* Play safe and disable self-refresh before adjusting watermarks. */
	intel_set_memory_cxsr(dev_priv, false);

	/* Calc sr entries for one plane configs */
	if (HAS_FW_BLC(dev_priv) && enabled) {
		/* self-refresh has much higher latency */
		static const int sr_latency_ns = 6000;
		const struct drm_display_mode *adjusted_mode =
			&enabled->config->base.adjusted_mode;
		const struct drm_framebuffer *fb =
			enabled->base.primary->state->fb;
		int clock = adjusted_mode->crtc_clock;
		int htotal = adjusted_mode->crtc_htotal;
		int hdisplay = enabled->config->pipe_src_w;
		int cpp;
		int entries;

		if (IS_I915GM(dev_priv) || IS_I945GM(dev_priv))
			cpp = 4;
		else
			cpp = fb->format->cpp[0];

		entries = intel_wm_method2(clock, htotal, hdisplay, cpp,
					   sr_latency_ns / 100);
		entries = DIV_ROUND_UP(entries, wm_info->cacheline_size);
		DRM_DEBUG_KMS("self-refresh entries: %d\n", entries);
		srwm = wm_info->fifo_size - entries;
		if (srwm < 0)
			srwm = 1;

		if (IS_I945G(dev_priv) || IS_I945GM(dev_priv))
			I915_WRITE(FW_BLC_SELF,
				   FW_BLC_SELF_FIFO_MASK | (srwm & 0xff));
		else
			I915_WRITE(FW_BLC_SELF, srwm & 0x3f);
	}

	DRM_DEBUG_KMS("Setting FIFO watermarks - A: %d, B: %d, C: %d, SR %d\n",
		      planea_wm, planeb_wm, cwm, srwm);

	fwater_lo = ((planeb_wm & 0x3f) << 16) | (planea_wm & 0x3f);
	fwater_hi = (cwm & 0x1f);

	/* Set request length to 8 cachelines per fetch */
	fwater_lo = fwater_lo | (1 << 24) | (1 << 8);
	fwater_hi = fwater_hi | (1 << 8);

	I915_WRITE(FW_BLC, fwater_lo);
	I915_WRITE(FW_BLC2, fwater_hi);

	if (enabled)
		intel_set_memory_cxsr(dev_priv, true);
}

static void i845_update_wm(struct intel_crtc *unused_crtc)
{
	struct drm_i915_private *dev_priv = to_i915(unused_crtc->base.dev);
	struct intel_crtc *crtc;
	const struct drm_display_mode *adjusted_mode;
	uint32_t fwater_lo;
	int planea_wm;

	crtc = single_enabled_crtc(dev_priv);
	if (crtc == NULL)
		return;

	adjusted_mode = &crtc->config->base.adjusted_mode;
	planea_wm = intel_calculate_wm(adjusted_mode->crtc_clock,
				       &i845_wm_info,
				       dev_priv->display.get_fifo_size(dev_priv, PLANE_A),
				       4, pessimal_latency_ns);
	fwater_lo = I915_READ(FW_BLC) & ~0xfff;
	fwater_lo |= (3<<8) | planea_wm;

	DRM_DEBUG_KMS("Setting FIFO watermarks - A: %d\n", planea_wm);

	I915_WRITE(FW_BLC, fwater_lo);
}

/* latency must be in 0.1us units. */
static unsigned int ilk_wm_method1(unsigned int pixel_rate,
				   unsigned int cpp,
				   unsigned int latency)
{
	unsigned int ret;

	ret = intel_wm_method1(pixel_rate, cpp, latency);
	ret = DIV_ROUND_UP(ret, 64) + 2;

	return ret;
}

/* latency must be in 0.1us units. */
static unsigned int ilk_wm_method2(unsigned int pixel_rate,
				   unsigned int htotal,
				   unsigned int width,
				   unsigned int cpp,
				   unsigned int latency)
{
	unsigned int ret;

	ret = intel_wm_method2(pixel_rate, htotal,
			       width, cpp, latency);
	ret = DIV_ROUND_UP(ret, 64) + 2;

	return ret;
}

static uint32_t ilk_wm_fbc(uint32_t pri_val, uint32_t horiz_pixels,
			   uint8_t cpp)
{
	/*
	 * Neither of these should be possible since this function shouldn't be
	 * called if the CRTC is off or the plane is invisible.  But let's be
	 * extra paranoid to avoid a potential divide-by-zero if we screw up
	 * elsewhere in the driver.
	 */
	if (WARN_ON(!cpp))
		return 0;
	if (WARN_ON(!horiz_pixels))
		return 0;

	return DIV_ROUND_UP(pri_val * 64, horiz_pixels * cpp) + 2;
}

struct ilk_wm_maximums {
	uint16_t pri;
	uint16_t spr;
	uint16_t cur;
	uint16_t fbc;
};

/*
 * For both WM_PIPE and WM_LP.
 * mem_value must be in 0.1us units.
 */
static uint32_t ilk_compute_pri_wm(const struct intel_crtc_state *cstate,
				   const struct intel_plane_state *pstate,
				   uint32_t mem_value,
				   bool is_lp)
{
	uint32_t method1, method2;
	int cpp;

	if (!intel_wm_plane_visible(cstate, pstate))
		return 0;

	cpp = pstate->base.fb->format->cpp[0];

	method1 = ilk_wm_method1(cstate->pixel_rate, cpp, mem_value);

	if (!is_lp)
		return method1;

	method2 = ilk_wm_method2(cstate->pixel_rate,
				 cstate->base.adjusted_mode.crtc_htotal,
				 drm_rect_width(&pstate->base.dst),
				 cpp, mem_value);

	return min(method1, method2);
}

/*
 * For both WM_PIPE and WM_LP.
 * mem_value must be in 0.1us units.
 */
static uint32_t ilk_compute_spr_wm(const struct intel_crtc_state *cstate,
				   const struct intel_plane_state *pstate,
				   uint32_t mem_value)
{
	uint32_t method1, method2;
	int cpp;

	if (!intel_wm_plane_visible(cstate, pstate))
		return 0;

	cpp = pstate->base.fb->format->cpp[0];

	method1 = ilk_wm_method1(cstate->pixel_rate, cpp, mem_value);
	method2 = ilk_wm_method2(cstate->pixel_rate,
				 cstate->base.adjusted_mode.crtc_htotal,
				 drm_rect_width(&pstate->base.dst),
				 cpp, mem_value);
	return min(method1, method2);
}

/*
 * For both WM_PIPE and WM_LP.
 * mem_value must be in 0.1us units.
 */
static uint32_t ilk_compute_cur_wm(const struct intel_crtc_state *cstate,
				   const struct intel_plane_state *pstate,
				   uint32_t mem_value)
{
	int cpp;

	if (!intel_wm_plane_visible(cstate, pstate))
		return 0;

	cpp = pstate->base.fb->format->cpp[0];

	return ilk_wm_method2(cstate->pixel_rate,
			      cstate->base.adjusted_mode.crtc_htotal,
			      pstate->base.crtc_w, cpp, mem_value);
}

/* Only for WM_LP. */
static uint32_t ilk_compute_fbc_wm(const struct intel_crtc_state *cstate,
				   const struct intel_plane_state *pstate,
				   uint32_t pri_val)
{
	int cpp;

	if (!intel_wm_plane_visible(cstate, pstate))
		return 0;

	cpp = pstate->base.fb->format->cpp[0];

	return ilk_wm_fbc(pri_val, drm_rect_width(&pstate->base.dst), cpp);
}

static unsigned int
ilk_display_fifo_size(const struct drm_i915_private *dev_priv)
{
	if (INTEL_GEN(dev_priv) >= 8)
		return 3072;
	else if (INTEL_GEN(dev_priv) >= 7)
		return 768;
	else
		return 512;
}

static unsigned int
ilk_plane_wm_reg_max(const struct drm_i915_private *dev_priv,
		     int level, bool is_sprite)
{
	if (INTEL_GEN(dev_priv) >= 8)
		/* BDW primary/sprite plane watermarks */
		return level == 0 ? 255 : 2047;
	else if (INTEL_GEN(dev_priv) >= 7)
		/* IVB/HSW primary/sprite plane watermarks */
		return level == 0 ? 127 : 1023;
	else if (!is_sprite)
		/* ILK/SNB primary plane watermarks */
		return level == 0 ? 127 : 511;
	else
		/* ILK/SNB sprite plane watermarks */
		return level == 0 ? 63 : 255;
}

static unsigned int
ilk_cursor_wm_reg_max(const struct drm_i915_private *dev_priv, int level)
{
	if (INTEL_GEN(dev_priv) >= 7)
		return level == 0 ? 63 : 255;
	else
		return level == 0 ? 31 : 63;
}

static unsigned int ilk_fbc_wm_reg_max(const struct drm_i915_private *dev_priv)
{
	if (INTEL_GEN(dev_priv) >= 8)
		return 31;
	else
		return 15;
}

/* Calculate the maximum primary/sprite plane watermark */
static unsigned int ilk_plane_wm_max(const struct drm_device *dev,
				     int level,
				     const struct intel_wm_config *config,
				     enum intel_ddb_partitioning ddb_partitioning,
				     bool is_sprite)
{
	struct drm_i915_private *dev_priv = to_i915(dev);
	unsigned int fifo_size = ilk_display_fifo_size(dev_priv);

	/* if sprites aren't enabled, sprites get nothing */
	if (is_sprite && !config->sprites_enabled)
		return 0;

	/* HSW allows LP1+ watermarks even with multiple pipes */
	if (level == 0 || config->num_pipes_active > 1) {
		fifo_size /= INTEL_INFO(dev_priv)->num_pipes;

		/*
		 * For some reason the non self refresh
		 * FIFO size is only half of the self
		 * refresh FIFO size on ILK/SNB.
		 */
		if (INTEL_GEN(dev_priv) <= 6)
			fifo_size /= 2;
	}

	if (config->sprites_enabled) {
		/* level 0 is always calculated with 1:1 split */
		if (level > 0 && ddb_partitioning == INTEL_DDB_PART_5_6) {
			if (is_sprite)
				fifo_size *= 5;
			fifo_size /= 6;
		} else {
			fifo_size /= 2;
		}
	}

	/* clamp to max that the registers can hold */
	return min(fifo_size, ilk_plane_wm_reg_max(dev_priv, level, is_sprite));
}

/* Calculate the maximum cursor plane watermark */
static unsigned int ilk_cursor_wm_max(const struct drm_device *dev,
				      int level,
				      const struct intel_wm_config *config)
{
	/* HSW LP1+ watermarks w/ multiple pipes */
	if (level > 0 && config->num_pipes_active > 1)
		return 64;

	/* otherwise just report max that registers can hold */
	return ilk_cursor_wm_reg_max(to_i915(dev), level);
}

static void ilk_compute_wm_maximums(const struct drm_device *dev,
				    int level,
				    const struct intel_wm_config *config,
				    enum intel_ddb_partitioning ddb_partitioning,
				    struct ilk_wm_maximums *max)
{
	max->pri = ilk_plane_wm_max(dev, level, config, ddb_partitioning, false);
	max->spr = ilk_plane_wm_max(dev, level, config, ddb_partitioning, true);
	max->cur = ilk_cursor_wm_max(dev, level, config);
	max->fbc = ilk_fbc_wm_reg_max(to_i915(dev));
}

static void ilk_compute_wm_reg_maximums(const struct drm_i915_private *dev_priv,
					int level,
					struct ilk_wm_maximums *max)
{
	max->pri = ilk_plane_wm_reg_max(dev_priv, level, false);
	max->spr = ilk_plane_wm_reg_max(dev_priv, level, true);
	max->cur = ilk_cursor_wm_reg_max(dev_priv, level);
	max->fbc = ilk_fbc_wm_reg_max(dev_priv);
}

static bool ilk_validate_wm_level(int level,
				  const struct ilk_wm_maximums *max,
				  struct intel_wm_level *result)
{
	bool ret;

	/* already determined to be invalid? */
	if (!result->enable)
		return false;

	result->enable = result->pri_val <= max->pri &&
			 result->spr_val <= max->spr &&
			 result->cur_val <= max->cur;

	ret = result->enable;

	/*
	 * HACK until we can pre-compute everything,
	 * and thus fail gracefully if LP0 watermarks
	 * are exceeded...
	 */
	if (level == 0 && !result->enable) {
		if (result->pri_val > max->pri)
			DRM_DEBUG_KMS("Primary WM%d too large %u (max %u)\n",
				      level, result->pri_val, max->pri);
		if (result->spr_val > max->spr)
			DRM_DEBUG_KMS("Sprite WM%d too large %u (max %u)\n",
				      level, result->spr_val, max->spr);
		if (result->cur_val > max->cur)
			DRM_DEBUG_KMS("Cursor WM%d too large %u (max %u)\n",
				      level, result->cur_val, max->cur);

		result->pri_val = min_t(uint32_t, result->pri_val, max->pri);
		result->spr_val = min_t(uint32_t, result->spr_val, max->spr);
		result->cur_val = min_t(uint32_t, result->cur_val, max->cur);
		result->enable = true;
	}

	return ret;
}

static void ilk_compute_wm_level(const struct drm_i915_private *dev_priv,
				 const struct intel_crtc *intel_crtc,
				 int level,
				 struct intel_crtc_state *cstate,
				 const struct intel_plane_state *pristate,
				 const struct intel_plane_state *sprstate,
				 const struct intel_plane_state *curstate,
				 struct intel_wm_level *result)
{
	uint16_t pri_latency = dev_priv->wm.pri_latency[level];
	uint16_t spr_latency = dev_priv->wm.spr_latency[level];
	uint16_t cur_latency = dev_priv->wm.cur_latency[level];

	/* WM1+ latency values stored in 0.5us units */
	if (level > 0) {
		pri_latency *= 5;
		spr_latency *= 5;
		cur_latency *= 5;
	}

	if (pristate) {
		result->pri_val = ilk_compute_pri_wm(cstate, pristate,
						     pri_latency, level);
		result->fbc_val = ilk_compute_fbc_wm(cstate, pristate, result->pri_val);
	}

	if (sprstate)
		result->spr_val = ilk_compute_spr_wm(cstate, sprstate, spr_latency);

	if (curstate)
		result->cur_val = ilk_compute_cur_wm(cstate, curstate, cur_latency);

	result->enable = true;
}

static uint32_t
hsw_compute_linetime_wm(const struct intel_crtc_state *cstate)
{
	const struct intel_atomic_state *intel_state =
		to_intel_atomic_state(cstate->base.state);
	const struct drm_display_mode *adjusted_mode =
		&cstate->base.adjusted_mode;
	u32 linetime, ips_linetime;

	if (!cstate->base.active)
		return 0;
	if (WARN_ON(adjusted_mode->crtc_clock == 0))
		return 0;
	if (WARN_ON(intel_state->cdclk.logical.cdclk == 0))
		return 0;

	/* The WM are computed with base on how long it takes to fill a single
	 * row at the given clock rate, multiplied by 8.
	 * */
	linetime = DIV_ROUND_CLOSEST(adjusted_mode->crtc_htotal * 1000 * 8,
				     adjusted_mode->crtc_clock);
	ips_linetime = DIV_ROUND_CLOSEST(adjusted_mode->crtc_htotal * 1000 * 8,
					 intel_state->cdclk.logical.cdclk);

	return PIPE_WM_LINETIME_IPS_LINETIME(ips_linetime) |
	       PIPE_WM_LINETIME_TIME(linetime);
}

static void intel_read_wm_latency(struct drm_i915_private *dev_priv,
				  uint16_t wm[8])
{
	if (INTEL_GEN(dev_priv) >= 9) {
		uint32_t val;
		int ret, i;
		int level, max_level = ilk_wm_max_level(dev_priv);

		/* read the first set of memory latencies[0:3] */
		val = 0; /* data0 to be programmed to 0 for first set */
		mutex_lock(&dev_priv->pcu_lock);
		ret = sandybridge_pcode_read(dev_priv,
					     GEN9_PCODE_READ_MEM_LATENCY,
					     &val);
		mutex_unlock(&dev_priv->pcu_lock);

		if (ret) {
			DRM_ERROR("SKL Mailbox read error = %d\n", ret);
			return;
		}

		wm[0] = val & GEN9_MEM_LATENCY_LEVEL_MASK;
		wm[1] = (val >> GEN9_MEM_LATENCY_LEVEL_1_5_SHIFT) &
				GEN9_MEM_LATENCY_LEVEL_MASK;
		wm[2] = (val >> GEN9_MEM_LATENCY_LEVEL_2_6_SHIFT) &
				GEN9_MEM_LATENCY_LEVEL_MASK;
		wm[3] = (val >> GEN9_MEM_LATENCY_LEVEL_3_7_SHIFT) &
				GEN9_MEM_LATENCY_LEVEL_MASK;

		/* read the second set of memory latencies[4:7] */
		val = 1; /* data0 to be programmed to 1 for second set */
		mutex_lock(&dev_priv->pcu_lock);
		ret = sandybridge_pcode_read(dev_priv,
					     GEN9_PCODE_READ_MEM_LATENCY,
					     &val);
		mutex_unlock(&dev_priv->pcu_lock);
		if (ret) {
			DRM_ERROR("SKL Mailbox read error = %d\n", ret);
			return;
		}

		wm[4] = val & GEN9_MEM_LATENCY_LEVEL_MASK;
		wm[5] = (val >> GEN9_MEM_LATENCY_LEVEL_1_5_SHIFT) &
				GEN9_MEM_LATENCY_LEVEL_MASK;
		wm[6] = (val >> GEN9_MEM_LATENCY_LEVEL_2_6_SHIFT) &
				GEN9_MEM_LATENCY_LEVEL_MASK;
		wm[7] = (val >> GEN9_MEM_LATENCY_LEVEL_3_7_SHIFT) &
				GEN9_MEM_LATENCY_LEVEL_MASK;

		/*
		 * If a level n (n > 1) has a 0us latency, all levels m (m >= n)
		 * need to be disabled. We make sure to sanitize the values out
		 * of the punit to satisfy this requirement.
		 */
		for (level = 1; level <= max_level; level++) {
			if (wm[level] == 0) {
				for (i = level + 1; i <= max_level; i++)
					wm[i] = 0;
				break;
			}
		}

		/*
		 * WaWmMemoryReadLatency:skl+,glk
		 *
		 * punit doesn't take into account the read latency so we need
		 * to add 2us to the various latency levels we retrieve from the
		 * punit when level 0 response data us 0us.
		 */
		if (wm[0] == 0) {
			wm[0] += 2;
			for (level = 1; level <= max_level; level++) {
				if (wm[level] == 0)
					break;
				wm[level] += 2;
			}
		}

	} else if (IS_HASWELL(dev_priv) || IS_BROADWELL(dev_priv)) {
		uint64_t sskpd = I915_READ64(MCH_SSKPD);

		wm[0] = (sskpd >> 56) & 0xFF;
		if (wm[0] == 0)
			wm[0] = sskpd & 0xF;
		wm[1] = (sskpd >> 4) & 0xFF;
		wm[2] = (sskpd >> 12) & 0xFF;
		wm[3] = (sskpd >> 20) & 0x1FF;
		wm[4] = (sskpd >> 32) & 0x1FF;
	} else if (INTEL_GEN(dev_priv) >= 6) {
		uint32_t sskpd = I915_READ(MCH_SSKPD);

		wm[0] = (sskpd >> SSKPD_WM0_SHIFT) & SSKPD_WM_MASK;
		wm[1] = (sskpd >> SSKPD_WM1_SHIFT) & SSKPD_WM_MASK;
		wm[2] = (sskpd >> SSKPD_WM2_SHIFT) & SSKPD_WM_MASK;
		wm[3] = (sskpd >> SSKPD_WM3_SHIFT) & SSKPD_WM_MASK;
	} else if (INTEL_GEN(dev_priv) >= 5) {
		uint32_t mltr = I915_READ(MLTR_ILK);

		/* ILK primary LP0 latency is 700 ns */
		wm[0] = 7;
		wm[1] = (mltr >> MLTR_WM1_SHIFT) & ILK_SRLT_MASK;
		wm[2] = (mltr >> MLTR_WM2_SHIFT) & ILK_SRLT_MASK;
	} else {
		MISSING_CASE(INTEL_DEVID(dev_priv));
	}
}

static void intel_fixup_spr_wm_latency(struct drm_i915_private *dev_priv,
				       uint16_t wm[5])
{
	/* ILK sprite LP0 latency is 1300 ns */
	if (IS_GEN5(dev_priv))
		wm[0] = 13;
}

static void intel_fixup_cur_wm_latency(struct drm_i915_private *dev_priv,
				       uint16_t wm[5])
{
	/* ILK cursor LP0 latency is 1300 ns */
	if (IS_GEN5(dev_priv))
		wm[0] = 13;
}

int ilk_wm_max_level(const struct drm_i915_private *dev_priv)
{
	/* how many WM levels are we expecting */
	if (INTEL_GEN(dev_priv) >= 9)
		return 7;
	else if (IS_HASWELL(dev_priv) || IS_BROADWELL(dev_priv))
		return 4;
	else if (INTEL_GEN(dev_priv) >= 6)
		return 3;
	else
		return 2;
}

static void intel_print_wm_latency(struct drm_i915_private *dev_priv,
				   const char *name,
				   const uint16_t wm[8])
{
	int level, max_level = ilk_wm_max_level(dev_priv);

	for (level = 0; level <= max_level; level++) {
		unsigned int latency = wm[level];

		if (latency == 0) {
			DRM_DEBUG_KMS("%s WM%d latency not provided\n",
				      name, level);
			continue;
		}

		/*
		 * - latencies are in us on gen9.
		 * - before then, WM1+ latency values are in 0.5us units
		 */
		if (INTEL_GEN(dev_priv) >= 9)
			latency *= 10;
		else if (level > 0)
			latency *= 5;

		DRM_DEBUG_KMS("%s WM%d latency %u (%u.%u usec)\n",
			      name, level, wm[level],
			      latency / 10, latency % 10);
	}
}

static bool ilk_increase_wm_latency(struct drm_i915_private *dev_priv,
				    uint16_t wm[5], uint16_t min)
{
	int level, max_level = ilk_wm_max_level(dev_priv);

	if (wm[0] >= min)
		return false;

	wm[0] = max(wm[0], min);
	for (level = 1; level <= max_level; level++)
		wm[level] = max_t(uint16_t, wm[level], DIV_ROUND_UP(min, 5));

	return true;
}

static void snb_wm_latency_quirk(struct drm_i915_private *dev_priv)
{
	bool changed;

	/*
	 * The BIOS provided WM memory latency values are often
	 * inadequate for high resolution displays. Adjust them.
	 */
	changed = ilk_increase_wm_latency(dev_priv, dev_priv->wm.pri_latency, 12) |
		ilk_increase_wm_latency(dev_priv, dev_priv->wm.spr_latency, 12) |
		ilk_increase_wm_latency(dev_priv, dev_priv->wm.cur_latency, 12);

	if (!changed)
		return;

	DRM_DEBUG_KMS("WM latency values increased to avoid potential underruns\n");
	intel_print_wm_latency(dev_priv, "Primary", dev_priv->wm.pri_latency);
	intel_print_wm_latency(dev_priv, "Sprite", dev_priv->wm.spr_latency);
	intel_print_wm_latency(dev_priv, "Cursor", dev_priv->wm.cur_latency);
}

static void ilk_setup_wm_latency(struct drm_i915_private *dev_priv)
{
	intel_read_wm_latency(dev_priv, dev_priv->wm.pri_latency);

	memcpy(dev_priv->wm.spr_latency, dev_priv->wm.pri_latency,
	       sizeof(dev_priv->wm.pri_latency));
	memcpy(dev_priv->wm.cur_latency, dev_priv->wm.pri_latency,
	       sizeof(dev_priv->wm.pri_latency));

	intel_fixup_spr_wm_latency(dev_priv, dev_priv->wm.spr_latency);
	intel_fixup_cur_wm_latency(dev_priv, dev_priv->wm.cur_latency);

	intel_print_wm_latency(dev_priv, "Primary", dev_priv->wm.pri_latency);
	intel_print_wm_latency(dev_priv, "Sprite", dev_priv->wm.spr_latency);
	intel_print_wm_latency(dev_priv, "Cursor", dev_priv->wm.cur_latency);

	if (IS_GEN6(dev_priv))
		snb_wm_latency_quirk(dev_priv);
}

static void skl_setup_wm_latency(struct drm_i915_private *dev_priv)
{
	intel_read_wm_latency(dev_priv, dev_priv->wm.skl_latency);
	intel_print_wm_latency(dev_priv, "Gen9 Plane", dev_priv->wm.skl_latency);
}

static bool ilk_validate_pipe_wm(struct drm_device *dev,
				 struct intel_pipe_wm *pipe_wm)
{
	/* LP0 watermark maximums depend on this pipe alone */
	const struct intel_wm_config config = {
		.num_pipes_active = 1,
		.sprites_enabled = pipe_wm->sprites_enabled,
		.sprites_scaled = pipe_wm->sprites_scaled,
	};
	struct ilk_wm_maximums max;

	/* LP0 watermarks always use 1/2 DDB partitioning */
	ilk_compute_wm_maximums(dev, 0, &config, INTEL_DDB_PART_1_2, &max);

	/* At least LP0 must be valid */
	if (!ilk_validate_wm_level(0, &max, &pipe_wm->wm[0])) {
		DRM_DEBUG_KMS("LP0 watermark invalid\n");
		return false;
	}

	return true;
}

/* Compute new watermarks for the pipe */
static int ilk_compute_pipe_wm(struct intel_crtc_state *cstate)
{
	struct drm_atomic_state *state = cstate->base.state;
	struct intel_crtc *intel_crtc = to_intel_crtc(cstate->base.crtc);
	struct intel_pipe_wm *pipe_wm;
	struct drm_device *dev = state->dev;
	const struct drm_i915_private *dev_priv = to_i915(dev);
	struct drm_plane *plane;
	const struct drm_plane_state *plane_state;
	const struct intel_plane_state *pristate = NULL;
	const struct intel_plane_state *sprstate = NULL;
	const struct intel_plane_state *curstate = NULL;
	int level, max_level = ilk_wm_max_level(dev_priv), usable_level;
	struct ilk_wm_maximums max;

	pipe_wm = &cstate->wm.ilk.optimal;

	drm_atomic_crtc_state_for_each_plane_state(plane, plane_state, &cstate->base) {
		const struct intel_plane_state *ps = to_intel_plane_state(plane_state);

		if (plane->type == DRM_PLANE_TYPE_PRIMARY)
			pristate = ps;
		else if (plane->type == DRM_PLANE_TYPE_OVERLAY)
			sprstate = ps;
		else if (plane->type == DRM_PLANE_TYPE_CURSOR)
			curstate = ps;
	}

	pipe_wm->pipe_enabled = cstate->base.active;
	if (sprstate) {
		pipe_wm->sprites_enabled = sprstate->base.visible;
		pipe_wm->sprites_scaled = sprstate->base.visible &&
			(drm_rect_width(&sprstate->base.dst) != drm_rect_width(&sprstate->base.src) >> 16 ||
			 drm_rect_height(&sprstate->base.dst) != drm_rect_height(&sprstate->base.src) >> 16);
	}

	usable_level = max_level;

	/* ILK/SNB: LP2+ watermarks only w/o sprites */
	if (INTEL_GEN(dev_priv) <= 6 && pipe_wm->sprites_enabled)
		usable_level = 1;

	/* ILK/SNB/IVB: LP1+ watermarks only w/o scaling */
	if (pipe_wm->sprites_scaled)
		usable_level = 0;

	memset(&pipe_wm->wm, 0, sizeof(pipe_wm->wm));
	ilk_compute_wm_level(dev_priv, intel_crtc, 0, cstate,
			     pristate, sprstate, curstate, &pipe_wm->wm[0]);

	if (IS_HASWELL(dev_priv) || IS_BROADWELL(dev_priv))
		pipe_wm->linetime = hsw_compute_linetime_wm(cstate);

	if (!ilk_validate_pipe_wm(dev, pipe_wm))
		return -EINVAL;

	ilk_compute_wm_reg_maximums(dev_priv, 1, &max);

	for (level = 1; level <= usable_level; level++) {
		struct intel_wm_level *wm = &pipe_wm->wm[level];

		ilk_compute_wm_level(dev_priv, intel_crtc, level, cstate,
				     pristate, sprstate, curstate, wm);

		/*
		 * Disable any watermark level that exceeds the
		 * register maximums since such watermarks are
		 * always invalid.
		 */
		if (!ilk_validate_wm_level(level, &max, wm)) {
			memset(wm, 0, sizeof(*wm));
			break;
		}
	}

	return 0;
}

/*
 * Build a set of 'intermediate' watermark values that satisfy both the old
 * state and the new state.  These can be programmed to the hardware
 * immediately.
 */
static int ilk_compute_intermediate_wm(struct drm_device *dev,
				       struct intel_crtc *intel_crtc,
				       struct intel_crtc_state *newstate)
{
	struct intel_pipe_wm *a = &newstate->wm.ilk.intermediate;
	struct intel_atomic_state *intel_state =
		to_intel_atomic_state(newstate->base.state);
	const struct intel_crtc_state *oldstate =
		intel_atomic_get_old_crtc_state(intel_state, intel_crtc);
	const struct intel_pipe_wm *b = &oldstate->wm.ilk.optimal;
	int level, max_level = ilk_wm_max_level(to_i915(dev));

	/*
	 * Start with the final, target watermarks, then combine with the
	 * currently active watermarks to get values that are safe both before
	 * and after the vblank.
	 */
	*a = newstate->wm.ilk.optimal;
	if (!newstate->base.active || drm_atomic_crtc_needs_modeset(&newstate->base))
		return 0;

	a->pipe_enabled |= b->pipe_enabled;
	a->sprites_enabled |= b->sprites_enabled;
	a->sprites_scaled |= b->sprites_scaled;

	for (level = 0; level <= max_level; level++) {
		struct intel_wm_level *a_wm = &a->wm[level];
		const struct intel_wm_level *b_wm = &b->wm[level];

		a_wm->enable &= b_wm->enable;
		a_wm->pri_val = max(a_wm->pri_val, b_wm->pri_val);
		a_wm->spr_val = max(a_wm->spr_val, b_wm->spr_val);
		a_wm->cur_val = max(a_wm->cur_val, b_wm->cur_val);
		a_wm->fbc_val = max(a_wm->fbc_val, b_wm->fbc_val);
	}

	/*
	 * We need to make sure that these merged watermark values are
	 * actually a valid configuration themselves.  If they're not,
	 * there's no safe way to transition from the old state to
	 * the new state, so we need to fail the atomic transaction.
	 */
	if (!ilk_validate_pipe_wm(dev, a))
		return -EINVAL;

	/*
	 * If our intermediate WM are identical to the final WM, then we can
	 * omit the post-vblank programming; only update if it's different.
	 */
	if (memcmp(a, &newstate->wm.ilk.optimal, sizeof(*a)) != 0)
		newstate->wm.need_postvbl_update = true;

	return 0;
}

/*
 * Merge the watermarks from all active pipes for a specific level.
 */
static void ilk_merge_wm_level(struct drm_device *dev,
			       int level,
			       struct intel_wm_level *ret_wm)
{
	const struct intel_crtc *intel_crtc;

	ret_wm->enable = true;

	for_each_intel_crtc(dev, intel_crtc) {
		const struct intel_pipe_wm *active = &intel_crtc->wm.active.ilk;
		const struct intel_wm_level *wm = &active->wm[level];

		if (!active->pipe_enabled)
			continue;

		/*
		 * The watermark values may have been used in the past,
		 * so we must maintain them in the registers for some
		 * time even if the level is now disabled.
		 */
		if (!wm->enable)
			ret_wm->enable = false;

		ret_wm->pri_val = max(ret_wm->pri_val, wm->pri_val);
		ret_wm->spr_val = max(ret_wm->spr_val, wm->spr_val);
		ret_wm->cur_val = max(ret_wm->cur_val, wm->cur_val);
		ret_wm->fbc_val = max(ret_wm->fbc_val, wm->fbc_val);
	}
}

/*
 * Merge all low power watermarks for all active pipes.
 */
static void ilk_wm_merge(struct drm_device *dev,
			 const struct intel_wm_config *config,
			 const struct ilk_wm_maximums *max,
			 struct intel_pipe_wm *merged)
{
	struct drm_i915_private *dev_priv = to_i915(dev);
	int level, max_level = ilk_wm_max_level(dev_priv);
	int last_enabled_level = max_level;

	/* ILK/SNB/IVB: LP1+ watermarks only w/ single pipe */
	if ((INTEL_GEN(dev_priv) <= 6 || IS_IVYBRIDGE(dev_priv)) &&
	    config->num_pipes_active > 1)
		last_enabled_level = 0;

	/* ILK: FBC WM must be disabled always */
	merged->fbc_wm_enabled = INTEL_GEN(dev_priv) >= 6;

	/* merge each WM1+ level */
	for (level = 1; level <= max_level; level++) {
		struct intel_wm_level *wm = &merged->wm[level];

		ilk_merge_wm_level(dev, level, wm);

		if (level > last_enabled_level)
			wm->enable = false;
		else if (!ilk_validate_wm_level(level, max, wm))
			/* make sure all following levels get disabled */
			last_enabled_level = level - 1;

		/*
		 * The spec says it is preferred to disable
		 * FBC WMs instead of disabling a WM level.
		 */
		if (wm->fbc_val > max->fbc) {
			if (wm->enable)
				merged->fbc_wm_enabled = false;
			wm->fbc_val = 0;
		}
	}

	/* ILK: LP2+ must be disabled when FBC WM is disabled but FBC enabled */
	/*
	 * FIXME this is racy. FBC might get enabled later.
	 * What we should check here is whether FBC can be
	 * enabled sometime later.
	 */
	if (IS_GEN5(dev_priv) && !merged->fbc_wm_enabled &&
	    intel_fbc_is_active(dev_priv)) {
		for (level = 2; level <= max_level; level++) {
			struct intel_wm_level *wm = &merged->wm[level];

			wm->enable = false;
		}
	}
}

static int ilk_wm_lp_to_level(int wm_lp, const struct intel_pipe_wm *pipe_wm)
{
	/* LP1,LP2,LP3 levels are either 1,2,3 or 1,3,4 */
	return wm_lp + (wm_lp >= 2 && pipe_wm->wm[4].enable);
}

/* The value we need to program into the WM_LPx latency field */
static unsigned int ilk_wm_lp_latency(struct drm_device *dev, int level)
{
	struct drm_i915_private *dev_priv = to_i915(dev);

	if (IS_HASWELL(dev_priv) || IS_BROADWELL(dev_priv))
		return 2 * level;
	else
		return dev_priv->wm.pri_latency[level];
}

static void ilk_compute_wm_results(struct drm_device *dev,
				   const struct intel_pipe_wm *merged,
				   enum intel_ddb_partitioning partitioning,
				   struct ilk_wm_values *results)
{
	struct drm_i915_private *dev_priv = to_i915(dev);
	struct intel_crtc *intel_crtc;
	int level, wm_lp;

	results->enable_fbc_wm = merged->fbc_wm_enabled;
	results->partitioning = partitioning;

	/* LP1+ register values */
	for (wm_lp = 1; wm_lp <= 3; wm_lp++) {
		const struct intel_wm_level *r;

		level = ilk_wm_lp_to_level(wm_lp, merged);

		r = &merged->wm[level];

		/*
		 * Maintain the watermark values even if the level is
		 * disabled. Doing otherwise could cause underruns.
		 */
		results->wm_lp[wm_lp - 1] =
			(ilk_wm_lp_latency(dev, level) << WM1_LP_LATENCY_SHIFT) |
			(r->pri_val << WM1_LP_SR_SHIFT) |
			r->cur_val;

		if (r->enable)
			results->wm_lp[wm_lp - 1] |= WM1_LP_SR_EN;

		if (INTEL_GEN(dev_priv) >= 8)
			results->wm_lp[wm_lp - 1] |=
				r->fbc_val << WM1_LP_FBC_SHIFT_BDW;
		else
			results->wm_lp[wm_lp - 1] |=
				r->fbc_val << WM1_LP_FBC_SHIFT;

		/*
		 * Always set WM1S_LP_EN when spr_val != 0, even if the
		 * level is disabled. Doing otherwise could cause underruns.
		 */
		if (INTEL_GEN(dev_priv) <= 6 && r->spr_val) {
			WARN_ON(wm_lp != 1);
			results->wm_lp_spr[wm_lp - 1] = WM1S_LP_EN | r->spr_val;
		} else
			results->wm_lp_spr[wm_lp - 1] = r->spr_val;
	}

	/* LP0 register values */
	for_each_intel_crtc(dev, intel_crtc) {
		enum pipe pipe = intel_crtc->pipe;
		const struct intel_wm_level *r =
			&intel_crtc->wm.active.ilk.wm[0];

		if (WARN_ON(!r->enable))
			continue;

		results->wm_linetime[pipe] = intel_crtc->wm.active.ilk.linetime;

		results->wm_pipe[pipe] =
			(r->pri_val << WM0_PIPE_PLANE_SHIFT) |
			(r->spr_val << WM0_PIPE_SPRITE_SHIFT) |
			r->cur_val;
	}
}

/* Find the result with the highest level enabled. Check for enable_fbc_wm in
 * case both are at the same level. Prefer r1 in case they're the same. */
static struct intel_pipe_wm *ilk_find_best_result(struct drm_device *dev,
						  struct intel_pipe_wm *r1,
						  struct intel_pipe_wm *r2)
{
	int level, max_level = ilk_wm_max_level(to_i915(dev));
	int level1 = 0, level2 = 0;

	for (level = 1; level <= max_level; level++) {
		if (r1->wm[level].enable)
			level1 = level;
		if (r2->wm[level].enable)
			level2 = level;
	}

	if (level1 == level2) {
		if (r2->fbc_wm_enabled && !r1->fbc_wm_enabled)
			return r2;
		else
			return r1;
	} else if (level1 > level2) {
		return r1;
	} else {
		return r2;
	}
}

/* dirty bits used to track which watermarks need changes */
#define WM_DIRTY_PIPE(pipe) (1 << (pipe))
#define WM_DIRTY_LINETIME(pipe) (1 << (8 + (pipe)))
#define WM_DIRTY_LP(wm_lp) (1 << (15 + (wm_lp)))
#define WM_DIRTY_LP_ALL (WM_DIRTY_LP(1) | WM_DIRTY_LP(2) | WM_DIRTY_LP(3))
#define WM_DIRTY_FBC (1 << 24)
#define WM_DIRTY_DDB (1 << 25)

static unsigned int ilk_compute_wm_dirty(struct drm_i915_private *dev_priv,
					 const struct ilk_wm_values *old,
					 const struct ilk_wm_values *new)
{
	unsigned int dirty = 0;
	enum pipe pipe;
	int wm_lp;

	for_each_pipe(dev_priv, pipe) {
		if (old->wm_linetime[pipe] != new->wm_linetime[pipe]) {
			dirty |= WM_DIRTY_LINETIME(pipe);
			/* Must disable LP1+ watermarks too */
			dirty |= WM_DIRTY_LP_ALL;
		}

		if (old->wm_pipe[pipe] != new->wm_pipe[pipe]) {
			dirty |= WM_DIRTY_PIPE(pipe);
			/* Must disable LP1+ watermarks too */
			dirty |= WM_DIRTY_LP_ALL;
		}
	}

	if (old->enable_fbc_wm != new->enable_fbc_wm) {
		dirty |= WM_DIRTY_FBC;
		/* Must disable LP1+ watermarks too */
		dirty |= WM_DIRTY_LP_ALL;
	}

	if (old->partitioning != new->partitioning) {
		dirty |= WM_DIRTY_DDB;
		/* Must disable LP1+ watermarks too */
		dirty |= WM_DIRTY_LP_ALL;
	}

	/* LP1+ watermarks already deemed dirty, no need to continue */
	if (dirty & WM_DIRTY_LP_ALL)
		return dirty;

	/* Find the lowest numbered LP1+ watermark in need of an update... */
	for (wm_lp = 1; wm_lp <= 3; wm_lp++) {
		if (old->wm_lp[wm_lp - 1] != new->wm_lp[wm_lp - 1] ||
		    old->wm_lp_spr[wm_lp - 1] != new->wm_lp_spr[wm_lp - 1])
			break;
	}

	/* ...and mark it and all higher numbered LP1+ watermarks as dirty */
	for (; wm_lp <= 3; wm_lp++)
		dirty |= WM_DIRTY_LP(wm_lp);

	return dirty;
}

static bool _ilk_disable_lp_wm(struct drm_i915_private *dev_priv,
			       unsigned int dirty)
{
	struct ilk_wm_values *previous = &dev_priv->wm.hw;
	bool changed = false;

	if (dirty & WM_DIRTY_LP(3) && previous->wm_lp[2] & WM1_LP_SR_EN) {
		previous->wm_lp[2] &= ~WM1_LP_SR_EN;
		I915_WRITE(WM3_LP_ILK, previous->wm_lp[2]);
		changed = true;
	}
	if (dirty & WM_DIRTY_LP(2) && previous->wm_lp[1] & WM1_LP_SR_EN) {
		previous->wm_lp[1] &= ~WM1_LP_SR_EN;
		I915_WRITE(WM2_LP_ILK, previous->wm_lp[1]);
		changed = true;
	}
	if (dirty & WM_DIRTY_LP(1) && previous->wm_lp[0] & WM1_LP_SR_EN) {
		previous->wm_lp[0] &= ~WM1_LP_SR_EN;
		I915_WRITE(WM1_LP_ILK, previous->wm_lp[0]);
		changed = true;
	}

	/*
	 * Don't touch WM1S_LP_EN here.
	 * Doing so could cause underruns.
	 */

	return changed;
}

/*
 * The spec says we shouldn't write when we don't need, because every write
 * causes WMs to be re-evaluated, expending some power.
 */
static void ilk_write_wm_values(struct drm_i915_private *dev_priv,
				struct ilk_wm_values *results)
{
	struct ilk_wm_values *previous = &dev_priv->wm.hw;
	unsigned int dirty;
	uint32_t val;

	dirty = ilk_compute_wm_dirty(dev_priv, previous, results);
	if (!dirty)
		return;

	_ilk_disable_lp_wm(dev_priv, dirty);

	if (dirty & WM_DIRTY_PIPE(PIPE_A))
		I915_WRITE(WM0_PIPEA_ILK, results->wm_pipe[0]);
	if (dirty & WM_DIRTY_PIPE(PIPE_B))
		I915_WRITE(WM0_PIPEB_ILK, results->wm_pipe[1]);
	if (dirty & WM_DIRTY_PIPE(PIPE_C))
		I915_WRITE(WM0_PIPEC_IVB, results->wm_pipe[2]);

	if (dirty & WM_DIRTY_LINETIME(PIPE_A))
		I915_WRITE(PIPE_WM_LINETIME(PIPE_A), results->wm_linetime[0]);
	if (dirty & WM_DIRTY_LINETIME(PIPE_B))
		I915_WRITE(PIPE_WM_LINETIME(PIPE_B), results->wm_linetime[1]);
	if (dirty & WM_DIRTY_LINETIME(PIPE_C))
		I915_WRITE(PIPE_WM_LINETIME(PIPE_C), results->wm_linetime[2]);

	if (dirty & WM_DIRTY_DDB) {
		if (IS_HASWELL(dev_priv) || IS_BROADWELL(dev_priv)) {
			val = I915_READ(WM_MISC);
			if (results->partitioning == INTEL_DDB_PART_1_2)
				val &= ~WM_MISC_DATA_PARTITION_5_6;
			else
				val |= WM_MISC_DATA_PARTITION_5_6;
			I915_WRITE(WM_MISC, val);
		} else {
			val = I915_READ(DISP_ARB_CTL2);
			if (results->partitioning == INTEL_DDB_PART_1_2)
				val &= ~DISP_DATA_PARTITION_5_6;
			else
				val |= DISP_DATA_PARTITION_5_6;
			I915_WRITE(DISP_ARB_CTL2, val);
		}
	}

	if (dirty & WM_DIRTY_FBC) {
		val = I915_READ(DISP_ARB_CTL);
		if (results->enable_fbc_wm)
			val &= ~DISP_FBC_WM_DIS;
		else
			val |= DISP_FBC_WM_DIS;
		I915_WRITE(DISP_ARB_CTL, val);
	}

	if (dirty & WM_DIRTY_LP(1) &&
	    previous->wm_lp_spr[0] != results->wm_lp_spr[0])
		I915_WRITE(WM1S_LP_ILK, results->wm_lp_spr[0]);

	if (INTEL_GEN(dev_priv) >= 7) {
		if (dirty & WM_DIRTY_LP(2) && previous->wm_lp_spr[1] != results->wm_lp_spr[1])
			I915_WRITE(WM2S_LP_IVB, results->wm_lp_spr[1]);
		if (dirty & WM_DIRTY_LP(3) && previous->wm_lp_spr[2] != results->wm_lp_spr[2])
			I915_WRITE(WM3S_LP_IVB, results->wm_lp_spr[2]);
	}

	if (dirty & WM_DIRTY_LP(1) && previous->wm_lp[0] != results->wm_lp[0])
		I915_WRITE(WM1_LP_ILK, results->wm_lp[0]);
	if (dirty & WM_DIRTY_LP(2) && previous->wm_lp[1] != results->wm_lp[1])
		I915_WRITE(WM2_LP_ILK, results->wm_lp[1]);
	if (dirty & WM_DIRTY_LP(3) && previous->wm_lp[2] != results->wm_lp[2])
		I915_WRITE(WM3_LP_ILK, results->wm_lp[2]);

	dev_priv->wm.hw = *results;
}

bool ilk_disable_lp_wm(struct drm_device *dev)
{
	struct drm_i915_private *dev_priv = to_i915(dev);

	return _ilk_disable_lp_wm(dev_priv, WM_DIRTY_LP_ALL);
}

static u8 intel_enabled_dbuf_slices_num(struct drm_i915_private *dev_priv)
{
	u8 enabled_slices;

	/* Slice 1 will always be enabled */
	enabled_slices = 1;

	/* Gen prior to GEN11 have only one DBuf slice */
	if (INTEL_GEN(dev_priv) < 11)
		return enabled_slices;

	if (I915_READ(DBUF_CTL_S2) & DBUF_POWER_STATE)
		enabled_slices++;

	return enabled_slices;
}

/*
 * FIXME: We still don't have the proper code detect if we need to apply the WA,
 * so assume we'll always need it in order to avoid underruns.
 */
static bool skl_needs_memory_bw_wa(struct intel_atomic_state *state)
{
	struct drm_i915_private *dev_priv = to_i915(state->base.dev);

	if (IS_GEN9_BC(dev_priv) || IS_BROXTON(dev_priv))
		return true;

	return false;
}

static bool
intel_has_sagv(struct drm_i915_private *dev_priv)
{
	if (IS_KABYLAKE(dev_priv) || IS_COFFEELAKE(dev_priv) ||
	    IS_CANNONLAKE(dev_priv))
		return true;

	if (IS_SKYLAKE(dev_priv) &&
	    dev_priv->sagv_status != I915_SAGV_NOT_CONTROLLED)
		return true;

	return false;
}

/*
 * SAGV dynamically adjusts the system agent voltage and clock frequencies
 * depending on power and performance requirements. The display engine access
 * to system memory is blocked during the adjustment time. Because of the
 * blocking time, having this enabled can cause full system hangs and/or pipe
 * underruns if we don't meet all of the following requirements:
 *
 *  - <= 1 pipe enabled
 *  - All planes can enable watermarks for latencies >= SAGV engine block time
 *  - We're not using an interlaced display configuration
 */
int
intel_enable_sagv(struct drm_i915_private *dev_priv)
{
	int ret;

	if (!intel_has_sagv(dev_priv))
		return 0;

	if (dev_priv->sagv_status == I915_SAGV_ENABLED)
		return 0;

	DRM_DEBUG_KMS("Enabling the SAGV\n");
	mutex_lock(&dev_priv->pcu_lock);

	ret = sandybridge_pcode_write(dev_priv, GEN9_PCODE_SAGV_CONTROL,
				      GEN9_SAGV_ENABLE);

	/* We don't need to wait for the SAGV when enabling */
	mutex_unlock(&dev_priv->pcu_lock);

	/*
	 * Some skl systems, pre-release machines in particular,
	 * don't actually have an SAGV.
	 */
	if (IS_SKYLAKE(dev_priv) && ret == -ENXIO) {
		DRM_DEBUG_DRIVER("No SAGV found on system, ignoring\n");
		dev_priv->sagv_status = I915_SAGV_NOT_CONTROLLED;
		return 0;
	} else if (ret < 0) {
		DRM_ERROR("Failed to enable the SAGV\n");
		return ret;
	}

	dev_priv->sagv_status = I915_SAGV_ENABLED;
	return 0;
}

int
intel_disable_sagv(struct drm_i915_private *dev_priv)
{
	int ret;

	if (!intel_has_sagv(dev_priv))
		return 0;

	if (dev_priv->sagv_status == I915_SAGV_DISABLED)
		return 0;

	DRM_DEBUG_KMS("Disabling the SAGV\n");
	mutex_lock(&dev_priv->pcu_lock);

	/* bspec says to keep retrying for at least 1 ms */
	ret = skl_pcode_request(dev_priv, GEN9_PCODE_SAGV_CONTROL,
				GEN9_SAGV_DISABLE,
				GEN9_SAGV_IS_DISABLED, GEN9_SAGV_IS_DISABLED,
				1);
	mutex_unlock(&dev_priv->pcu_lock);

	/*
	 * Some skl systems, pre-release machines in particular,
	 * don't actually have an SAGV.
	 */
	if (IS_SKYLAKE(dev_priv) && ret == -ENXIO) {
		DRM_DEBUG_DRIVER("No SAGV found on system, ignoring\n");
		dev_priv->sagv_status = I915_SAGV_NOT_CONTROLLED;
		return 0;
	} else if (ret < 0) {
		DRM_ERROR("Failed to disable the SAGV (%d)\n", ret);
		return ret;
	}

	dev_priv->sagv_status = I915_SAGV_DISABLED;
	return 0;
}

bool intel_can_enable_sagv(struct drm_atomic_state *state)
{
	struct drm_device *dev = state->dev;
	struct drm_i915_private *dev_priv = to_i915(dev);
	struct intel_atomic_state *intel_state = to_intel_atomic_state(state);
	struct intel_crtc *crtc;
	struct intel_plane *plane;
	struct intel_crtc_state *cstate;
	enum pipe pipe;
	int level, latency;
	int sagv_block_time_us;

	if (!intel_has_sagv(dev_priv))
		return false;

	if (IS_GEN9(dev_priv))
		sagv_block_time_us = 30;
	else if (IS_GEN10(dev_priv))
		sagv_block_time_us = 20;
	else
		sagv_block_time_us = 10;

	/*
	 * SKL+ workaround: bspec recommends we disable the SAGV when we have
	 * more then one pipe enabled
	 *
	 * If there are no active CRTCs, no additional checks need be performed
	 */
	if (hweight32(intel_state->active_crtcs) == 0)
		return true;
	else if (hweight32(intel_state->active_crtcs) > 1)
		return false;

	/* Since we're now guaranteed to only have one active CRTC... */
	pipe = ffs(intel_state->active_crtcs) - 1;
	crtc = intel_get_crtc_for_pipe(dev_priv, pipe);
	cstate = to_intel_crtc_state(crtc->base.state);

	if (crtc->base.state->adjusted_mode.flags & DRM_MODE_FLAG_INTERLACE)
		return false;

	for_each_intel_plane_on_crtc(dev, crtc, plane) {
		struct skl_plane_wm *wm =
			&cstate->wm.skl.optimal.planes[plane->id];

		/* Skip this plane if it's not enabled */
		if (!wm->wm[0].plane_en)
			continue;

		/* Find the highest enabled wm level for this plane */
		for (level = ilk_wm_max_level(dev_priv);
		     !wm->wm[level].plane_en; --level)
		     { }

		latency = dev_priv->wm.skl_latency[level];

		if (skl_needs_memory_bw_wa(intel_state) &&
		    plane->base.state->fb->modifier ==
		    I915_FORMAT_MOD_X_TILED)
			latency += 15;

		/*
		 * If any of the planes on this pipe don't enable wm levels that
		 * incur memory latencies higher than sagv_block_time_us we
		 * can't enable the SAGV.
		 */
		if (latency < sagv_block_time_us)
			return false;
	}

	return true;
}

static u16 intel_get_ddb_size(struct drm_i915_private *dev_priv,
			      const struct intel_crtc_state *cstate,
			      const unsigned int total_data_rate,
			      const int num_active,
			      struct skl_ddb_allocation *ddb)
{
	const struct drm_display_mode *adjusted_mode;
	u64 total_data_bw;
	u16 ddb_size = INTEL_INFO(dev_priv)->ddb_size;

	WARN_ON(ddb_size == 0);

	if (INTEL_GEN(dev_priv) < 11)
		return ddb_size - 4; /* 4 blocks for bypass path allocation */

	adjusted_mode = &cstate->base.adjusted_mode;
	total_data_bw = (u64)total_data_rate * drm_mode_vrefresh(adjusted_mode);

	/*
	 * 12GB/s is maximum BW supported by single DBuf slice.
	 */
	if (total_data_bw >= GBps(12) || num_active > 1) {
		ddb->enabled_slices = 2;
	} else {
		ddb->enabled_slices = 1;
		ddb_size /= 2;
	}

	return ddb_size;
}

static void
skl_ddb_get_pipe_allocation_limits(struct drm_device *dev,
				   const struct intel_crtc_state *cstate,
				   const unsigned int total_data_rate,
				   struct skl_ddb_allocation *ddb,
				   struct skl_ddb_entry *alloc, /* out */
				   int *num_active /* out */)
{
	struct drm_atomic_state *state = cstate->base.state;
	struct intel_atomic_state *intel_state = to_intel_atomic_state(state);
	struct drm_i915_private *dev_priv = to_i915(dev);
	struct drm_crtc *for_crtc = cstate->base.crtc;
	const struct drm_crtc_state *crtc_state;
	const struct drm_crtc *crtc;
	u32 pipe_width = 0, total_width = 0, width_before_pipe = 0;
	enum pipe for_pipe = to_intel_crtc(for_crtc)->pipe;
	u16 ddb_size;
	u32 i;

	if (WARN_ON(!state) || !cstate->base.active) {
		alloc->start = 0;
		alloc->end = 0;
		*num_active = hweight32(dev_priv->active_crtcs);
		return;
	}

	if (intel_state->active_pipe_changes)
		*num_active = hweight32(intel_state->active_crtcs);
	else
		*num_active = hweight32(dev_priv->active_crtcs);

	ddb_size = intel_get_ddb_size(dev_priv, cstate, total_data_rate,
				      *num_active, ddb);

	/*
	 * If the state doesn't change the active CRTC's or there is no
	 * modeset request, then there's no need to recalculate;
	 * the existing pipe allocation limits should remain unchanged.
	 * Note that we're safe from racing commits since any racing commit
	 * that changes the active CRTC list or do modeset would need to
	 * grab _all_ crtc locks, including the one we currently hold.
	 */
	if (!intel_state->active_pipe_changes && !intel_state->modeset) {
		/*
		 * alloc may be cleared by clear_intel_crtc_state,
		 * copy from old state to be sure
		 */
		*alloc = to_intel_crtc_state(for_crtc->state)->wm.skl.ddb;
		return;
	}

	/*
	 * Watermark/ddb requirement highly depends upon width of the
	 * framebuffer, So instead of allocating DDB equally among pipes
	 * distribute DDB based on resolution/width of the display.
	 */
	for_each_new_crtc_in_state(state, crtc, crtc_state, i) {
		const struct drm_display_mode *adjusted_mode;
		int hdisplay, vdisplay;
		enum pipe pipe;

		if (!crtc_state->enable)
			continue;

		pipe = to_intel_crtc(crtc)->pipe;
		adjusted_mode = &crtc_state->adjusted_mode;
		drm_mode_get_hv_timing(adjusted_mode, &hdisplay, &vdisplay);
		total_width += hdisplay;

		if (pipe < for_pipe)
			width_before_pipe += hdisplay;
		else if (pipe == for_pipe)
			pipe_width = hdisplay;
	}

	alloc->start = ddb_size * width_before_pipe / total_width;
	alloc->end = ddb_size * (width_before_pipe + pipe_width) / total_width;
}

static unsigned int skl_cursor_allocation(int num_active)
{
	if (num_active == 1)
		return 32;

	return 8;
}

static void skl_ddb_entry_init_from_hw(struct drm_i915_private *dev_priv,
				       struct skl_ddb_entry *entry, u32 reg)
{
	u16 mask;

	if (INTEL_GEN(dev_priv) >= 11)
		mask = ICL_DDB_ENTRY_MASK;
	else
		mask = SKL_DDB_ENTRY_MASK;
	entry->start = reg & mask;
	entry->end = (reg >> DDB_ENTRY_END_SHIFT) & mask;

	if (entry->end)
		entry->end += 1;
}

static void
skl_ddb_get_hw_plane_state(struct drm_i915_private *dev_priv,
			   const enum pipe pipe,
			   const enum plane_id plane_id,
			   struct skl_ddb_allocation *ddb /* out */)
{
	u32 val, val2 = 0;
	int fourcc, pixel_format;

	/* Cursor doesn't support NV12/planar, so no extra calculation needed */
	if (plane_id == PLANE_CURSOR) {
		val = I915_READ(CUR_BUF_CFG(pipe));
		skl_ddb_entry_init_from_hw(dev_priv,
					   &ddb->plane[pipe][plane_id], val);
		return;
	}

	val = I915_READ(PLANE_CTL(pipe, plane_id));

	/* No DDB allocated for disabled planes */
	if (!(val & PLANE_CTL_ENABLE))
		return;

	pixel_format = val & PLANE_CTL_FORMAT_MASK;
	fourcc = skl_format_to_fourcc(pixel_format,
				      val & PLANE_CTL_ORDER_RGBX,
				      val & PLANE_CTL_ALPHA_MASK);

	val = I915_READ(PLANE_BUF_CFG(pipe, plane_id));
	/*
	 * FIXME: add proper NV12 support for ICL. Avoid reading unclaimed
	 * registers for now.
	 */
	if (INTEL_GEN(dev_priv) < 11)
		val2 = I915_READ(PLANE_NV12_BUF_CFG(pipe, plane_id));

	if (fourcc == DRM_FORMAT_NV12) {
		skl_ddb_entry_init_from_hw(dev_priv,
					   &ddb->plane[pipe][plane_id], val2);
		skl_ddb_entry_init_from_hw(dev_priv,
					   &ddb->uv_plane[pipe][plane_id], val);
	} else {
		skl_ddb_entry_init_from_hw(dev_priv,
					   &ddb->plane[pipe][plane_id], val);
	}
}

void skl_ddb_get_hw_state(struct drm_i915_private *dev_priv,
			  struct skl_ddb_allocation *ddb /* out */)
{
	struct intel_crtc *crtc;

	memset(ddb, 0, sizeof(*ddb));

	ddb->enabled_slices = intel_enabled_dbuf_slices_num(dev_priv);

	for_each_intel_crtc(&dev_priv->drm, crtc) {
		enum intel_display_power_domain power_domain;
		enum plane_id plane_id;
		enum pipe pipe = crtc->pipe;

		power_domain = POWER_DOMAIN_PIPE(pipe);
		if (!intel_display_power_get_if_enabled(dev_priv, power_domain))
			continue;

		for_each_plane_id_on_crtc(crtc, plane_id)
			skl_ddb_get_hw_plane_state(dev_priv, pipe,
						   plane_id, ddb);

		intel_display_power_put(dev_priv, power_domain);
	}
}

/*
 * Determines the downscale amount of a plane for the purposes of watermark calculations.
 * The bspec defines downscale amount as:
 *
 * """
 * Horizontal down scale amount = maximum[1, Horizontal source size /
 *                                           Horizontal destination size]
 * Vertical down scale amount = maximum[1, Vertical source size /
 *                                         Vertical destination size]
 * Total down scale amount = Horizontal down scale amount *
 *                           Vertical down scale amount
 * """
 *
 * Return value is provided in 16.16 fixed point form to retain fractional part.
 * Caller should take care of dividing & rounding off the value.
 */
static uint_fixed_16_16_t
skl_plane_downscale_amount(const struct intel_crtc_state *cstate,
			   const struct intel_plane_state *pstate)
{
	struct intel_plane *plane = to_intel_plane(pstate->base.plane);
	uint32_t src_w, src_h, dst_w, dst_h;
	uint_fixed_16_16_t fp_w_ratio, fp_h_ratio;
	uint_fixed_16_16_t downscale_h, downscale_w;

	if (WARN_ON(!intel_wm_plane_visible(cstate, pstate)))
		return u32_to_fixed16(0);

	/* n.b., src is 16.16 fixed point, dst is whole integer */
	if (plane->id == PLANE_CURSOR) {
		/*
		 * Cursors only support 0/180 degree rotation,
		 * hence no need to account for rotation here.
		 */
		src_w = pstate->base.src_w >> 16;
		src_h = pstate->base.src_h >> 16;
		dst_w = pstate->base.crtc_w;
		dst_h = pstate->base.crtc_h;
	} else {
		/*
		 * Src coordinates are already rotated by 270 degrees for
		 * the 90/270 degree plane rotation cases (to match the
		 * GTT mapping), hence no need to account for rotation here.
		 */
		src_w = drm_rect_width(&pstate->base.src) >> 16;
		src_h = drm_rect_height(&pstate->base.src) >> 16;
		dst_w = drm_rect_width(&pstate->base.dst);
		dst_h = drm_rect_height(&pstate->base.dst);
	}

	fp_w_ratio = div_fixed16(src_w, dst_w);
	fp_h_ratio = div_fixed16(src_h, dst_h);
	downscale_w = max_fixed16(fp_w_ratio, u32_to_fixed16(1));
	downscale_h = max_fixed16(fp_h_ratio, u32_to_fixed16(1));

	return mul_fixed16(downscale_w, downscale_h);
}

static uint_fixed_16_16_t
skl_pipe_downscale_amount(const struct intel_crtc_state *crtc_state)
{
	uint_fixed_16_16_t pipe_downscale = u32_to_fixed16(1);

	if (!crtc_state->base.enable)
		return pipe_downscale;

	if (crtc_state->pch_pfit.enabled) {
		uint32_t src_w, src_h, dst_w, dst_h;
		uint32_t pfit_size = crtc_state->pch_pfit.size;
		uint_fixed_16_16_t fp_w_ratio, fp_h_ratio;
		uint_fixed_16_16_t downscale_h, downscale_w;

		src_w = crtc_state->pipe_src_w;
		src_h = crtc_state->pipe_src_h;
		dst_w = pfit_size >> 16;
		dst_h = pfit_size & 0xffff;

		if (!dst_w || !dst_h)
			return pipe_downscale;

		fp_w_ratio = div_fixed16(src_w, dst_w);
		fp_h_ratio = div_fixed16(src_h, dst_h);
		downscale_w = max_fixed16(fp_w_ratio, u32_to_fixed16(1));
		downscale_h = max_fixed16(fp_h_ratio, u32_to_fixed16(1));

		pipe_downscale = mul_fixed16(downscale_w, downscale_h);
	}

	return pipe_downscale;
}

int skl_check_pipe_max_pixel_rate(struct intel_crtc *intel_crtc,
				  struct intel_crtc_state *cstate)
{
	struct drm_i915_private *dev_priv = to_i915(intel_crtc->base.dev);
	struct drm_crtc_state *crtc_state = &cstate->base;
	struct drm_atomic_state *state = crtc_state->state;
	struct drm_plane *plane;
	const struct drm_plane_state *pstate;
	struct intel_plane_state *intel_pstate;
	int crtc_clock, dotclk;
	uint32_t pipe_max_pixel_rate;
	uint_fixed_16_16_t pipe_downscale;
	uint_fixed_16_16_t max_downscale = u32_to_fixed16(1);

	if (!cstate->base.enable)
		return 0;

	drm_atomic_crtc_state_for_each_plane_state(plane, pstate, crtc_state) {
		uint_fixed_16_16_t plane_downscale;
		uint_fixed_16_16_t fp_9_div_8 = div_fixed16(9, 8);
		int bpp;

		if (!intel_wm_plane_visible(cstate,
					    to_intel_plane_state(pstate)))
			continue;

		if (WARN_ON(!pstate->fb))
			return -EINVAL;

		intel_pstate = to_intel_plane_state(pstate);
		plane_downscale = skl_plane_downscale_amount(cstate,
							     intel_pstate);
		bpp = pstate->fb->format->cpp[0] * 8;
		if (bpp == 64)
			plane_downscale = mul_fixed16(plane_downscale,
						      fp_9_div_8);

		max_downscale = max_fixed16(plane_downscale, max_downscale);
	}
	pipe_downscale = skl_pipe_downscale_amount(cstate);

	pipe_downscale = mul_fixed16(pipe_downscale, max_downscale);

	crtc_clock = crtc_state->adjusted_mode.crtc_clock;
	dotclk = to_intel_atomic_state(state)->cdclk.logical.cdclk;

	if (IS_GEMINILAKE(dev_priv) || INTEL_GEN(dev_priv) >= 10)
		dotclk *= 2;

	pipe_max_pixel_rate = div_round_up_u32_fixed16(dotclk, pipe_downscale);

	if (pipe_max_pixel_rate < crtc_clock) {
		DRM_DEBUG_KMS("Max supported pixel clock with scaling exceeded\n");
		return -EINVAL;
	}

	return 0;
}

static unsigned int
skl_plane_relative_data_rate(const struct intel_crtc_state *cstate,
			     const struct drm_plane_state *pstate,
			     const int plane)
{
	struct intel_plane *intel_plane = to_intel_plane(pstate->plane);
	struct intel_plane_state *intel_pstate = to_intel_plane_state(pstate);
	uint32_t data_rate;
	uint32_t width = 0, height = 0;
	struct drm_framebuffer *fb;
	u32 format;
	uint_fixed_16_16_t down_scale_amount;

	if (!intel_pstate->base.visible)
		return 0;

	fb = pstate->fb;
	format = fb->format->format;

	if (intel_plane->id == PLANE_CURSOR)
		return 0;
	if (plane == 1 && format != DRM_FORMAT_NV12)
		return 0;

	/*
	 * Src coordinates are already rotated by 270 degrees for
	 * the 90/270 degree plane rotation cases (to match the
	 * GTT mapping), hence no need to account for rotation here.
	 */
	width = drm_rect_width(&intel_pstate->base.src) >> 16;
	height = drm_rect_height(&intel_pstate->base.src) >> 16;

	/* UV plane does 1/2 pixel sub-sampling */
	if (plane == 1 && format == DRM_FORMAT_NV12) {
		width /= 2;
		height /= 2;
	}

	data_rate = width * height * fb->format->cpp[plane];

	down_scale_amount = skl_plane_downscale_amount(cstate, intel_pstate);

	return mul_round_up_u32_fixed16(data_rate, down_scale_amount);
}

/*
 * We don't overflow 32 bits. Worst case is 3 planes enabled, each fetching
 * a 8192x4096@32bpp framebuffer:
 *   3 * 4096 * 8192  * 4 < 2^32
 */
static unsigned int
skl_get_total_relative_data_rate(struct intel_crtc_state *intel_cstate,
				 unsigned int *plane_data_rate,
				 unsigned int *uv_plane_data_rate)
{
	struct drm_crtc_state *cstate = &intel_cstate->base;
	struct drm_atomic_state *state = cstate->state;
	struct drm_plane *plane;
	const struct drm_plane_state *pstate;
	unsigned int total_data_rate = 0;

	if (WARN_ON(!state))
		return 0;

	/* Calculate and cache data rate for each plane */
	drm_atomic_crtc_state_for_each_plane_state(plane, pstate, cstate) {
		enum plane_id plane_id = to_intel_plane(plane)->id;
		unsigned int rate;

		/* packed/y */
		rate = skl_plane_relative_data_rate(intel_cstate,
						    pstate, 0);
		plane_data_rate[plane_id] = rate;

		total_data_rate += rate;

		/* uv-plane */
		rate = skl_plane_relative_data_rate(intel_cstate,
						    pstate, 1);
		uv_plane_data_rate[plane_id] = rate;

		total_data_rate += rate;
	}

	return total_data_rate;
}

static uint16_t
skl_ddb_min_alloc(const struct drm_plane_state *pstate, const int plane)
{
	struct drm_framebuffer *fb = pstate->fb;
	struct intel_plane_state *intel_pstate = to_intel_plane_state(pstate);
	uint32_t src_w, src_h;
	uint32_t min_scanlines = 8;
	uint8_t plane_bpp;

	if (WARN_ON(!fb))
		return 0;

	/* For packed formats, and uv-plane, return 0 */
	if (plane == 1 && fb->format->format != DRM_FORMAT_NV12)
		return 0;

	/* For Non Y-tile return 8-blocks */
	if (fb->modifier != I915_FORMAT_MOD_Y_TILED &&
	    fb->modifier != I915_FORMAT_MOD_Yf_TILED &&
	    fb->modifier != I915_FORMAT_MOD_Y_TILED_CCS &&
	    fb->modifier != I915_FORMAT_MOD_Yf_TILED_CCS)
		return 8;

	/*
	 * Src coordinates are already rotated by 270 degrees for
	 * the 90/270 degree plane rotation cases (to match the
	 * GTT mapping), hence no need to account for rotation here.
	 */
	src_w = drm_rect_width(&intel_pstate->base.src) >> 16;
	src_h = drm_rect_height(&intel_pstate->base.src) >> 16;

	/* Halve UV plane width and height for NV12 */
	if (plane == 1) {
		src_w /= 2;
		src_h /= 2;
	}

	plane_bpp = fb->format->cpp[plane];

	if (drm_rotation_90_or_270(pstate->rotation)) {
		switch (plane_bpp) {
		case 1:
			min_scanlines = 32;
			break;
		case 2:
			min_scanlines = 16;
			break;
		case 4:
			min_scanlines = 8;
			break;
		case 8:
			min_scanlines = 4;
			break;
		default:
			WARN(1, "Unsupported pixel depth %u for rotation",
			     plane_bpp);
			min_scanlines = 32;
		}
	}

	return DIV_ROUND_UP((4 * src_w * plane_bpp), 512) * min_scanlines/4 + 3;
}

static void
skl_ddb_calc_min(const struct intel_crtc_state *cstate, int num_active,
		 uint16_t *minimum, uint16_t *uv_minimum)
{
	const struct drm_plane_state *pstate;
	struct drm_plane *plane;

	drm_atomic_crtc_state_for_each_plane_state(plane, pstate, &cstate->base) {
		enum plane_id plane_id = to_intel_plane(plane)->id;

		if (plane_id == PLANE_CURSOR)
			continue;

		if (!pstate->visible)
			continue;

		minimum[plane_id] = skl_ddb_min_alloc(pstate, 0);
		uv_minimum[plane_id] = skl_ddb_min_alloc(pstate, 1);
	}

	minimum[PLANE_CURSOR] = skl_cursor_allocation(num_active);
}

static int
skl_allocate_pipe_ddb(struct intel_crtc_state *cstate,
		      struct skl_ddb_allocation *ddb /* out */)
{
	struct drm_atomic_state *state = cstate->base.state;
	struct drm_crtc *crtc = cstate->base.crtc;
	struct drm_device *dev = crtc->dev;
	struct intel_crtc *intel_crtc = to_intel_crtc(crtc);
	enum pipe pipe = intel_crtc->pipe;
	struct skl_ddb_entry *alloc = &cstate->wm.skl.ddb;
	uint16_t alloc_size, start;
	uint16_t minimum[I915_MAX_PLANES] = {};
	uint16_t uv_minimum[I915_MAX_PLANES] = {};
	unsigned int total_data_rate;
	enum plane_id plane_id;
	int num_active;
	unsigned int plane_data_rate[I915_MAX_PLANES] = {};
	unsigned int uv_plane_data_rate[I915_MAX_PLANES] = {};
	uint16_t total_min_blocks = 0;

	/* Clear the partitioning for disabled planes. */
	memset(ddb->plane[pipe], 0, sizeof(ddb->plane[pipe]));
	memset(ddb->uv_plane[pipe], 0, sizeof(ddb->uv_plane[pipe]));

	if (WARN_ON(!state))
		return 0;

	if (!cstate->base.active) {
		alloc->start = alloc->end = 0;
		return 0;
	}

	total_data_rate = skl_get_total_relative_data_rate(cstate,
							   plane_data_rate,
							   uv_plane_data_rate);
	skl_ddb_get_pipe_allocation_limits(dev, cstate, total_data_rate, ddb,
					   alloc, &num_active);
	alloc_size = skl_ddb_entry_size(alloc);
	if (alloc_size == 0)
		return 0;

	skl_ddb_calc_min(cstate, num_active, minimum, uv_minimum);

	/*
	 * 1. Allocate the mininum required blocks for each active plane
	 * and allocate the cursor, it doesn't require extra allocation
	 * proportional to the data rate.
	 */

	for_each_plane_id_on_crtc(intel_crtc, plane_id) {
		total_min_blocks += minimum[plane_id];
		total_min_blocks += uv_minimum[plane_id];
	}

	if (total_min_blocks > alloc_size) {
		DRM_DEBUG_KMS("Requested display configuration exceeds system DDB limitations");
		DRM_DEBUG_KMS("minimum required %d/%d\n", total_min_blocks,
							alloc_size);
		return -EINVAL;
	}

	alloc_size -= total_min_blocks;
	ddb->plane[pipe][PLANE_CURSOR].start = alloc->end - minimum[PLANE_CURSOR];
	ddb->plane[pipe][PLANE_CURSOR].end = alloc->end;

	/*
	 * 2. Distribute the remaining space in proportion to the amount of
	 * data each plane needs to fetch from memory.
	 *
	 * FIXME: we may not allocate every single block here.
	 */
	if (total_data_rate == 0)
		return 0;

	start = alloc->start;
	for_each_plane_id_on_crtc(intel_crtc, plane_id) {
		unsigned int data_rate, uv_data_rate;
		uint16_t plane_blocks, uv_plane_blocks;

		if (plane_id == PLANE_CURSOR)
			continue;

		data_rate = plane_data_rate[plane_id];

		/*
		 * allocation for (packed formats) or (uv-plane part of planar format):
		 * promote the expression to 64 bits to avoid overflowing, the
		 * result is < available as data_rate / total_data_rate < 1
		 */
		plane_blocks = minimum[plane_id];
		plane_blocks += div_u64((uint64_t)alloc_size * data_rate,
					total_data_rate);

		/* Leave disabled planes at (0,0) */
		if (data_rate) {
			ddb->plane[pipe][plane_id].start = start;
			ddb->plane[pipe][plane_id].end = start + plane_blocks;
		}

		start += plane_blocks;

		/* Allocate DDB for UV plane for planar format/NV12 */
		uv_data_rate = uv_plane_data_rate[plane_id];

		uv_plane_blocks = uv_minimum[plane_id];
		uv_plane_blocks += div_u64((uint64_t)alloc_size * uv_data_rate,
					   total_data_rate);

		if (uv_data_rate) {
			ddb->uv_plane[pipe][plane_id].start = start;
			ddb->uv_plane[pipe][plane_id].end =
				start + uv_plane_blocks;
		}

		start += uv_plane_blocks;
	}

	return 0;
}

/*
 * The max latency should be 257 (max the punit can code is 255 and we add 2us
 * for the read latency) and cpp should always be <= 8, so that
 * should allow pixel_rate up to ~2 GHz which seems sufficient since max
 * 2xcdclk is 1350 MHz and the pixel rate should never exceed that.
*/
static uint_fixed_16_16_t
skl_wm_method1(const struct drm_i915_private *dev_priv, uint32_t pixel_rate,
	       uint8_t cpp, uint32_t latency, uint32_t dbuf_block_size)
{
	uint32_t wm_intermediate_val;
	uint_fixed_16_16_t ret;

	if (latency == 0)
		return FP_16_16_MAX;

	wm_intermediate_val = latency * pixel_rate * cpp;
	ret = div_fixed16(wm_intermediate_val, 1000 * dbuf_block_size);

	if (INTEL_GEN(dev_priv) >= 10)
		ret = add_fixed16_u32(ret, 1);

	return ret;
}

static uint_fixed_16_16_t skl_wm_method2(uint32_t pixel_rate,
			uint32_t pipe_htotal,
			uint32_t latency,
			uint_fixed_16_16_t plane_blocks_per_line)
{
	uint32_t wm_intermediate_val;
	uint_fixed_16_16_t ret;

	if (latency == 0)
		return FP_16_16_MAX;

	wm_intermediate_val = latency * pixel_rate;
	wm_intermediate_val = DIV_ROUND_UP(wm_intermediate_val,
					   pipe_htotal * 1000);
	ret = mul_u32_fixed16(wm_intermediate_val, plane_blocks_per_line);
	return ret;
}

static uint_fixed_16_16_t
intel_get_linetime_us(struct intel_crtc_state *cstate)
{
	uint32_t pixel_rate;
	uint32_t crtc_htotal;
	uint_fixed_16_16_t linetime_us;

	if (!cstate->base.active)
		return u32_to_fixed16(0);

	pixel_rate = cstate->pixel_rate;

	if (WARN_ON(pixel_rate == 0))
		return u32_to_fixed16(0);

	crtc_htotal = cstate->base.adjusted_mode.crtc_htotal;
	linetime_us = div_fixed16(crtc_htotal * 1000, pixel_rate);

	return linetime_us;
}

static uint32_t
skl_adjusted_plane_pixel_rate(const struct intel_crtc_state *cstate,
			      const struct intel_plane_state *pstate)
{
	uint64_t adjusted_pixel_rate;
	uint_fixed_16_16_t downscale_amount;

	/* Shouldn't reach here on disabled planes... */
	if (WARN_ON(!intel_wm_plane_visible(cstate, pstate)))
		return 0;

	/*
	 * Adjusted plane pixel rate is just the pipe's adjusted pixel rate
	 * with additional adjustments for plane-specific scaling.
	 */
	adjusted_pixel_rate = cstate->pixel_rate;
	downscale_amount = skl_plane_downscale_amount(cstate, pstate);

	return mul_round_up_u32_fixed16(adjusted_pixel_rate,
					    downscale_amount);
}

static int
skl_compute_plane_wm_params(const struct drm_i915_private *dev_priv,
			    struct intel_crtc_state *cstate,
			    const struct intel_plane_state *intel_pstate,
			    struct skl_wm_params *wp, int plane_id)
{
	struct intel_plane *plane = to_intel_plane(intel_pstate->base.plane);
	const struct drm_plane_state *pstate = &intel_pstate->base;
	const struct drm_framebuffer *fb = pstate->fb;
	uint32_t interm_pbpl;
	struct intel_atomic_state *state =
		to_intel_atomic_state(cstate->base.state);
	bool apply_memory_bw_wa = skl_needs_memory_bw_wa(state);

	if (!intel_wm_plane_visible(cstate, intel_pstate))
		return 0;

	/* only NV12 format has two planes */
	if (plane_id == 1 && fb->format->format != DRM_FORMAT_NV12) {
		DRM_DEBUG_KMS("Non NV12 format have single plane\n");
		return -EINVAL;
	}

	wp->y_tiled = fb->modifier == I915_FORMAT_MOD_Y_TILED ||
		      fb->modifier == I915_FORMAT_MOD_Yf_TILED ||
		      fb->modifier == I915_FORMAT_MOD_Y_TILED_CCS ||
		      fb->modifier == I915_FORMAT_MOD_Yf_TILED_CCS;
	wp->x_tiled = fb->modifier == I915_FORMAT_MOD_X_TILED;
	wp->rc_surface = fb->modifier == I915_FORMAT_MOD_Y_TILED_CCS ||
			 fb->modifier == I915_FORMAT_MOD_Yf_TILED_CCS;
	wp->is_planar = fb->format->format == DRM_FORMAT_NV12;

	if (plane->id == PLANE_CURSOR) {
		wp->width = intel_pstate->base.crtc_w;
	} else {
		/*
		 * Src coordinates are already rotated by 270 degrees for
		 * the 90/270 degree plane rotation cases (to match the
		 * GTT mapping), hence no need to account for rotation here.
		 */
		wp->width = drm_rect_width(&intel_pstate->base.src) >> 16;
	}

	if (plane_id == 1 && wp->is_planar)
		wp->width /= 2;

	wp->cpp = fb->format->cpp[plane_id];
	wp->plane_pixel_rate = skl_adjusted_plane_pixel_rate(cstate,
							     intel_pstate);

	if (INTEL_GEN(dev_priv) >= 11 &&
	    fb->modifier == I915_FORMAT_MOD_Yf_TILED && wp->cpp == 8)
		wp->dbuf_block_size = 256;
	else
		wp->dbuf_block_size = 512;

	if (drm_rotation_90_or_270(pstate->rotation)) {

		switch (wp->cpp) {
		case 1:
			wp->y_min_scanlines = 16;
			break;
		case 2:
			wp->y_min_scanlines = 8;
			break;
		case 4:
			wp->y_min_scanlines = 4;
			break;
		default:
			MISSING_CASE(wp->cpp);
			return -EINVAL;
		}
	} else {
		wp->y_min_scanlines = 4;
	}

	if (apply_memory_bw_wa)
		wp->y_min_scanlines *= 2;

	wp->plane_bytes_per_line = wp->width * wp->cpp;
	if (wp->y_tiled) {
		interm_pbpl = DIV_ROUND_UP(wp->plane_bytes_per_line *
					   wp->y_min_scanlines,
					   wp->dbuf_block_size);

		if (INTEL_GEN(dev_priv) >= 10)
			interm_pbpl++;

		wp->plane_blocks_per_line = div_fixed16(interm_pbpl,
							wp->y_min_scanlines);
	} else if (wp->x_tiled && IS_GEN9(dev_priv)) {
		interm_pbpl = DIV_ROUND_UP(wp->plane_bytes_per_line,
					   wp->dbuf_block_size);
		wp->plane_blocks_per_line = u32_to_fixed16(interm_pbpl);
	} else {
		interm_pbpl = DIV_ROUND_UP(wp->plane_bytes_per_line,
					   wp->dbuf_block_size) + 1;
		wp->plane_blocks_per_line = u32_to_fixed16(interm_pbpl);
	}

	wp->y_tile_minimum = mul_u32_fixed16(wp->y_min_scanlines,
					     wp->plane_blocks_per_line);
	wp->linetime_us = fixed16_to_u32_round_up(
					intel_get_linetime_us(cstate));

	return 0;
}

static int skl_compute_plane_wm(const struct drm_i915_private *dev_priv,
				struct intel_crtc_state *cstate,
				const struct intel_plane_state *intel_pstate,
				uint16_t ddb_allocation,
				int level,
				const struct skl_wm_params *wp,
				const struct skl_wm_level *result_prev,
				struct skl_wm_level *result /* out */)
{
	const struct drm_plane_state *pstate = &intel_pstate->base;
	uint32_t latency = dev_priv->wm.skl_latency[level];
	uint_fixed_16_16_t method1, method2;
	uint_fixed_16_16_t selected_result;
	uint32_t res_blocks, res_lines;
	struct intel_atomic_state *state =
		to_intel_atomic_state(cstate->base.state);
	bool apply_memory_bw_wa = skl_needs_memory_bw_wa(state);
	uint32_t min_disp_buf_needed;

	if (latency == 0 ||
	    !intel_wm_plane_visible(cstate, intel_pstate)) {
		result->plane_en = false;
		return 0;
	}

	/* Display WA #1141: kbl,cfl */
	if ((IS_KABYLAKE(dev_priv) || IS_COFFEELAKE(dev_priv) ||
	    IS_CNL_REVID(dev_priv, CNL_REVID_A0, CNL_REVID_B0)) &&
	    dev_priv->ipc_enabled)
		latency += 4;

	if (apply_memory_bw_wa && wp->x_tiled)
		latency += 15;

	method1 = skl_wm_method1(dev_priv, wp->plane_pixel_rate,
				 wp->cpp, latency, wp->dbuf_block_size);
	method2 = skl_wm_method2(wp->plane_pixel_rate,
				 cstate->base.adjusted_mode.crtc_htotal,
				 latency,
				 wp->plane_blocks_per_line);

	if (wp->y_tiled) {
		selected_result = max_fixed16(method2, wp->y_tile_minimum);
	} else {
		if ((wp->cpp * cstate->base.adjusted_mode.crtc_htotal /
		     wp->dbuf_block_size < 1) &&
		     (wp->plane_bytes_per_line / wp->dbuf_block_size < 1))
			selected_result = method2;
		else if (ddb_allocation >=
			 fixed16_to_u32_round_up(wp->plane_blocks_per_line))
			selected_result = min_fixed16(method1, method2);
		else if (latency >= wp->linetime_us)
			selected_result = min_fixed16(method1, method2);
		else
			selected_result = method1;
	}

	res_blocks = fixed16_to_u32_round_up(selected_result) + 1;
	res_lines = div_round_up_fixed16(selected_result,
					 wp->plane_blocks_per_line);

	/* Display WA #1125: skl,bxt,kbl,glk */
	if (level == 0 && wp->rc_surface)
		res_blocks += fixed16_to_u32_round_up(wp->y_tile_minimum);

	/* Display WA #1126: skl,bxt,kbl,glk */
	if (level >= 1 && level <= 7) {
		if (wp->y_tiled) {
			res_blocks += fixed16_to_u32_round_up(
							wp->y_tile_minimum);
			res_lines += wp->y_min_scanlines;
		} else {
			res_blocks++;
		}

		/*
		 * Make sure result blocks for higher latency levels are atleast
		 * as high as level below the current level.
		 * Assumption in DDB algorithm optimization for special cases.
		 * Also covers Display WA #1125 for RC.
		 */
		if (result_prev->plane_res_b > res_blocks)
			res_blocks = result_prev->plane_res_b;
	}

	if (INTEL_GEN(dev_priv) >= 11) {
		if (wp->y_tiled) {
			uint32_t extra_lines;
			uint_fixed_16_16_t fp_min_disp_buf_needed;

			if (res_lines % wp->y_min_scanlines == 0)
				extra_lines = wp->y_min_scanlines;
			else
				extra_lines = wp->y_min_scanlines * 2 -
					      res_lines % wp->y_min_scanlines;

			fp_min_disp_buf_needed = mul_u32_fixed16(res_lines +
						extra_lines,
						wp->plane_blocks_per_line);
			min_disp_buf_needed = fixed16_to_u32_round_up(
						fp_min_disp_buf_needed);
		} else {
			min_disp_buf_needed = DIV_ROUND_UP(res_blocks * 11, 10);
		}
	} else {
		min_disp_buf_needed = res_blocks;
	}

	if ((level > 0 && res_lines > 31) ||
	    res_blocks >= ddb_allocation ||
	    min_disp_buf_needed >= ddb_allocation) {
		result->plane_en = false;

		/*
		 * If there are no valid level 0 watermarks, then we can't
		 * support this display configuration.
		 */
		if (level) {
			return 0;
		} else {
			struct drm_plane *plane = pstate->plane;

			DRM_DEBUG_KMS("Requested display configuration exceeds system watermark limitations\n");
			DRM_DEBUG_KMS("[PLANE:%d:%s] blocks required = %u/%u, lines required = %u/31\n",
				      plane->base.id, plane->name,
				      res_blocks, ddb_allocation, res_lines);
			return -EINVAL;
		}
	}

	/*
	 * Display WA #826 (SKL:ALL, BXT:ALL) & #1059 (CNL:A)
	 * disable wm level 1-7 on NV12 planes
	 */
	if (wp->is_planar && level >= 1 &&
	    (IS_SKYLAKE(dev_priv) || IS_BROXTON(dev_priv) ||
	     IS_CNL_REVID(dev_priv, CNL_REVID_A0, CNL_REVID_A0))) {
		result->plane_en = false;
		return 0;
	}

	/* The number of lines are ignored for the level 0 watermark. */
	result->plane_res_b = res_blocks;
	result->plane_res_l = res_lines;
	result->plane_en = true;

	return 0;
}

static int
skl_compute_wm_levels(const struct drm_i915_private *dev_priv,
		      struct skl_ddb_allocation *ddb,
		      struct intel_crtc_state *cstate,
		      const struct intel_plane_state *intel_pstate,
		      const struct skl_wm_params *wm_params,
		      struct skl_plane_wm *wm,
		      int plane_id)
{
	struct intel_crtc *intel_crtc = to_intel_crtc(cstate->base.crtc);
	struct drm_plane *plane = intel_pstate->base.plane;
	struct intel_plane *intel_plane = to_intel_plane(plane);
	uint16_t ddb_blocks;
	enum pipe pipe = intel_crtc->pipe;
	int level, max_level = ilk_wm_max_level(dev_priv);
	enum plane_id intel_plane_id = intel_plane->id;
	int ret;

	if (WARN_ON(!intel_pstate->base.fb))
		return -EINVAL;

	ddb_blocks = plane_id ?
		     skl_ddb_entry_size(&ddb->uv_plane[pipe][intel_plane_id]) :
		     skl_ddb_entry_size(&ddb->plane[pipe][intel_plane_id]);

	for (level = 0; level <= max_level; level++) {
		struct skl_wm_level *result = plane_id ? &wm->uv_wm[level] :
							  &wm->wm[level];
		struct skl_wm_level *result_prev;

		if (level)
			result_prev = plane_id ? &wm->uv_wm[level - 1] :
						  &wm->wm[level - 1];
		else
			result_prev = plane_id ? &wm->uv_wm[0] : &wm->wm[0];

		ret = skl_compute_plane_wm(dev_priv,
					   cstate,
					   intel_pstate,
					   ddb_blocks,
					   level,
					   wm_params,
					   result_prev,
					   result);
		if (ret)
			return ret;
	}

	if (intel_pstate->base.fb->format->format == DRM_FORMAT_NV12)
		wm->is_planar = true;

	return 0;
}

static uint32_t
skl_compute_linetime_wm(struct intel_crtc_state *cstate)
{
	struct drm_atomic_state *state = cstate->base.state;
	struct drm_i915_private *dev_priv = to_i915(state->dev);
	uint_fixed_16_16_t linetime_us;
	uint32_t linetime_wm;

	linetime_us = intel_get_linetime_us(cstate);

	if (is_fixed16_zero(linetime_us))
		return 0;

	linetime_wm = fixed16_to_u32_round_up(mul_u32_fixed16(8, linetime_us));

	/* Display WA #1135: bxt:ALL GLK:ALL */
	if ((IS_BROXTON(dev_priv) || IS_GEMINILAKE(dev_priv)) &&
	    dev_priv->ipc_enabled)
		linetime_wm /= 2;

	return linetime_wm;
}

static void skl_compute_transition_wm(struct intel_crtc_state *cstate,
				      struct skl_wm_params *wp,
				      struct skl_wm_level *wm_l0,
				      uint16_t ddb_allocation,
				      struct skl_wm_level *trans_wm /* out */)
{
	struct drm_device *dev = cstate->base.crtc->dev;
	const struct drm_i915_private *dev_priv = to_i915(dev);
	uint16_t trans_min, trans_y_tile_min;
	const uint16_t trans_amount = 10; /* This is configurable amount */
	uint16_t trans_offset_b, res_blocks;

	if (!cstate->base.active)
		goto exit;

	/* Transition WM are not recommended by HW team for GEN9 */
	if (INTEL_GEN(dev_priv) <= 9)
		goto exit;

	/* Transition WM don't make any sense if ipc is disabled */
	if (!dev_priv->ipc_enabled)
		goto exit;

	trans_min = 0;
	if (INTEL_GEN(dev_priv) >= 10)
		trans_min = 4;

	trans_offset_b = trans_min + trans_amount;

	if (wp->y_tiled) {
		trans_y_tile_min = (uint16_t) mul_round_up_u32_fixed16(2,
							wp->y_tile_minimum);
		res_blocks = max(wm_l0->plane_res_b, trans_y_tile_min) +
				trans_offset_b;
	} else {
		res_blocks = wm_l0->plane_res_b + trans_offset_b;

		/* WA BUG:1938466 add one block for non y-tile planes */
		if (IS_CNL_REVID(dev_priv, CNL_REVID_A0, CNL_REVID_A0))
			res_blocks += 1;

	}

	res_blocks += 1;

	if (res_blocks < ddb_allocation) {
		trans_wm->plane_res_b = res_blocks;
		trans_wm->plane_en = true;
		return;
	}

exit:
	trans_wm->plane_en = false;
}

static int skl_build_pipe_wm(struct intel_crtc_state *cstate,
			     struct skl_ddb_allocation *ddb,
			     struct skl_pipe_wm *pipe_wm)
{
	struct drm_device *dev = cstate->base.crtc->dev;
	struct drm_crtc_state *crtc_state = &cstate->base;
	const struct drm_i915_private *dev_priv = to_i915(dev);
	struct drm_plane *plane;
	const struct drm_plane_state *pstate;
	struct skl_plane_wm *wm;
	int ret;

	/*
	 * We'll only calculate watermarks for planes that are actually
	 * enabled, so make sure all other planes are set as disabled.
	 */
	memset(pipe_wm->planes, 0, sizeof(pipe_wm->planes));

	drm_atomic_crtc_state_for_each_plane_state(plane, pstate, crtc_state) {
		const struct intel_plane_state *intel_pstate =
						to_intel_plane_state(pstate);
		enum plane_id plane_id = to_intel_plane(plane)->id;
		struct skl_wm_params wm_params;
		enum pipe pipe = to_intel_crtc(cstate->base.crtc)->pipe;
		uint16_t ddb_blocks;

		wm = &pipe_wm->planes[plane_id];
		ddb_blocks = skl_ddb_entry_size(&ddb->plane[pipe][plane_id]);

		ret = skl_compute_plane_wm_params(dev_priv, cstate,
						  intel_pstate, &wm_params, 0);
		if (ret)
			return ret;

		ret = skl_compute_wm_levels(dev_priv, ddb, cstate,
					    intel_pstate, &wm_params, wm, 0);
		if (ret)
			return ret;

		skl_compute_transition_wm(cstate, &wm_params, &wm->wm[0],
					  ddb_blocks, &wm->trans_wm);

		/* uv plane watermarks must also be validated for NV12/Planar */
		if (wm_params.is_planar) {
			memset(&wm_params, 0, sizeof(struct skl_wm_params));
			wm->is_planar = true;

			ret = skl_compute_plane_wm_params(dev_priv, cstate,
							  intel_pstate,
							  &wm_params, 1);
			if (ret)
				return ret;

			ret = skl_compute_wm_levels(dev_priv, ddb, cstate,
						    intel_pstate, &wm_params,
						    wm, 1);
			if (ret)
				return ret;
		}
	}

	pipe_wm->linetime = skl_compute_linetime_wm(cstate);

	return 0;
}

static void skl_ddb_entry_write(struct drm_i915_private *dev_priv,
				i915_reg_t reg,
				const struct skl_ddb_entry *entry)
{
	if (entry->end)
		I915_WRITE(reg, (entry->end - 1) << 16 | entry->start);
	else
		I915_WRITE(reg, 0);
}

static void skl_write_wm_level(struct drm_i915_private *dev_priv,
			       i915_reg_t reg,
			       const struct skl_wm_level *level)
{
	uint32_t val = 0;

	if (level->plane_en) {
		val |= PLANE_WM_EN;
		val |= level->plane_res_b;
		val |= level->plane_res_l << PLANE_WM_LINES_SHIFT;
	}

	I915_WRITE(reg, val);
}

static void skl_write_plane_wm(struct intel_crtc *intel_crtc,
			       const struct skl_plane_wm *wm,
			       const struct skl_ddb_allocation *ddb,
			       enum plane_id plane_id)
{
	struct drm_crtc *crtc = &intel_crtc->base;
	struct drm_device *dev = crtc->dev;
	struct drm_i915_private *dev_priv = to_i915(dev);
	int level, max_level = ilk_wm_max_level(dev_priv);
	enum pipe pipe = intel_crtc->pipe;

	for (level = 0; level <= max_level; level++) {
		skl_write_wm_level(dev_priv, PLANE_WM(pipe, plane_id, level),
				   &wm->wm[level]);
	}
	skl_write_wm_level(dev_priv, PLANE_WM_TRANS(pipe, plane_id),
			   &wm->trans_wm);

	skl_ddb_entry_write(dev_priv, PLANE_BUF_CFG(pipe, plane_id),
			    &ddb->plane[pipe][plane_id]);
	/* FIXME: add proper NV12 support for ICL. */
	if (INTEL_GEN(dev_priv) >= 11)
		return skl_ddb_entry_write(dev_priv,
					   PLANE_BUF_CFG(pipe, plane_id),
					   &ddb->plane[pipe][plane_id]);
	if (wm->is_planar) {
		skl_ddb_entry_write(dev_priv, PLANE_BUF_CFG(pipe, plane_id),
				    &ddb->uv_plane[pipe][plane_id]);
		skl_ddb_entry_write(dev_priv,
				    PLANE_NV12_BUF_CFG(pipe, plane_id),
				    &ddb->plane[pipe][plane_id]);
	} else {
		skl_ddb_entry_write(dev_priv, PLANE_BUF_CFG(pipe, plane_id),
				    &ddb->plane[pipe][plane_id]);
		I915_WRITE(PLANE_NV12_BUF_CFG(pipe, plane_id), 0x0);
	}
}

static void skl_write_cursor_wm(struct intel_crtc *intel_crtc,
				const struct skl_plane_wm *wm,
				const struct skl_ddb_allocation *ddb)
{
	struct drm_crtc *crtc = &intel_crtc->base;
	struct drm_device *dev = crtc->dev;
	struct drm_i915_private *dev_priv = to_i915(dev);
	int level, max_level = ilk_wm_max_level(dev_priv);
	enum pipe pipe = intel_crtc->pipe;

	for (level = 0; level <= max_level; level++) {
		skl_write_wm_level(dev_priv, CUR_WM(pipe, level),
				   &wm->wm[level]);
	}
	skl_write_wm_level(dev_priv, CUR_WM_TRANS(pipe), &wm->trans_wm);

	skl_ddb_entry_write(dev_priv, CUR_BUF_CFG(pipe),
			    &ddb->plane[pipe][PLANE_CURSOR]);
}

bool skl_wm_level_equals(const struct skl_wm_level *l1,
			 const struct skl_wm_level *l2)
{
	if (l1->plane_en != l2->plane_en)
		return false;

	/* If both planes aren't enabled, the rest shouldn't matter */
	if (!l1->plane_en)
		return true;

	return (l1->plane_res_l == l2->plane_res_l &&
		l1->plane_res_b == l2->plane_res_b);
}

static inline bool skl_ddb_entries_overlap(const struct skl_ddb_entry *a,
					   const struct skl_ddb_entry *b)
{
	return a->start < b->end && b->start < a->end;
}

bool skl_ddb_allocation_overlaps(struct drm_i915_private *dev_priv,
				 const struct skl_ddb_entry **entries,
				 const struct skl_ddb_entry *ddb,
				 int ignore)
{
	enum pipe pipe;

	for_each_pipe(dev_priv, pipe) {
		if (pipe != ignore && entries[pipe] &&
		    skl_ddb_entries_overlap(ddb, entries[pipe]))
			return true;
	}

	return false;
}

static int skl_update_pipe_wm(struct drm_crtc_state *cstate,
			      const struct skl_pipe_wm *old_pipe_wm,
			      struct skl_pipe_wm *pipe_wm, /* out */
			      struct skl_ddb_allocation *ddb, /* out */
			      bool *changed /* out */)
{
	struct intel_crtc_state *intel_cstate = to_intel_crtc_state(cstate);
	int ret;

	ret = skl_build_pipe_wm(intel_cstate, ddb, pipe_wm);
	if (ret)
		return ret;

	if (!memcmp(old_pipe_wm, pipe_wm, sizeof(*pipe_wm)))
		*changed = false;
	else
		*changed = true;

	return 0;
}

static uint32_t
pipes_modified(struct drm_atomic_state *state)
{
	struct drm_crtc *crtc;
	struct drm_crtc_state *cstate;
	uint32_t i, ret = 0;

	for_each_new_crtc_in_state(state, crtc, cstate, i)
		ret |= drm_crtc_mask(crtc);

	return ret;
}

static int
skl_ddb_add_affected_planes(struct intel_crtc_state *cstate)
{
	struct drm_atomic_state *state = cstate->base.state;
	struct drm_device *dev = state->dev;
	struct drm_crtc *crtc = cstate->base.crtc;
	struct intel_crtc *intel_crtc = to_intel_crtc(crtc);
	struct drm_i915_private *dev_priv = to_i915(dev);
	struct intel_atomic_state *intel_state = to_intel_atomic_state(state);
	struct skl_ddb_allocation *new_ddb = &intel_state->wm_results.ddb;
	struct skl_ddb_allocation *cur_ddb = &dev_priv->wm.skl_hw.ddb;
	struct drm_plane_state *plane_state;
	struct drm_plane *plane;
	enum pipe pipe = intel_crtc->pipe;

	drm_for_each_plane_mask(plane, dev, cstate->base.plane_mask) {
		enum plane_id plane_id = to_intel_plane(plane)->id;

		if (skl_ddb_entry_equal(&cur_ddb->plane[pipe][plane_id],
					&new_ddb->plane[pipe][plane_id]) &&
		    skl_ddb_entry_equal(&cur_ddb->uv_plane[pipe][plane_id],
					&new_ddb->uv_plane[pipe][plane_id]))
			continue;

		plane_state = drm_atomic_get_plane_state(state, plane);
		if (IS_ERR(plane_state))
			return PTR_ERR(plane_state);
	}

	return 0;
}

static int
skl_compute_ddb(struct drm_atomic_state *state)
{
	const struct drm_i915_private *dev_priv = to_i915(state->dev);
	struct intel_atomic_state *intel_state = to_intel_atomic_state(state);
	struct skl_ddb_allocation *ddb = &intel_state->wm_results.ddb;
	struct intel_crtc *crtc;
	struct intel_crtc_state *cstate;
	int ret, i;

	memcpy(ddb, &dev_priv->wm.skl_hw.ddb, sizeof(*ddb));

	for_each_new_intel_crtc_in_state(intel_state, crtc, cstate, i) {
		ret = skl_allocate_pipe_ddb(cstate, ddb);
		if (ret)
			return ret;

		ret = skl_ddb_add_affected_planes(cstate);
		if (ret)
			return ret;
	}

	return 0;
}

static void
skl_print_wm_changes(const struct drm_atomic_state *state)
{
	const struct drm_device *dev = state->dev;
	const struct drm_i915_private *dev_priv = to_i915(dev);
	const struct intel_atomic_state *intel_state =
		to_intel_atomic_state(state);
	const struct drm_crtc *crtc;
	const struct drm_crtc_state *cstate;
	const struct intel_plane *intel_plane;
	const struct skl_ddb_allocation *old_ddb = &dev_priv->wm.skl_hw.ddb;
	const struct skl_ddb_allocation *new_ddb = &intel_state->wm_results.ddb;
	int i;

	for_each_new_crtc_in_state(state, crtc, cstate, i) {
		const struct intel_crtc *intel_crtc = to_intel_crtc(crtc);
		enum pipe pipe = intel_crtc->pipe;

		for_each_intel_plane_on_crtc(dev, intel_crtc, intel_plane) {
			enum plane_id plane_id = intel_plane->id;
			const struct skl_ddb_entry *old, *new;

			old = &old_ddb->plane[pipe][plane_id];
			new = &new_ddb->plane[pipe][plane_id];

			if (skl_ddb_entry_equal(old, new))
				continue;

			DRM_DEBUG_ATOMIC("[PLANE:%d:%s] ddb (%d - %d) -> (%d - %d)\n",
					 intel_plane->base.base.id,
					 intel_plane->base.name,
					 old->start, old->end,
					 new->start, new->end);
		}
	}
}

static int
skl_ddb_add_affected_pipes(struct drm_atomic_state *state, bool *changed)
{
	struct drm_device *dev = state->dev;
	const struct drm_i915_private *dev_priv = to_i915(dev);
	const struct drm_crtc *crtc;
	const struct drm_crtc_state *cstate;
	struct intel_crtc *intel_crtc;
	struct intel_atomic_state *intel_state = to_intel_atomic_state(state);
	uint32_t realloc_pipes = pipes_modified(state);
	int ret, i;

	/*
	 * When we distrust bios wm we always need to recompute to set the
	 * expected DDB allocations for each CRTC.
	 */
	if (dev_priv->wm.distrust_bios_wm)
		(*changed) = true;

	/*
	 * If this transaction isn't actually touching any CRTC's, don't
	 * bother with watermark calculation.  Note that if we pass this
	 * test, we're guaranteed to hold at least one CRTC state mutex,
	 * which means we can safely use values like dev_priv->active_crtcs
	 * since any racing commits that want to update them would need to
	 * hold _all_ CRTC state mutexes.
	 */
	for_each_new_crtc_in_state(state, crtc, cstate, i)
		(*changed) = true;

	if (!*changed)
		return 0;

	/*
	 * If this is our first atomic update following hardware readout,
	 * we can't trust the DDB that the BIOS programmed for us.  Let's
	 * pretend that all pipes switched active status so that we'll
	 * ensure a full DDB recompute.
	 */
	if (dev_priv->wm.distrust_bios_wm) {
		ret = drm_modeset_lock(&dev->mode_config.connection_mutex,
				       state->acquire_ctx);
		if (ret)
			return ret;

		intel_state->active_pipe_changes = ~0;

		/*
		 * We usually only initialize intel_state->active_crtcs if we
		 * we're doing a modeset; make sure this field is always
		 * initialized during the sanitization process that happens
		 * on the first commit too.
		 */
		if (!intel_state->modeset)
			intel_state->active_crtcs = dev_priv->active_crtcs;
	}

	/*
	 * If the modeset changes which CRTC's are active, we need to
	 * recompute the DDB allocation for *all* active pipes, even
	 * those that weren't otherwise being modified in any way by this
	 * atomic commit.  Due to the shrinking of the per-pipe allocations
	 * when new active CRTC's are added, it's possible for a pipe that
	 * we were already using and aren't changing at all here to suddenly
	 * become invalid if its DDB needs exceeds its new allocation.
	 *
	 * Note that if we wind up doing a full DDB recompute, we can't let
	 * any other display updates race with this transaction, so we need
	 * to grab the lock on *all* CRTC's.
	 */
	if (intel_state->active_pipe_changes || intel_state->modeset) {
		realloc_pipes = ~0;
		intel_state->wm_results.dirty_pipes = ~0;
	}

	/*
	 * We're not recomputing for the pipes not included in the commit, so
	 * make sure we start with the current state.
	 */
	for_each_intel_crtc_mask(dev, intel_crtc, realloc_pipes) {
		struct intel_crtc_state *cstate;

		cstate = intel_atomic_get_crtc_state(state, intel_crtc);
		if (IS_ERR(cstate))
			return PTR_ERR(cstate);
	}

	return 0;
}

static int
skl_compute_wm(struct drm_atomic_state *state)
{
	struct drm_crtc *crtc;
	struct drm_crtc_state *cstate;
	struct intel_atomic_state *intel_state = to_intel_atomic_state(state);
	struct skl_ddb_values *results = &intel_state->wm_results;
	struct skl_pipe_wm *pipe_wm;
	bool changed = false;
	int ret, i;

	/* Clear all dirty flags */
	results->dirty_pipes = 0;

	ret = skl_ddb_add_affected_pipes(state, &changed);
	if (ret || !changed)
		return ret;

	ret = skl_compute_ddb(state);
	if (ret)
		return ret;

	/*
	 * Calculate WM's for all pipes that are part of this transaction.
	 * Note that the DDB allocation above may have added more CRTC's that
	 * weren't otherwise being modified (and set bits in dirty_pipes) if
	 * pipe allocations had to change.
	 *
	 * FIXME:  Now that we're doing this in the atomic check phase, we
	 * should allow skl_update_pipe_wm() to return failure in cases where
	 * no suitable watermark values can be found.
	 */
	for_each_new_crtc_in_state(state, crtc, cstate, i) {
		struct intel_crtc_state *intel_cstate =
			to_intel_crtc_state(cstate);
		const struct skl_pipe_wm *old_pipe_wm =
			&to_intel_crtc_state(crtc->state)->wm.skl.optimal;

		pipe_wm = &intel_cstate->wm.skl.optimal;
		ret = skl_update_pipe_wm(cstate, old_pipe_wm, pipe_wm,
					 &results->ddb, &changed);
		if (ret)
			return ret;

		if (changed)
			results->dirty_pipes |= drm_crtc_mask(crtc);

		if ((results->dirty_pipes & drm_crtc_mask(crtc)) == 0)
			/* This pipe's WM's did not change */
			continue;

		intel_cstate->update_wm_pre = true;
	}

	skl_print_wm_changes(state);

	return 0;
}

static void skl_atomic_update_crtc_wm(struct intel_atomic_state *state,
				      struct intel_crtc_state *cstate)
{
	struct intel_crtc *crtc = to_intel_crtc(cstate->base.crtc);
	struct drm_i915_private *dev_priv = to_i915(state->base.dev);
	struct skl_pipe_wm *pipe_wm = &cstate->wm.skl.optimal;
	const struct skl_ddb_allocation *ddb = &state->wm_results.ddb;
	enum pipe pipe = crtc->pipe;
	enum plane_id plane_id;

	if (!(state->wm_results.dirty_pipes & drm_crtc_mask(&crtc->base)))
		return;

	I915_WRITE(PIPE_WM_LINETIME(pipe), pipe_wm->linetime);

	for_each_plane_id_on_crtc(crtc, plane_id) {
		if (plane_id != PLANE_CURSOR)
			skl_write_plane_wm(crtc, &pipe_wm->planes[plane_id],
					   ddb, plane_id);
		else
			skl_write_cursor_wm(crtc, &pipe_wm->planes[plane_id],
					    ddb);
	}
}

static void skl_initial_wm(struct intel_atomic_state *state,
			   struct intel_crtc_state *cstate)
{
	struct intel_crtc *intel_crtc = to_intel_crtc(cstate->base.crtc);
	struct drm_device *dev = intel_crtc->base.dev;
	struct drm_i915_private *dev_priv = to_i915(dev);
	struct skl_ddb_values *results = &state->wm_results;
	struct skl_ddb_values *hw_vals = &dev_priv->wm.skl_hw;
	enum pipe pipe = intel_crtc->pipe;

	if ((results->dirty_pipes & drm_crtc_mask(&intel_crtc->base)) == 0)
		return;

	mutex_lock(&dev_priv->wm.wm_mutex);

	if (cstate->base.active_changed)
		skl_atomic_update_crtc_wm(state, cstate);

	memcpy(hw_vals->ddb.uv_plane[pipe], results->ddb.uv_plane[pipe],
	       sizeof(hw_vals->ddb.uv_plane[pipe]));
	memcpy(hw_vals->ddb.plane[pipe], results->ddb.plane[pipe],
	       sizeof(hw_vals->ddb.plane[pipe]));

	mutex_unlock(&dev_priv->wm.wm_mutex);
}

static void ilk_compute_wm_config(struct drm_device *dev,
				  struct intel_wm_config *config)
{
	struct intel_crtc *crtc;

	/* Compute the currently _active_ config */
	for_each_intel_crtc(dev, crtc) {
		const struct intel_pipe_wm *wm = &crtc->wm.active.ilk;

		if (!wm->pipe_enabled)
			continue;

		config->sprites_enabled |= wm->sprites_enabled;
		config->sprites_scaled |= wm->sprites_scaled;
		config->num_pipes_active++;
	}
}

static void ilk_program_watermarks(struct drm_i915_private *dev_priv)
{
	struct drm_device *dev = &dev_priv->drm;
	struct intel_pipe_wm lp_wm_1_2 = {}, lp_wm_5_6 = {}, *best_lp_wm;
	struct ilk_wm_maximums max;
	struct intel_wm_config config = {};
	struct ilk_wm_values results = {};
	enum intel_ddb_partitioning partitioning;

	ilk_compute_wm_config(dev, &config);

	ilk_compute_wm_maximums(dev, 1, &config, INTEL_DDB_PART_1_2, &max);
	ilk_wm_merge(dev, &config, &max, &lp_wm_1_2);

	/* 5/6 split only in single pipe config on IVB+ */
	if (INTEL_GEN(dev_priv) >= 7 &&
	    config.num_pipes_active == 1 && config.sprites_enabled) {
		ilk_compute_wm_maximums(dev, 1, &config, INTEL_DDB_PART_5_6, &max);
		ilk_wm_merge(dev, &config, &max, &lp_wm_5_6);

		best_lp_wm = ilk_find_best_result(dev, &lp_wm_1_2, &lp_wm_5_6);
	} else {
		best_lp_wm = &lp_wm_1_2;
	}

	partitioning = (best_lp_wm == &lp_wm_1_2) ?
		       INTEL_DDB_PART_1_2 : INTEL_DDB_PART_5_6;

	ilk_compute_wm_results(dev, best_lp_wm, partitioning, &results);

	ilk_write_wm_values(dev_priv, &results);
}

static void ilk_initial_watermarks(struct intel_atomic_state *state,
				   struct intel_crtc_state *cstate)
{
	struct drm_i915_private *dev_priv = to_i915(cstate->base.crtc->dev);
	struct intel_crtc *intel_crtc = to_intel_crtc(cstate->base.crtc);

	mutex_lock(&dev_priv->wm.wm_mutex);
	intel_crtc->wm.active.ilk = cstate->wm.ilk.intermediate;
	ilk_program_watermarks(dev_priv);
	mutex_unlock(&dev_priv->wm.wm_mutex);
}

static void ilk_optimize_watermarks(struct intel_atomic_state *state,
				    struct intel_crtc_state *cstate)
{
	struct drm_i915_private *dev_priv = to_i915(cstate->base.crtc->dev);
	struct intel_crtc *intel_crtc = to_intel_crtc(cstate->base.crtc);

	mutex_lock(&dev_priv->wm.wm_mutex);
	if (cstate->wm.need_postvbl_update) {
		intel_crtc->wm.active.ilk = cstate->wm.ilk.optimal;
		ilk_program_watermarks(dev_priv);
	}
	mutex_unlock(&dev_priv->wm.wm_mutex);
}

static inline void skl_wm_level_from_reg_val(uint32_t val,
					     struct skl_wm_level *level)
{
	level->plane_en = val & PLANE_WM_EN;
	level->plane_res_b = val & PLANE_WM_BLOCKS_MASK;
	level->plane_res_l = (val >> PLANE_WM_LINES_SHIFT) &
		PLANE_WM_LINES_MASK;
}

void skl_pipe_wm_get_hw_state(struct drm_crtc *crtc,
			      struct skl_pipe_wm *out)
{
	struct drm_i915_private *dev_priv = to_i915(crtc->dev);
	struct intel_crtc *intel_crtc = to_intel_crtc(crtc);
	enum pipe pipe = intel_crtc->pipe;
	int level, max_level;
	enum plane_id plane_id;
	uint32_t val;

	max_level = ilk_wm_max_level(dev_priv);

	for_each_plane_id_on_crtc(intel_crtc, plane_id) {
		struct skl_plane_wm *wm = &out->planes[plane_id];

		for (level = 0; level <= max_level; level++) {
			if (plane_id != PLANE_CURSOR)
				val = I915_READ(PLANE_WM(pipe, plane_id, level));
			else
				val = I915_READ(CUR_WM(pipe, level));

			skl_wm_level_from_reg_val(val, &wm->wm[level]);
		}

		if (plane_id != PLANE_CURSOR)
			val = I915_READ(PLANE_WM_TRANS(pipe, plane_id));
		else
			val = I915_READ(CUR_WM_TRANS(pipe));

		skl_wm_level_from_reg_val(val, &wm->trans_wm);
	}

	if (!intel_crtc->active)
		return;

	out->linetime = I915_READ(PIPE_WM_LINETIME(pipe));
}

void skl_wm_get_hw_state(struct drm_device *dev)
{
	struct drm_i915_private *dev_priv = to_i915(dev);
	struct skl_ddb_values *hw = &dev_priv->wm.skl_hw;
	struct skl_ddb_allocation *ddb = &dev_priv->wm.skl_hw.ddb;
	struct drm_crtc *crtc;
	struct intel_crtc *intel_crtc;
	struct intel_crtc_state *cstate;

	skl_ddb_get_hw_state(dev_priv, ddb);
	list_for_each_entry(crtc, &dev->mode_config.crtc_list, head) {
		intel_crtc = to_intel_crtc(crtc);
		cstate = to_intel_crtc_state(crtc->state);

		skl_pipe_wm_get_hw_state(crtc, &cstate->wm.skl.optimal);

		if (intel_crtc->active)
			hw->dirty_pipes |= drm_crtc_mask(crtc);
	}

	if (dev_priv->active_crtcs) {
		/* Fully recompute DDB on first atomic commit */
		dev_priv->wm.distrust_bios_wm = true;
	} else {
		/*
		 * Easy/common case; just sanitize DDB now if everything off
		 * Keep dbuf slice info intact
		 */
		memset(ddb->plane, 0, sizeof(ddb->plane));
		memset(ddb->uv_plane, 0, sizeof(ddb->uv_plane));
	}
}

static void ilk_pipe_wm_get_hw_state(struct drm_crtc *crtc)
{
	struct drm_device *dev = crtc->dev;
	struct drm_i915_private *dev_priv = to_i915(dev);
	struct ilk_wm_values *hw = &dev_priv->wm.hw;
	struct intel_crtc *intel_crtc = to_intel_crtc(crtc);
	struct intel_crtc_state *cstate = to_intel_crtc_state(crtc->state);
	struct intel_pipe_wm *active = &cstate->wm.ilk.optimal;
	enum pipe pipe = intel_crtc->pipe;
	static const i915_reg_t wm0_pipe_reg[] = {
		[PIPE_A] = WM0_PIPEA_ILK,
		[PIPE_B] = WM0_PIPEB_ILK,
		[PIPE_C] = WM0_PIPEC_IVB,
	};

	hw->wm_pipe[pipe] = I915_READ(wm0_pipe_reg[pipe]);
	if (IS_HASWELL(dev_priv) || IS_BROADWELL(dev_priv))
		hw->wm_linetime[pipe] = I915_READ(PIPE_WM_LINETIME(pipe));

	memset(active, 0, sizeof(*active));

	active->pipe_enabled = intel_crtc->active;

	if (active->pipe_enabled) {
		u32 tmp = hw->wm_pipe[pipe];

		/*
		 * For active pipes LP0 watermark is marked as
		 * enabled, and LP1+ watermaks as disabled since
		 * we can't really reverse compute them in case
		 * multiple pipes are active.
		 */
		active->wm[0].enable = true;
		active->wm[0].pri_val = (tmp & WM0_PIPE_PLANE_MASK) >> WM0_PIPE_PLANE_SHIFT;
		active->wm[0].spr_val = (tmp & WM0_PIPE_SPRITE_MASK) >> WM0_PIPE_SPRITE_SHIFT;
		active->wm[0].cur_val = tmp & WM0_PIPE_CURSOR_MASK;
		active->linetime = hw->wm_linetime[pipe];
	} else {
		int level, max_level = ilk_wm_max_level(dev_priv);

		/*
		 * For inactive pipes, all watermark levels
		 * should be marked as enabled but zeroed,
		 * which is what we'd compute them to.
		 */
		for (level = 0; level <= max_level; level++)
			active->wm[level].enable = true;
	}

	intel_crtc->wm.active.ilk = *active;
}

#define _FW_WM(value, plane) \
	(((value) & DSPFW_ ## plane ## _MASK) >> DSPFW_ ## plane ## _SHIFT)
#define _FW_WM_VLV(value, plane) \
	(((value) & DSPFW_ ## plane ## _MASK_VLV) >> DSPFW_ ## plane ## _SHIFT)

static void g4x_read_wm_values(struct drm_i915_private *dev_priv,
			       struct g4x_wm_values *wm)
{
	uint32_t tmp;

	tmp = I915_READ(DSPFW1);
	wm->sr.plane = _FW_WM(tmp, SR);
	wm->pipe[PIPE_B].plane[PLANE_CURSOR] = _FW_WM(tmp, CURSORB);
	wm->pipe[PIPE_B].plane[PLANE_PRIMARY] = _FW_WM(tmp, PLANEB);
	wm->pipe[PIPE_A].plane[PLANE_PRIMARY] = _FW_WM(tmp, PLANEA);

	tmp = I915_READ(DSPFW2);
	wm->fbc_en = tmp & DSPFW_FBC_SR_EN;
	wm->sr.fbc = _FW_WM(tmp, FBC_SR);
	wm->hpll.fbc = _FW_WM(tmp, FBC_HPLL_SR);
	wm->pipe[PIPE_B].plane[PLANE_SPRITE0] = _FW_WM(tmp, SPRITEB);
	wm->pipe[PIPE_A].plane[PLANE_CURSOR] = _FW_WM(tmp, CURSORA);
	wm->pipe[PIPE_A].plane[PLANE_SPRITE0] = _FW_WM(tmp, SPRITEA);

	tmp = I915_READ(DSPFW3);
	wm->hpll_en = tmp & DSPFW_HPLL_SR_EN;
	wm->sr.cursor = _FW_WM(tmp, CURSOR_SR);
	wm->hpll.cursor = _FW_WM(tmp, HPLL_CURSOR);
	wm->hpll.plane = _FW_WM(tmp, HPLL_SR);
}

static void vlv_read_wm_values(struct drm_i915_private *dev_priv,
			       struct vlv_wm_values *wm)
{
	enum pipe pipe;
	uint32_t tmp;

	for_each_pipe(dev_priv, pipe) {
		tmp = I915_READ(VLV_DDL(pipe));

		wm->ddl[pipe].plane[PLANE_PRIMARY] =
			(tmp >> DDL_PLANE_SHIFT) & (DDL_PRECISION_HIGH | DRAIN_LATENCY_MASK);
		wm->ddl[pipe].plane[PLANE_CURSOR] =
			(tmp >> DDL_CURSOR_SHIFT) & (DDL_PRECISION_HIGH | DRAIN_LATENCY_MASK);
		wm->ddl[pipe].plane[PLANE_SPRITE0] =
			(tmp >> DDL_SPRITE_SHIFT(0)) & (DDL_PRECISION_HIGH | DRAIN_LATENCY_MASK);
		wm->ddl[pipe].plane[PLANE_SPRITE1] =
			(tmp >> DDL_SPRITE_SHIFT(1)) & (DDL_PRECISION_HIGH | DRAIN_LATENCY_MASK);
	}

	tmp = I915_READ(DSPFW1);
	wm->sr.plane = _FW_WM(tmp, SR);
	wm->pipe[PIPE_B].plane[PLANE_CURSOR] = _FW_WM(tmp, CURSORB);
	wm->pipe[PIPE_B].plane[PLANE_PRIMARY] = _FW_WM_VLV(tmp, PLANEB);
	wm->pipe[PIPE_A].plane[PLANE_PRIMARY] = _FW_WM_VLV(tmp, PLANEA);

	tmp = I915_READ(DSPFW2);
	wm->pipe[PIPE_A].plane[PLANE_SPRITE1] = _FW_WM_VLV(tmp, SPRITEB);
	wm->pipe[PIPE_A].plane[PLANE_CURSOR] = _FW_WM(tmp, CURSORA);
	wm->pipe[PIPE_A].plane[PLANE_SPRITE0] = _FW_WM_VLV(tmp, SPRITEA);

	tmp = I915_READ(DSPFW3);
	wm->sr.cursor = _FW_WM(tmp, CURSOR_SR);

	if (IS_CHERRYVIEW(dev_priv)) {
		tmp = I915_READ(DSPFW7_CHV);
		wm->pipe[PIPE_B].plane[PLANE_SPRITE1] = _FW_WM_VLV(tmp, SPRITED);
		wm->pipe[PIPE_B].plane[PLANE_SPRITE0] = _FW_WM_VLV(tmp, SPRITEC);

		tmp = I915_READ(DSPFW8_CHV);
		wm->pipe[PIPE_C].plane[PLANE_SPRITE1] = _FW_WM_VLV(tmp, SPRITEF);
		wm->pipe[PIPE_C].plane[PLANE_SPRITE0] = _FW_WM_VLV(tmp, SPRITEE);

		tmp = I915_READ(DSPFW9_CHV);
		wm->pipe[PIPE_C].plane[PLANE_PRIMARY] = _FW_WM_VLV(tmp, PLANEC);
		wm->pipe[PIPE_C].plane[PLANE_CURSOR] = _FW_WM(tmp, CURSORC);

		tmp = I915_READ(DSPHOWM);
		wm->sr.plane |= _FW_WM(tmp, SR_HI) << 9;
		wm->pipe[PIPE_C].plane[PLANE_SPRITE1] |= _FW_WM(tmp, SPRITEF_HI) << 8;
		wm->pipe[PIPE_C].plane[PLANE_SPRITE0] |= _FW_WM(tmp, SPRITEE_HI) << 8;
		wm->pipe[PIPE_C].plane[PLANE_PRIMARY] |= _FW_WM(tmp, PLANEC_HI) << 8;
		wm->pipe[PIPE_B].plane[PLANE_SPRITE1] |= _FW_WM(tmp, SPRITED_HI) << 8;
		wm->pipe[PIPE_B].plane[PLANE_SPRITE0] |= _FW_WM(tmp, SPRITEC_HI) << 8;
		wm->pipe[PIPE_B].plane[PLANE_PRIMARY] |= _FW_WM(tmp, PLANEB_HI) << 8;
		wm->pipe[PIPE_A].plane[PLANE_SPRITE1] |= _FW_WM(tmp, SPRITEB_HI) << 8;
		wm->pipe[PIPE_A].plane[PLANE_SPRITE0] |= _FW_WM(tmp, SPRITEA_HI) << 8;
		wm->pipe[PIPE_A].plane[PLANE_PRIMARY] |= _FW_WM(tmp, PLANEA_HI) << 8;
	} else {
		tmp = I915_READ(DSPFW7);
		wm->pipe[PIPE_B].plane[PLANE_SPRITE1] = _FW_WM_VLV(tmp, SPRITED);
		wm->pipe[PIPE_B].plane[PLANE_SPRITE0] = _FW_WM_VLV(tmp, SPRITEC);

		tmp = I915_READ(DSPHOWM);
		wm->sr.plane |= _FW_WM(tmp, SR_HI) << 9;
		wm->pipe[PIPE_B].plane[PLANE_SPRITE1] |= _FW_WM(tmp, SPRITED_HI) << 8;
		wm->pipe[PIPE_B].plane[PLANE_SPRITE0] |= _FW_WM(tmp, SPRITEC_HI) << 8;
		wm->pipe[PIPE_B].plane[PLANE_PRIMARY] |= _FW_WM(tmp, PLANEB_HI) << 8;
		wm->pipe[PIPE_A].plane[PLANE_SPRITE1] |= _FW_WM(tmp, SPRITEB_HI) << 8;
		wm->pipe[PIPE_A].plane[PLANE_SPRITE0] |= _FW_WM(tmp, SPRITEA_HI) << 8;
		wm->pipe[PIPE_A].plane[PLANE_PRIMARY] |= _FW_WM(tmp, PLANEA_HI) << 8;
	}
}

#undef _FW_WM
#undef _FW_WM_VLV

void g4x_wm_get_hw_state(struct drm_device *dev)
{
	struct drm_i915_private *dev_priv = to_i915(dev);
	struct g4x_wm_values *wm = &dev_priv->wm.g4x;
	struct intel_crtc *crtc;

	g4x_read_wm_values(dev_priv, wm);

	wm->cxsr = I915_READ(FW_BLC_SELF) & FW_BLC_SELF_EN;

	for_each_intel_crtc(dev, crtc) {
		struct intel_crtc_state *crtc_state =
			to_intel_crtc_state(crtc->base.state);
		struct g4x_wm_state *active = &crtc->wm.active.g4x;
		struct g4x_pipe_wm *raw;
		enum pipe pipe = crtc->pipe;
		enum plane_id plane_id;
		int level, max_level;

		active->cxsr = wm->cxsr;
		active->hpll_en = wm->hpll_en;
		active->fbc_en = wm->fbc_en;

		active->sr = wm->sr;
		active->hpll = wm->hpll;

		for_each_plane_id_on_crtc(crtc, plane_id) {
			active->wm.plane[plane_id] =
				wm->pipe[pipe].plane[plane_id];
		}

		if (wm->cxsr && wm->hpll_en)
			max_level = G4X_WM_LEVEL_HPLL;
		else if (wm->cxsr)
			max_level = G4X_WM_LEVEL_SR;
		else
			max_level = G4X_WM_LEVEL_NORMAL;

		level = G4X_WM_LEVEL_NORMAL;
		raw = &crtc_state->wm.g4x.raw[level];
		for_each_plane_id_on_crtc(crtc, plane_id)
			raw->plane[plane_id] = active->wm.plane[plane_id];

		if (++level > max_level)
			goto out;

		raw = &crtc_state->wm.g4x.raw[level];
		raw->plane[PLANE_PRIMARY] = active->sr.plane;
		raw->plane[PLANE_CURSOR] = active->sr.cursor;
		raw->plane[PLANE_SPRITE0] = 0;
		raw->fbc = active->sr.fbc;

		if (++level > max_level)
			goto out;

		raw = &crtc_state->wm.g4x.raw[level];
		raw->plane[PLANE_PRIMARY] = active->hpll.plane;
		raw->plane[PLANE_CURSOR] = active->hpll.cursor;
		raw->plane[PLANE_SPRITE0] = 0;
		raw->fbc = active->hpll.fbc;

	out:
		for_each_plane_id_on_crtc(crtc, plane_id)
			g4x_raw_plane_wm_set(crtc_state, level,
					     plane_id, USHRT_MAX);
		g4x_raw_fbc_wm_set(crtc_state, level, USHRT_MAX);

		crtc_state->wm.g4x.optimal = *active;
		crtc_state->wm.g4x.intermediate = *active;

		DRM_DEBUG_KMS("Initial watermarks: pipe %c, plane=%d, cursor=%d, sprite=%d\n",
			      pipe_name(pipe),
			      wm->pipe[pipe].plane[PLANE_PRIMARY],
			      wm->pipe[pipe].plane[PLANE_CURSOR],
			      wm->pipe[pipe].plane[PLANE_SPRITE0]);
	}

	DRM_DEBUG_KMS("Initial SR watermarks: plane=%d, cursor=%d fbc=%d\n",
		      wm->sr.plane, wm->sr.cursor, wm->sr.fbc);
	DRM_DEBUG_KMS("Initial HPLL watermarks: plane=%d, SR cursor=%d fbc=%d\n",
		      wm->hpll.plane, wm->hpll.cursor, wm->hpll.fbc);
	DRM_DEBUG_KMS("Initial SR=%s HPLL=%s FBC=%s\n",
		      yesno(wm->cxsr), yesno(wm->hpll_en), yesno(wm->fbc_en));
}

void g4x_wm_sanitize(struct drm_i915_private *dev_priv)
{
	struct intel_plane *plane;
	struct intel_crtc *crtc;

	mutex_lock(&dev_priv->wm.wm_mutex);

	for_each_intel_plane(&dev_priv->drm, plane) {
		struct intel_crtc *crtc =
			intel_get_crtc_for_pipe(dev_priv, plane->pipe);
		struct intel_crtc_state *crtc_state =
			to_intel_crtc_state(crtc->base.state);
		struct intel_plane_state *plane_state =
			to_intel_plane_state(plane->base.state);
		struct g4x_wm_state *wm_state = &crtc_state->wm.g4x.optimal;
		enum plane_id plane_id = plane->id;
		int level;

		if (plane_state->base.visible)
			continue;

		for (level = 0; level < 3; level++) {
			struct g4x_pipe_wm *raw =
				&crtc_state->wm.g4x.raw[level];

			raw->plane[plane_id] = 0;
			wm_state->wm.plane[plane_id] = 0;
		}

		if (plane_id == PLANE_PRIMARY) {
			for (level = 0; level < 3; level++) {
				struct g4x_pipe_wm *raw =
					&crtc_state->wm.g4x.raw[level];
				raw->fbc = 0;
			}

			wm_state->sr.fbc = 0;
			wm_state->hpll.fbc = 0;
			wm_state->fbc_en = false;
		}
	}

	for_each_intel_crtc(&dev_priv->drm, crtc) {
		struct intel_crtc_state *crtc_state =
			to_intel_crtc_state(crtc->base.state);

		crtc_state->wm.g4x.intermediate =
			crtc_state->wm.g4x.optimal;
		crtc->wm.active.g4x = crtc_state->wm.g4x.optimal;
	}

	g4x_program_watermarks(dev_priv);

	mutex_unlock(&dev_priv->wm.wm_mutex);
}

void vlv_wm_get_hw_state(struct drm_device *dev)
{
	struct drm_i915_private *dev_priv = to_i915(dev);
	struct vlv_wm_values *wm = &dev_priv->wm.vlv;
	struct intel_crtc *crtc;
	u32 val;

	vlv_read_wm_values(dev_priv, wm);

	wm->cxsr = I915_READ(FW_BLC_SELF_VLV) & FW_CSPWRDWNEN;
	wm->level = VLV_WM_LEVEL_PM2;

	if (IS_CHERRYVIEW(dev_priv)) {
		mutex_lock(&dev_priv->pcu_lock);

		val = vlv_punit_read(dev_priv, PUNIT_REG_DSPFREQ);
		if (val & DSP_MAXFIFO_PM5_ENABLE)
			wm->level = VLV_WM_LEVEL_PM5;

		/*
		 * If DDR DVFS is disabled in the BIOS, Punit
		 * will never ack the request. So if that happens
		 * assume we don't have to enable/disable DDR DVFS
		 * dynamically. To test that just set the REQ_ACK
		 * bit to poke the Punit, but don't change the
		 * HIGH/LOW bits so that we don't actually change
		 * the current state.
		 */
		val = vlv_punit_read(dev_priv, PUNIT_REG_DDR_SETUP2);
		val |= FORCE_DDR_FREQ_REQ_ACK;
		vlv_punit_write(dev_priv, PUNIT_REG_DDR_SETUP2, val);

		if (wait_for((vlv_punit_read(dev_priv, PUNIT_REG_DDR_SETUP2) &
			      FORCE_DDR_FREQ_REQ_ACK) == 0, 3)) {
			DRM_DEBUG_KMS("Punit not acking DDR DVFS request, "
				      "assuming DDR DVFS is disabled\n");
			dev_priv->wm.max_level = VLV_WM_LEVEL_PM5;
		} else {
			val = vlv_punit_read(dev_priv, PUNIT_REG_DDR_SETUP2);
			if ((val & FORCE_DDR_HIGH_FREQ) == 0)
				wm->level = VLV_WM_LEVEL_DDR_DVFS;
		}

		mutex_unlock(&dev_priv->pcu_lock);
	}

	for_each_intel_crtc(dev, crtc) {
		struct intel_crtc_state *crtc_state =
			to_intel_crtc_state(crtc->base.state);
		struct vlv_wm_state *active = &crtc->wm.active.vlv;
		const struct vlv_fifo_state *fifo_state =
			&crtc_state->wm.vlv.fifo_state;
		enum pipe pipe = crtc->pipe;
		enum plane_id plane_id;
		int level;

		vlv_get_fifo_size(crtc_state);

		active->num_levels = wm->level + 1;
		active->cxsr = wm->cxsr;

		for (level = 0; level < active->num_levels; level++) {
			struct g4x_pipe_wm *raw =
				&crtc_state->wm.vlv.raw[level];

			active->sr[level].plane = wm->sr.plane;
			active->sr[level].cursor = wm->sr.cursor;

			for_each_plane_id_on_crtc(crtc, plane_id) {
				active->wm[level].plane[plane_id] =
					wm->pipe[pipe].plane[plane_id];

				raw->plane[plane_id] =
					vlv_invert_wm_value(active->wm[level].plane[plane_id],
							    fifo_state->plane[plane_id]);
			}
		}

		for_each_plane_id_on_crtc(crtc, plane_id)
			vlv_raw_plane_wm_set(crtc_state, level,
					     plane_id, USHRT_MAX);
		vlv_invalidate_wms(crtc, active, level);

		crtc_state->wm.vlv.optimal = *active;
		crtc_state->wm.vlv.intermediate = *active;

		DRM_DEBUG_KMS("Initial watermarks: pipe %c, plane=%d, cursor=%d, sprite0=%d, sprite1=%d\n",
			      pipe_name(pipe),
			      wm->pipe[pipe].plane[PLANE_PRIMARY],
			      wm->pipe[pipe].plane[PLANE_CURSOR],
			      wm->pipe[pipe].plane[PLANE_SPRITE0],
			      wm->pipe[pipe].plane[PLANE_SPRITE1]);
	}

	DRM_DEBUG_KMS("Initial watermarks: SR plane=%d, SR cursor=%d level=%d cxsr=%d\n",
		      wm->sr.plane, wm->sr.cursor, wm->level, wm->cxsr);
}

void vlv_wm_sanitize(struct drm_i915_private *dev_priv)
{
	struct intel_plane *plane;
	struct intel_crtc *crtc;

	mutex_lock(&dev_priv->wm.wm_mutex);

	for_each_intel_plane(&dev_priv->drm, plane) {
		struct intel_crtc *crtc =
			intel_get_crtc_for_pipe(dev_priv, plane->pipe);
		struct intel_crtc_state *crtc_state =
			to_intel_crtc_state(crtc->base.state);
		struct intel_plane_state *plane_state =
			to_intel_plane_state(plane->base.state);
		struct vlv_wm_state *wm_state = &crtc_state->wm.vlv.optimal;
		const struct vlv_fifo_state *fifo_state =
			&crtc_state->wm.vlv.fifo_state;
		enum plane_id plane_id = plane->id;
		int level;

		if (plane_state->base.visible)
			continue;

		for (level = 0; level < wm_state->num_levels; level++) {
			struct g4x_pipe_wm *raw =
				&crtc_state->wm.vlv.raw[level];

			raw->plane[plane_id] = 0;

			wm_state->wm[level].plane[plane_id] =
				vlv_invert_wm_value(raw->plane[plane_id],
						    fifo_state->plane[plane_id]);
		}
	}

	for_each_intel_crtc(&dev_priv->drm, crtc) {
		struct intel_crtc_state *crtc_state =
			to_intel_crtc_state(crtc->base.state);

		crtc_state->wm.vlv.intermediate =
			crtc_state->wm.vlv.optimal;
		crtc->wm.active.vlv = crtc_state->wm.vlv.optimal;
	}

	vlv_program_watermarks(dev_priv);

	mutex_unlock(&dev_priv->wm.wm_mutex);
}

/*
 * FIXME should probably kill this and improve
 * the real watermark readout/sanitation instead
 */
static void ilk_init_lp_watermarks(struct drm_i915_private *dev_priv)
{
	I915_WRITE(WM3_LP_ILK, I915_READ(WM3_LP_ILK) & ~WM1_LP_SR_EN);
	I915_WRITE(WM2_LP_ILK, I915_READ(WM2_LP_ILK) & ~WM1_LP_SR_EN);
	I915_WRITE(WM1_LP_ILK, I915_READ(WM1_LP_ILK) & ~WM1_LP_SR_EN);

	/*
	 * Don't touch WM1S_LP_EN here.
	 * Doing so could cause underruns.
	 */
}

void ilk_wm_get_hw_state(struct drm_device *dev)
{
	struct drm_i915_private *dev_priv = to_i915(dev);
	struct ilk_wm_values *hw = &dev_priv->wm.hw;
	struct drm_crtc *crtc;

	ilk_init_lp_watermarks(dev_priv);

	for_each_crtc(dev, crtc)
		ilk_pipe_wm_get_hw_state(crtc);

	hw->wm_lp[0] = I915_READ(WM1_LP_ILK);
	hw->wm_lp[1] = I915_READ(WM2_LP_ILK);
	hw->wm_lp[2] = I915_READ(WM3_LP_ILK);

	hw->wm_lp_spr[0] = I915_READ(WM1S_LP_ILK);
	if (INTEL_GEN(dev_priv) >= 7) {
		hw->wm_lp_spr[1] = I915_READ(WM2S_LP_IVB);
		hw->wm_lp_spr[2] = I915_READ(WM3S_LP_IVB);
	}

	if (IS_HASWELL(dev_priv) || IS_BROADWELL(dev_priv))
		hw->partitioning = (I915_READ(WM_MISC) & WM_MISC_DATA_PARTITION_5_6) ?
			INTEL_DDB_PART_5_6 : INTEL_DDB_PART_1_2;
	else if (IS_IVYBRIDGE(dev_priv))
		hw->partitioning = (I915_READ(DISP_ARB_CTL2) & DISP_DATA_PARTITION_5_6) ?
			INTEL_DDB_PART_5_6 : INTEL_DDB_PART_1_2;

	hw->enable_fbc_wm =
		!(I915_READ(DISP_ARB_CTL) & DISP_FBC_WM_DIS);
}

/**
 * intel_update_watermarks - update FIFO watermark values based on current modes
 * @crtc: the #intel_crtc on which to compute the WM
 *
 * Calculate watermark values for the various WM regs based on current mode
 * and plane configuration.
 *
 * There are several cases to deal with here:
 *   - normal (i.e. non-self-refresh)
 *   - self-refresh (SR) mode
 *   - lines are large relative to FIFO size (buffer can hold up to 2)
 *   - lines are small relative to FIFO size (buffer can hold more than 2
 *     lines), so need to account for TLB latency
 *
 *   The normal calculation is:
 *     watermark = dotclock * bytes per pixel * latency
 *   where latency is platform & configuration dependent (we assume pessimal
 *   values here).
 *
 *   The SR calculation is:
 *     watermark = (trunc(latency/line time)+1) * surface width *
 *       bytes per pixel
 *   where
 *     line time = htotal / dotclock
 *     surface width = hdisplay for normal plane and 64 for cursor
 *   and latency is assumed to be high, as above.
 *
 * The final value programmed to the register should always be rounded up,
 * and include an extra 2 entries to account for clock crossings.
 *
 * We don't use the sprite, so we can ignore that.  And on Crestline we have
 * to set the non-SR watermarks to 8.
 */
void intel_update_watermarks(struct intel_crtc *crtc)
{
	struct drm_i915_private *dev_priv = to_i915(crtc->base.dev);

	if (dev_priv->display.update_wm)
		dev_priv->display.update_wm(crtc);
}

void intel_enable_ipc(struct drm_i915_private *dev_priv)
{
	u32 val;

	/* Display WA #0477 WaDisableIPC: skl */
	if (IS_SKYLAKE(dev_priv)) {
		dev_priv->ipc_enabled = false;
		return;
	}

	val = I915_READ(DISP_ARB_CTL2);

	if (dev_priv->ipc_enabled)
		val |= DISP_IPC_ENABLE;
	else
		val &= ~DISP_IPC_ENABLE;

	I915_WRITE(DISP_ARB_CTL2, val);
}

void intel_init_ipc(struct drm_i915_private *dev_priv)
{
	dev_priv->ipc_enabled = false;
	if (!HAS_IPC(dev_priv))
		return;

	dev_priv->ipc_enabled = true;
	intel_enable_ipc(dev_priv);
}

/*
 * Lock protecting IPS related data structures
 */
DEFINE_SPINLOCK(mchdev_lock);

/* Global for IPS driver to get at the current i915 device. Protected by
 * mchdev_lock. */
static struct drm_i915_private *i915_mch_dev;

bool ironlake_set_drps(struct drm_i915_private *dev_priv, u8 val)
{
	u16 rgvswctl;

	lockdep_assert_held(&mchdev_lock);

	rgvswctl = I915_READ16(MEMSWCTL);
	if (rgvswctl & MEMCTL_CMD_STS) {
		DRM_DEBUG("gpu busy, RCS change rejected\n");
		return false; /* still busy with another command */
	}

	rgvswctl = (MEMCTL_CMD_CHFREQ << MEMCTL_CMD_SHIFT) |
		(val << MEMCTL_FREQ_SHIFT) | MEMCTL_SFCAVM;
	I915_WRITE16(MEMSWCTL, rgvswctl);
	POSTING_READ16(MEMSWCTL);

	rgvswctl |= MEMCTL_CMD_STS;
	I915_WRITE16(MEMSWCTL, rgvswctl);

	return true;
}

static void ironlake_enable_drps(struct drm_i915_private *dev_priv)
{
	u32 rgvmodectl;
	u8 fmax, fmin, fstart, vstart;

	spin_lock_irq(&mchdev_lock);

	rgvmodectl = I915_READ(MEMMODECTL);

	/* Enable temp reporting */
	I915_WRITE16(PMMISC, I915_READ(PMMISC) | MCPPCE_EN);
	I915_WRITE16(TSC1, I915_READ(TSC1) | TSE);

	/* 100ms RC evaluation intervals */
	I915_WRITE(RCUPEI, 100000);
	I915_WRITE(RCDNEI, 100000);

	/* Set max/min thresholds to 90ms and 80ms respectively */
	I915_WRITE(RCBMAXAVG, 90000);
	I915_WRITE(RCBMINAVG, 80000);

	I915_WRITE(MEMIHYST, 1);

	/* Set up min, max, and cur for interrupt handling */
	fmax = (rgvmodectl & MEMMODE_FMAX_MASK) >> MEMMODE_FMAX_SHIFT;
	fmin = (rgvmodectl & MEMMODE_FMIN_MASK);
	fstart = (rgvmodectl & MEMMODE_FSTART_MASK) >>
		MEMMODE_FSTART_SHIFT;

	vstart = (I915_READ(PXVFREQ(fstart)) & PXVFREQ_PX_MASK) >>
		PXVFREQ_PX_SHIFT;

	dev_priv->ips.fmax = fmax; /* IPS callback will increase this */
	dev_priv->ips.fstart = fstart;

	dev_priv->ips.max_delay = fstart;
	dev_priv->ips.min_delay = fmin;
	dev_priv->ips.cur_delay = fstart;

	DRM_DEBUG_DRIVER("fmax: %d, fmin: %d, fstart: %d\n",
			 fmax, fmin, fstart);

	I915_WRITE(MEMINTREN, MEMINT_CX_SUPR_EN | MEMINT_EVAL_CHG_EN);

	/*
	 * Interrupts will be enabled in ironlake_irq_postinstall
	 */

	I915_WRITE(VIDSTART, vstart);
	POSTING_READ(VIDSTART);

	rgvmodectl |= MEMMODE_SWMODE_EN;
	I915_WRITE(MEMMODECTL, rgvmodectl);

	if (wait_for_atomic((I915_READ(MEMSWCTL) & MEMCTL_CMD_STS) == 0, 10))
		DRM_ERROR("stuck trying to change perf mode\n");
	mdelay(1);

	ironlake_set_drps(dev_priv, fstart);

	dev_priv->ips.last_count1 = I915_READ(DMIEC) +
		I915_READ(DDREC) + I915_READ(CSIEC);
	dev_priv->ips.last_time1 = jiffies_to_msecs(jiffies);
	dev_priv->ips.last_count2 = I915_READ(GFXEC);
	dev_priv->ips.last_time2 = ktime_get_raw_ns();

	spin_unlock_irq(&mchdev_lock);
}

static void ironlake_disable_drps(struct drm_i915_private *dev_priv)
{
	u16 rgvswctl;

	spin_lock_irq(&mchdev_lock);

	rgvswctl = I915_READ16(MEMSWCTL);

	/* Ack interrupts, disable EFC interrupt */
	I915_WRITE(MEMINTREN, I915_READ(MEMINTREN) & ~MEMINT_EVAL_CHG_EN);
	I915_WRITE(MEMINTRSTS, MEMINT_EVAL_CHG);
	I915_WRITE(DEIER, I915_READ(DEIER) & ~DE_PCU_EVENT);
	I915_WRITE(DEIIR, DE_PCU_EVENT);
	I915_WRITE(DEIMR, I915_READ(DEIMR) | DE_PCU_EVENT);

	/* Go back to the starting frequency */
	ironlake_set_drps(dev_priv, dev_priv->ips.fstart);
	mdelay(1);
	rgvswctl |= MEMCTL_CMD_STS;
	I915_WRITE(MEMSWCTL, rgvswctl);
	mdelay(1);

	spin_unlock_irq(&mchdev_lock);
}

/* There's a funny hw issue where the hw returns all 0 when reading from
 * GEN6_RP_INTERRUPT_LIMITS. Hence we always need to compute the desired value
 * ourselves, instead of doing a rmw cycle (which might result in us clearing
 * all limits and the gpu stuck at whatever frequency it is at atm).
 */
static u32 intel_rps_limits(struct drm_i915_private *dev_priv, u8 val)
{
	struct intel_rps *rps = &dev_priv->gt_pm.rps;
	u32 limits;

	/* Only set the down limit when we've reached the lowest level to avoid
	 * getting more interrupts, otherwise leave this clear. This prevents a
	 * race in the hw when coming out of rc6: There's a tiny window where
	 * the hw runs at the minimal clock before selecting the desired
	 * frequency, if the down threshold expires in that window we will not
	 * receive a down interrupt. */
	if (INTEL_GEN(dev_priv) >= 9) {
		limits = (rps->max_freq_softlimit) << 23;
		if (val <= rps->min_freq_softlimit)
			limits |= (rps->min_freq_softlimit) << 14;
	} else {
		limits = rps->max_freq_softlimit << 24;
		if (val <= rps->min_freq_softlimit)
			limits |= rps->min_freq_softlimit << 16;
	}

	return limits;
}

static void rps_set_power(struct drm_i915_private *dev_priv, int new_power)
{
	struct intel_rps *rps = &dev_priv->gt_pm.rps;
	u32 threshold_up = 0, threshold_down = 0; /* in % */
	u32 ei_up = 0, ei_down = 0;

	lockdep_assert_held(&rps->power.mutex);

	if (new_power == rps->power.mode)
		return;

	/* Note the units here are not exactly 1us, but 1280ns. */
	switch (new_power) {
	case LOW_POWER:
		/* Upclock if more than 95% busy over 16ms */
		ei_up = 16000;
		threshold_up = 95;

		/* Downclock if less than 85% busy over 32ms */
		ei_down = 32000;
		threshold_down = 85;
		break;

	case BETWEEN:
		/* Upclock if more than 90% busy over 13ms */
		ei_up = 13000;
		threshold_up = 90;

		/* Downclock if less than 75% busy over 32ms */
		ei_down = 32000;
		threshold_down = 75;
		break;

	case HIGH_POWER:
		/* Upclock if more than 85% busy over 10ms */
		ei_up = 10000;
		threshold_up = 85;

		/* Downclock if less than 60% busy over 32ms */
		ei_down = 32000;
		threshold_down = 60;
		break;
	}

	/* When byt can survive without system hang with dynamic
	 * sw freq adjustments, this restriction can be lifted.
	 */
	if (IS_VALLEYVIEW(dev_priv))
		goto skip_hw_write;

	I915_WRITE(GEN6_RP_UP_EI,
		   GT_INTERVAL_FROM_US(dev_priv, ei_up));
	I915_WRITE(GEN6_RP_UP_THRESHOLD,
		   GT_INTERVAL_FROM_US(dev_priv,
				       ei_up * threshold_up / 100));

	I915_WRITE(GEN6_RP_DOWN_EI,
		   GT_INTERVAL_FROM_US(dev_priv, ei_down));
	I915_WRITE(GEN6_RP_DOWN_THRESHOLD,
		   GT_INTERVAL_FROM_US(dev_priv,
				       ei_down * threshold_down / 100));

	I915_WRITE(GEN6_RP_CONTROL,
		   GEN6_RP_MEDIA_TURBO |
		   GEN6_RP_MEDIA_HW_NORMAL_MODE |
		   GEN6_RP_MEDIA_IS_GFX |
		   GEN6_RP_ENABLE |
		   GEN6_RP_UP_BUSY_AVG |
		   GEN6_RP_DOWN_IDLE_AVG);

skip_hw_write:
	rps->power.mode = new_power;
	rps->power.up_threshold = threshold_up;
	rps->power.down_threshold = threshold_down;
}

static void gen6_set_rps_thresholds(struct drm_i915_private *dev_priv, u8 val)
{
	struct intel_rps *rps = &dev_priv->gt_pm.rps;
	int new_power;

	new_power = rps->power.mode;
	switch (rps->power.mode) {
	case LOW_POWER:
		if (val > rps->efficient_freq + 1 &&
		    val > rps->cur_freq)
			new_power = BETWEEN;
		break;

	case BETWEEN:
		if (val <= rps->efficient_freq &&
		    val < rps->cur_freq)
			new_power = LOW_POWER;
		else if (val >= rps->rp0_freq &&
			 val > rps->cur_freq)
			new_power = HIGH_POWER;
		break;

	case HIGH_POWER:
		if (val < (rps->rp1_freq + rps->rp0_freq) >> 1 &&
		    val < rps->cur_freq)
			new_power = BETWEEN;
		break;
	}
	/* Max/min bins are special */
	if (val <= rps->min_freq_softlimit)
		new_power = LOW_POWER;
	if (val >= rps->max_freq_softlimit)
		new_power = HIGH_POWER;

	mutex_lock(&rps->power.mutex);
	if (rps->power.interactive)
		new_power = HIGH_POWER;
	rps_set_power(dev_priv, new_power);
	mutex_unlock(&rps->power.mutex);
<<<<<<< HEAD
	rps->last_adj = 0;
=======
}

void intel_rps_mark_interactive(struct drm_i915_private *i915, bool interactive)
{
	struct intel_rps *rps = &i915->gt_pm.rps;

	if (INTEL_GEN(i915) < 6)
		return;

	mutex_lock(&rps->power.mutex);
	if (interactive) {
		if (!rps->power.interactive++ && READ_ONCE(i915->gt.awake))
			rps_set_power(i915, HIGH_POWER);
	} else {
		GEM_BUG_ON(!rps->power.interactive);
		rps->power.interactive--;
	}
	mutex_unlock(&rps->power.mutex);
>>>>>>> a28957b8
}

void intel_rps_mark_interactive(struct drm_i915_private *i915, bool interactive)
{
	struct intel_rps *rps = &i915->gt_pm.rps;

	if (INTEL_GEN(i915) < 6)
		return;

	mutex_lock(&rps->power.mutex);
	if (interactive) {
		if (!rps->power.interactive++ && READ_ONCE(i915->gt.awake))
			rps_set_power(i915, HIGH_POWER);
	} else {
		GEM_BUG_ON(!rps->power.interactive);
		rps->power.interactive--;
	}
	mutex_unlock(&rps->power.mutex);
}

static u32 gen6_rps_pm_mask(struct drm_i915_private *dev_priv, u8 val)
{
	struct intel_rps *rps = &dev_priv->gt_pm.rps;
	u32 mask = 0;

	/* We use UP_EI_EXPIRED interupts for both up/down in manual mode */
	if (val > rps->min_freq_softlimit)
		mask |= GEN6_PM_RP_UP_EI_EXPIRED | GEN6_PM_RP_DOWN_THRESHOLD | GEN6_PM_RP_DOWN_TIMEOUT;
	if (val < rps->max_freq_softlimit)
		mask |= GEN6_PM_RP_UP_EI_EXPIRED | GEN6_PM_RP_UP_THRESHOLD;

	mask &= dev_priv->pm_rps_events;

	return gen6_sanitize_rps_pm_mask(dev_priv, ~mask);
}

/* gen6_set_rps is called to update the frequency request, but should also be
 * called when the range (min_delay and max_delay) is modified so that we can
 * update the GEN6_RP_INTERRUPT_LIMITS register accordingly. */
static int gen6_set_rps(struct drm_i915_private *dev_priv, u8 val)
{
	struct intel_rps *rps = &dev_priv->gt_pm.rps;

	/* min/max delay may still have been modified so be sure to
	 * write the limits value.
	 */
	if (val != rps->cur_freq) {
		gen6_set_rps_thresholds(dev_priv, val);

		if (INTEL_GEN(dev_priv) >= 9)
			I915_WRITE(GEN6_RPNSWREQ,
				   GEN9_FREQUENCY(val));
		else if (IS_HASWELL(dev_priv) || IS_BROADWELL(dev_priv))
			I915_WRITE(GEN6_RPNSWREQ,
				   HSW_FREQUENCY(val));
		else
			I915_WRITE(GEN6_RPNSWREQ,
				   GEN6_FREQUENCY(val) |
				   GEN6_OFFSET(0) |
				   GEN6_AGGRESSIVE_TURBO);
	}

	/* Make sure we continue to get interrupts
	 * until we hit the minimum or maximum frequencies.
	 */
	I915_WRITE(GEN6_RP_INTERRUPT_LIMITS, intel_rps_limits(dev_priv, val));
	I915_WRITE(GEN6_PMINTRMSK, gen6_rps_pm_mask(dev_priv, val));

	rps->cur_freq = val;
	trace_intel_gpu_freq_change(intel_gpu_freq(dev_priv, val));

	return 0;
}

static int valleyview_set_rps(struct drm_i915_private *dev_priv, u8 val)
{
	int err;

	if (WARN_ONCE(IS_CHERRYVIEW(dev_priv) && (val & 1),
		      "Odd GPU freq value\n"))
		val &= ~1;

	I915_WRITE(GEN6_PMINTRMSK, gen6_rps_pm_mask(dev_priv, val));

	if (val != dev_priv->gt_pm.rps.cur_freq) {
		err = vlv_punit_write(dev_priv, PUNIT_REG_GPU_FREQ_REQ, val);
		if (err)
			return err;

		gen6_set_rps_thresholds(dev_priv, val);
	}

	dev_priv->gt_pm.rps.cur_freq = val;
	trace_intel_gpu_freq_change(intel_gpu_freq(dev_priv, val));

	return 0;
}

/* vlv_set_rps_idle: Set the frequency to idle, if Gfx clocks are down
 *
 * * If Gfx is Idle, then
 * 1. Forcewake Media well.
 * 2. Request idle freq.
 * 3. Release Forcewake of Media well.
*/
static void vlv_set_rps_idle(struct drm_i915_private *dev_priv)
{
	struct intel_rps *rps = &dev_priv->gt_pm.rps;
	u32 val = rps->idle_freq;
	int err;

	if (rps->cur_freq <= val)
		return;

	/* The punit delays the write of the frequency and voltage until it
	 * determines the GPU is awake. During normal usage we don't want to
	 * waste power changing the frequency if the GPU is sleeping (rc6).
	 * However, the GPU and driver is now idle and we do not want to delay
	 * switching to minimum voltage (reducing power whilst idle) as we do
	 * not expect to be woken in the near future and so must flush the
	 * change by waking the device.
	 *
	 * We choose to take the media powerwell (either would do to trick the
	 * punit into committing the voltage change) as that takes a lot less
	 * power than the render powerwell.
	 */
	intel_uncore_forcewake_get(dev_priv, FORCEWAKE_MEDIA);
	err = valleyview_set_rps(dev_priv, val);
	intel_uncore_forcewake_put(dev_priv, FORCEWAKE_MEDIA);

	if (err)
		DRM_ERROR("Failed to set RPS for idle\n");
}

void gen6_rps_busy(struct drm_i915_private *dev_priv)
{
	struct intel_rps *rps = &dev_priv->gt_pm.rps;

	mutex_lock(&dev_priv->pcu_lock);
	if (rps->enabled) {
		u8 freq;

		if (dev_priv->pm_rps_events & GEN6_PM_RP_UP_EI_EXPIRED)
			gen6_rps_reset_ei(dev_priv);
		I915_WRITE(GEN6_PMINTRMSK,
			   gen6_rps_pm_mask(dev_priv, rps->cur_freq));

		gen6_enable_rps_interrupts(dev_priv);

		/* Use the user's desired frequency as a guide, but for better
		 * performance, jump directly to RPe as our starting frequency.
		 */
		freq = max(rps->cur_freq,
			   rps->efficient_freq);

		if (intel_set_rps(dev_priv,
				  clamp(freq,
					rps->min_freq_softlimit,
					rps->max_freq_softlimit)))
			DRM_DEBUG_DRIVER("Failed to set idle frequency\n");
	}
	mutex_unlock(&dev_priv->pcu_lock);
}

void gen6_rps_idle(struct drm_i915_private *dev_priv)
{
	struct intel_rps *rps = &dev_priv->gt_pm.rps;

	/* Flush our bottom-half so that it does not race with us
	 * setting the idle frequency and so that it is bounded by
	 * our rpm wakeref. And then disable the interrupts to stop any
	 * futher RPS reclocking whilst we are asleep.
	 */
	gen6_disable_rps_interrupts(dev_priv);

	mutex_lock(&dev_priv->pcu_lock);
	if (rps->enabled) {
		if (IS_VALLEYVIEW(dev_priv) || IS_CHERRYVIEW(dev_priv))
			vlv_set_rps_idle(dev_priv);
		else
			gen6_set_rps(dev_priv, rps->idle_freq);
		rps->last_adj = 0;
		I915_WRITE(GEN6_PMINTRMSK,
			   gen6_sanitize_rps_pm_mask(dev_priv, ~0));
	}
	mutex_unlock(&dev_priv->pcu_lock);
}

void gen6_rps_boost(struct i915_request *rq,
		    struct intel_rps_client *rps_client)
{
	struct intel_rps *rps = &rq->i915->gt_pm.rps;
	unsigned long flags;
	bool boost;

	/* This is intentionally racy! We peek at the state here, then
	 * validate inside the RPS worker.
	 */
	if (!rps->enabled)
		return;

	if (test_bit(DMA_FENCE_FLAG_SIGNALED_BIT, &rq->fence.flags))
		return;

	/* Serializes with i915_request_retire() */
	boost = false;
	spin_lock_irqsave(&rq->lock, flags);
	if (!rq->waitboost && !dma_fence_is_signaled_locked(&rq->fence)) {
		boost = !atomic_fetch_inc(&rps->num_waiters);
		rq->waitboost = true;
	}
	spin_unlock_irqrestore(&rq->lock, flags);
	if (!boost)
		return;

	if (READ_ONCE(rps->cur_freq) < rps->boost_freq)
		schedule_work(&rps->work);

	atomic_inc(rps_client ? &rps_client->boosts : &rps->boosts);
}

int intel_set_rps(struct drm_i915_private *dev_priv, u8 val)
{
	struct intel_rps *rps = &dev_priv->gt_pm.rps;
	int err;

	lockdep_assert_held(&dev_priv->pcu_lock);
	GEM_BUG_ON(val > rps->max_freq);
	GEM_BUG_ON(val < rps->min_freq);

	if (!rps->enabled) {
		rps->cur_freq = val;
		return 0;
	}

	if (IS_VALLEYVIEW(dev_priv) || IS_CHERRYVIEW(dev_priv))
		err = valleyview_set_rps(dev_priv, val);
	else
		err = gen6_set_rps(dev_priv, val);

	return err;
}

static void gen9_disable_rc6(struct drm_i915_private *dev_priv)
{
	I915_WRITE(GEN6_RC_CONTROL, 0);
	I915_WRITE(GEN9_PG_ENABLE, 0);
}

static void gen9_disable_rps(struct drm_i915_private *dev_priv)
{
	I915_WRITE(GEN6_RP_CONTROL, 0);
}

static void gen6_disable_rc6(struct drm_i915_private *dev_priv)
{
	I915_WRITE(GEN6_RC_CONTROL, 0);
}

static void gen6_disable_rps(struct drm_i915_private *dev_priv)
{
	I915_WRITE(GEN6_RPNSWREQ, 1 << 31);
	I915_WRITE(GEN6_RP_CONTROL, 0);
}

static void cherryview_disable_rc6(struct drm_i915_private *dev_priv)
{
	I915_WRITE(GEN6_RC_CONTROL, 0);
}

static void cherryview_disable_rps(struct drm_i915_private *dev_priv)
{
	I915_WRITE(GEN6_RP_CONTROL, 0);
}

static void valleyview_disable_rc6(struct drm_i915_private *dev_priv)
{
	/* We're doing forcewake before Disabling RC6,
	 * This what the BIOS expects when going into suspend */
	intel_uncore_forcewake_get(dev_priv, FORCEWAKE_ALL);

	I915_WRITE(GEN6_RC_CONTROL, 0);

	intel_uncore_forcewake_put(dev_priv, FORCEWAKE_ALL);
}

static void valleyview_disable_rps(struct drm_i915_private *dev_priv)
{
	I915_WRITE(GEN6_RP_CONTROL, 0);
}

static bool bxt_check_bios_rc6_setup(struct drm_i915_private *dev_priv)
{
	bool enable_rc6 = true;
	unsigned long rc6_ctx_base;
	u32 rc_ctl;
	int rc_sw_target;

	rc_ctl = I915_READ(GEN6_RC_CONTROL);
	rc_sw_target = (I915_READ(GEN6_RC_STATE) & RC_SW_TARGET_STATE_MASK) >>
		       RC_SW_TARGET_STATE_SHIFT;
	DRM_DEBUG_DRIVER("BIOS enabled RC states: "
			 "HW_CTRL %s HW_RC6 %s SW_TARGET_STATE %x\n",
			 onoff(rc_ctl & GEN6_RC_CTL_HW_ENABLE),
			 onoff(rc_ctl & GEN6_RC_CTL_RC6_ENABLE),
			 rc_sw_target);

	if (!(I915_READ(RC6_LOCATION) & RC6_CTX_IN_DRAM)) {
		DRM_DEBUG_DRIVER("RC6 Base location not set properly.\n");
		enable_rc6 = false;
	}

	/*
	 * The exact context size is not known for BXT, so assume a page size
	 * for this check.
	 */
	rc6_ctx_base = I915_READ(RC6_CTX_BASE) & RC6_CTX_BASE_MASK;
	if (!((rc6_ctx_base >= dev_priv->dsm_reserved.start) &&
	      (rc6_ctx_base + PAGE_SIZE < dev_priv->dsm_reserved.end))) {
		DRM_DEBUG_DRIVER("RC6 Base address not as expected.\n");
		enable_rc6 = false;
	}

	if (!(((I915_READ(PWRCTX_MAXCNT_RCSUNIT) & IDLE_TIME_MASK) > 1) &&
	      ((I915_READ(PWRCTX_MAXCNT_VCSUNIT0) & IDLE_TIME_MASK) > 1) &&
	      ((I915_READ(PWRCTX_MAXCNT_BCSUNIT) & IDLE_TIME_MASK) > 1) &&
	      ((I915_READ(PWRCTX_MAXCNT_VECSUNIT) & IDLE_TIME_MASK) > 1))) {
		DRM_DEBUG_DRIVER("Engine Idle wait time not set properly.\n");
		enable_rc6 = false;
	}

	if (!I915_READ(GEN8_PUSHBUS_CONTROL) ||
	    !I915_READ(GEN8_PUSHBUS_ENABLE) ||
	    !I915_READ(GEN8_PUSHBUS_SHIFT)) {
		DRM_DEBUG_DRIVER("Pushbus not setup properly.\n");
		enable_rc6 = false;
	}

	if (!I915_READ(GEN6_GFXPAUSE)) {
		DRM_DEBUG_DRIVER("GFX pause not setup properly.\n");
		enable_rc6 = false;
	}

	if (!I915_READ(GEN8_MISC_CTRL0)) {
		DRM_DEBUG_DRIVER("GPM control not setup properly.\n");
		enable_rc6 = false;
	}

	return enable_rc6;
}

static bool sanitize_rc6(struct drm_i915_private *i915)
{
	struct intel_device_info *info = mkwrite_device_info(i915);

	/* Powersaving is controlled by the host when inside a VM */
	if (intel_vgpu_active(i915))
		info->has_rc6 = 0;

	if (info->has_rc6 &&
	    IS_GEN9_LP(i915) && !bxt_check_bios_rc6_setup(i915)) {
		DRM_INFO("RC6 disabled by BIOS\n");
		info->has_rc6 = 0;
	}

	/*
	 * We assume that we do not have any deep rc6 levels if we don't have
	 * have the previous rc6 level supported, i.e. we use HAS_RC6()
	 * as the initial coarse check for rc6 in general, moving on to
	 * progressively finer/deeper levels.
	 */
	if (!info->has_rc6 && info->has_rc6p)
		info->has_rc6p = 0;

	return info->has_rc6;
}

static void gen6_init_rps_frequencies(struct drm_i915_private *dev_priv)
{
	struct intel_rps *rps = &dev_priv->gt_pm.rps;

	/* All of these values are in units of 50MHz */

	/* static values from HW: RP0 > RP1 > RPn (min_freq) */
	if (IS_GEN9_LP(dev_priv)) {
		u32 rp_state_cap = I915_READ(BXT_RP_STATE_CAP);
		rps->rp0_freq = (rp_state_cap >> 16) & 0xff;
		rps->rp1_freq = (rp_state_cap >>  8) & 0xff;
		rps->min_freq = (rp_state_cap >>  0) & 0xff;
	} else {
		u32 rp_state_cap = I915_READ(GEN6_RP_STATE_CAP);
		rps->rp0_freq = (rp_state_cap >>  0) & 0xff;
		rps->rp1_freq = (rp_state_cap >>  8) & 0xff;
		rps->min_freq = (rp_state_cap >> 16) & 0xff;
	}
	/* hw_max = RP0 until we check for overclocking */
	rps->max_freq = rps->rp0_freq;

	rps->efficient_freq = rps->rp1_freq;
	if (IS_HASWELL(dev_priv) || IS_BROADWELL(dev_priv) ||
	    IS_GEN9_BC(dev_priv) || INTEL_GEN(dev_priv) >= 10) {
		u32 ddcc_status = 0;

		if (sandybridge_pcode_read(dev_priv,
					   HSW_PCODE_DYNAMIC_DUTY_CYCLE_CONTROL,
					   &ddcc_status) == 0)
			rps->efficient_freq =
				clamp_t(u8,
					((ddcc_status >> 8) & 0xff),
					rps->min_freq,
					rps->max_freq);
	}

	if (IS_GEN9_BC(dev_priv) || INTEL_GEN(dev_priv) >= 10) {
		/* Store the frequency values in 16.66 MHZ units, which is
		 * the natural hardware unit for SKL
		 */
		rps->rp0_freq *= GEN9_FREQ_SCALER;
		rps->rp1_freq *= GEN9_FREQ_SCALER;
		rps->min_freq *= GEN9_FREQ_SCALER;
		rps->max_freq *= GEN9_FREQ_SCALER;
		rps->efficient_freq *= GEN9_FREQ_SCALER;
	}
}

static void reset_rps(struct drm_i915_private *dev_priv,
		      int (*set)(struct drm_i915_private *, u8))
{
	struct intel_rps *rps = &dev_priv->gt_pm.rps;
	u8 freq = rps->cur_freq;

	/* force a reset */
	rps->power.mode = -1;
	rps->cur_freq = -1;

	if (set(dev_priv, freq))
		DRM_ERROR("Failed to reset RPS to initial values\n");
}

/* See the Gen9_GT_PM_Programming_Guide doc for the below */
static void gen9_enable_rps(struct drm_i915_private *dev_priv)
{
	intel_uncore_forcewake_get(dev_priv, FORCEWAKE_ALL);

	/* Program defaults and thresholds for RPS */
	if (IS_GEN9(dev_priv))
		I915_WRITE(GEN6_RC_VIDEO_FREQ,
			GEN9_FREQUENCY(dev_priv->gt_pm.rps.rp1_freq));

	/* 1 second timeout*/
	I915_WRITE(GEN6_RP_DOWN_TIMEOUT,
		GT_INTERVAL_FROM_US(dev_priv, 1000000));

	I915_WRITE(GEN6_RP_IDLE_HYSTERSIS, 0xa);

	/* Leaning on the below call to gen6_set_rps to program/setup the
	 * Up/Down EI & threshold registers, as well as the RP_CONTROL,
	 * RP_INTERRUPT_LIMITS & RPNSWREQ registers */
	reset_rps(dev_priv, gen6_set_rps);

	intel_uncore_forcewake_put(dev_priv, FORCEWAKE_ALL);
}

static void gen9_enable_rc6(struct drm_i915_private *dev_priv)
{
	struct intel_engine_cs *engine;
	enum intel_engine_id id;
	u32 rc6_mode;

	/* 1a: Software RC state - RC0 */
	I915_WRITE(GEN6_RC_STATE, 0);

	/* 1b: Get forcewake during program sequence. Although the driver
	 * hasn't enabled a state yet where we need forcewake, BIOS may have.*/
	intel_uncore_forcewake_get(dev_priv, FORCEWAKE_ALL);

	/* 2a: Disable RC states. */
	I915_WRITE(GEN6_RC_CONTROL, 0);

	/* 2b: Program RC6 thresholds.*/
	if (INTEL_GEN(dev_priv) >= 10) {
		I915_WRITE(GEN6_RC6_WAKE_RATE_LIMIT, 54 << 16 | 85);
		I915_WRITE(GEN10_MEDIA_WAKE_RATE_LIMIT, 150);
	} else if (IS_SKYLAKE(dev_priv)) {
		/*
		 * WaRsDoubleRc6WrlWithCoarsePowerGating:skl Doubling WRL only
		 * when CPG is enabled
		 */
		I915_WRITE(GEN6_RC6_WAKE_RATE_LIMIT, 108 << 16);
	} else {
		I915_WRITE(GEN6_RC6_WAKE_RATE_LIMIT, 54 << 16);
	}

	I915_WRITE(GEN6_RC_EVALUATION_INTERVAL, 125000); /* 12500 * 1280ns */
	I915_WRITE(GEN6_RC_IDLE_HYSTERSIS, 25); /* 25 * 1280ns */
	for_each_engine(engine, dev_priv, id)
		I915_WRITE(RING_MAX_IDLE(engine->mmio_base), 10);

	if (HAS_GUC(dev_priv))
		I915_WRITE(GUC_MAX_IDLE_COUNT, 0xA);

	I915_WRITE(GEN6_RC_SLEEP, 0);

	/*
	 * 2c: Program Coarse Power Gating Policies.
	 *
	 * Bspec's guidance is to use 25us (really 25 * 1280ns) here. What we
	 * use instead is a more conservative estimate for the maximum time
	 * it takes us to service a CS interrupt and submit a new ELSP - that
	 * is the time which the GPU is idle waiting for the CPU to select the
	 * next request to execute. If the idle hysteresis is less than that
	 * interrupt service latency, the hardware will automatically gate
	 * the power well and we will then incur the wake up cost on top of
	 * the service latency. A similar guide from intel_pstate is that we
	 * do not want the enable hysteresis to less than the wakeup latency.
	 *
	 * igt/gem_exec_nop/sequential provides a rough estimate for the
	 * service latency, and puts it around 10us for Broadwell (and other
	 * big core) and around 40us for Broxton (and other low power cores).
	 * [Note that for legacy ringbuffer submission, this is less than 1us!]
	 * However, the wakeup latency on Broxton is closer to 100us. To be
	 * conservative, we have to factor in a context switch on top (due
	 * to ksoftirqd).
	 */
	I915_WRITE(GEN9_MEDIA_PG_IDLE_HYSTERESIS, 250);
	I915_WRITE(GEN9_RENDER_PG_IDLE_HYSTERESIS, 250);

	/* 3a: Enable RC6 */
	I915_WRITE(GEN6_RC6_THRESHOLD, 37500); /* 37.5/125ms per EI */

	/* WaRsUseTimeoutMode:cnl (pre-prod) */
	if (IS_CNL_REVID(dev_priv, CNL_REVID_A0, CNL_REVID_C0))
		rc6_mode = GEN7_RC_CTL_TO_MODE;
	else
		rc6_mode = GEN6_RC_CTL_EI_MODE(1);

	I915_WRITE(GEN6_RC_CONTROL,
		   GEN6_RC_CTL_HW_ENABLE |
		   GEN6_RC_CTL_RC6_ENABLE |
		   rc6_mode);

	/*
	 * 3b: Enable Coarse Power Gating only when RC6 is enabled.
	 * WaRsDisableCoarsePowerGating:skl,cnl - Render/Media PG need to be disabled with RC6.
	 */
	if (NEEDS_WaRsDisableCoarsePowerGating(dev_priv))
		I915_WRITE(GEN9_PG_ENABLE, 0);
	else
		I915_WRITE(GEN9_PG_ENABLE,
			   GEN9_RENDER_PG_ENABLE | GEN9_MEDIA_PG_ENABLE);

	intel_uncore_forcewake_put(dev_priv, FORCEWAKE_ALL);
}

static void gen8_enable_rc6(struct drm_i915_private *dev_priv)
{
	struct intel_engine_cs *engine;
	enum intel_engine_id id;

	/* 1a: Software RC state - RC0 */
	I915_WRITE(GEN6_RC_STATE, 0);

	/* 1b: Get forcewake during program sequence. Although the driver
	 * hasn't enabled a state yet where we need forcewake, BIOS may have.*/
	intel_uncore_forcewake_get(dev_priv, FORCEWAKE_ALL);

	/* 2a: Disable RC states. */
	I915_WRITE(GEN6_RC_CONTROL, 0);

	/* 2b: Program RC6 thresholds.*/
	I915_WRITE(GEN6_RC6_WAKE_RATE_LIMIT, 40 << 16);
	I915_WRITE(GEN6_RC_EVALUATION_INTERVAL, 125000); /* 12500 * 1280ns */
	I915_WRITE(GEN6_RC_IDLE_HYSTERSIS, 25); /* 25 * 1280ns */
	for_each_engine(engine, dev_priv, id)
		I915_WRITE(RING_MAX_IDLE(engine->mmio_base), 10);
	I915_WRITE(GEN6_RC_SLEEP, 0);
	I915_WRITE(GEN6_RC6_THRESHOLD, 625); /* 800us/1.28 for TO */

	/* 3: Enable RC6 */

	I915_WRITE(GEN6_RC_CONTROL,
		   GEN6_RC_CTL_HW_ENABLE |
		   GEN7_RC_CTL_TO_MODE |
		   GEN6_RC_CTL_RC6_ENABLE);

	intel_uncore_forcewake_put(dev_priv, FORCEWAKE_ALL);
}

static void gen8_enable_rps(struct drm_i915_private *dev_priv)
{
	struct intel_rps *rps = &dev_priv->gt_pm.rps;

	intel_uncore_forcewake_get(dev_priv, FORCEWAKE_ALL);

	/* 1 Program defaults and thresholds for RPS*/
	I915_WRITE(GEN6_RPNSWREQ,
		   HSW_FREQUENCY(rps->rp1_freq));
	I915_WRITE(GEN6_RC_VIDEO_FREQ,
		   HSW_FREQUENCY(rps->rp1_freq));
	/* NB: Docs say 1s, and 1000000 - which aren't equivalent */
	I915_WRITE(GEN6_RP_DOWN_TIMEOUT, 100000000 / 128); /* 1 second timeout */

	/* Docs recommend 900MHz, and 300 MHz respectively */
	I915_WRITE(GEN6_RP_INTERRUPT_LIMITS,
		   rps->max_freq_softlimit << 24 |
		   rps->min_freq_softlimit << 16);

	I915_WRITE(GEN6_RP_UP_THRESHOLD, 7600000 / 128); /* 76ms busyness per EI, 90% */
	I915_WRITE(GEN6_RP_DOWN_THRESHOLD, 31300000 / 128); /* 313ms busyness per EI, 70%*/
	I915_WRITE(GEN6_RP_UP_EI, 66000); /* 84.48ms, XXX: random? */
	I915_WRITE(GEN6_RP_DOWN_EI, 350000); /* 448ms, XXX: random? */

	I915_WRITE(GEN6_RP_IDLE_HYSTERSIS, 10);

	/* 2: Enable RPS */
	I915_WRITE(GEN6_RP_CONTROL,
		   GEN6_RP_MEDIA_TURBO |
		   GEN6_RP_MEDIA_HW_NORMAL_MODE |
		   GEN6_RP_MEDIA_IS_GFX |
		   GEN6_RP_ENABLE |
		   GEN6_RP_UP_BUSY_AVG |
		   GEN6_RP_DOWN_IDLE_AVG);

	reset_rps(dev_priv, gen6_set_rps);

	intel_uncore_forcewake_put(dev_priv, FORCEWAKE_ALL);
}

static void gen6_enable_rc6(struct drm_i915_private *dev_priv)
{
	struct intel_engine_cs *engine;
	enum intel_engine_id id;
	u32 rc6vids, rc6_mask;
	u32 gtfifodbg;
	int ret;

	I915_WRITE(GEN6_RC_STATE, 0);

	/* Clear the DBG now so we don't confuse earlier errors */
	gtfifodbg = I915_READ(GTFIFODBG);
	if (gtfifodbg) {
		DRM_ERROR("GT fifo had a previous error %x\n", gtfifodbg);
		I915_WRITE(GTFIFODBG, gtfifodbg);
	}

	intel_uncore_forcewake_get(dev_priv, FORCEWAKE_ALL);

	/* disable the counters and set deterministic thresholds */
	I915_WRITE(GEN6_RC_CONTROL, 0);

	I915_WRITE(GEN6_RC1_WAKE_RATE_LIMIT, 1000 << 16);
	I915_WRITE(GEN6_RC6_WAKE_RATE_LIMIT, 40 << 16 | 30);
	I915_WRITE(GEN6_RC6pp_WAKE_RATE_LIMIT, 30);
	I915_WRITE(GEN6_RC_EVALUATION_INTERVAL, 125000);
	I915_WRITE(GEN6_RC_IDLE_HYSTERSIS, 25);

	for_each_engine(engine, dev_priv, id)
		I915_WRITE(RING_MAX_IDLE(engine->mmio_base), 10);

	I915_WRITE(GEN6_RC_SLEEP, 0);
	I915_WRITE(GEN6_RC1e_THRESHOLD, 1000);
	if (IS_IVYBRIDGE(dev_priv))
		I915_WRITE(GEN6_RC6_THRESHOLD, 125000);
	else
		I915_WRITE(GEN6_RC6_THRESHOLD, 50000);
	I915_WRITE(GEN6_RC6p_THRESHOLD, 150000);
	I915_WRITE(GEN6_RC6pp_THRESHOLD, 64000); /* unused */

	/* We don't use those on Haswell */
	rc6_mask = GEN6_RC_CTL_RC6_ENABLE;
	if (HAS_RC6p(dev_priv))
		rc6_mask |= GEN6_RC_CTL_RC6p_ENABLE;
	if (HAS_RC6pp(dev_priv))
		rc6_mask |= GEN6_RC_CTL_RC6pp_ENABLE;
	I915_WRITE(GEN6_RC_CONTROL,
		   rc6_mask |
		   GEN6_RC_CTL_EI_MODE(1) |
		   GEN6_RC_CTL_HW_ENABLE);

	rc6vids = 0;
	ret = sandybridge_pcode_read(dev_priv, GEN6_PCODE_READ_RC6VIDS, &rc6vids);
	if (IS_GEN6(dev_priv) && ret) {
		DRM_DEBUG_DRIVER("Couldn't check for BIOS workaround\n");
	} else if (IS_GEN6(dev_priv) && (GEN6_DECODE_RC6_VID(rc6vids & 0xff) < 450)) {
		DRM_DEBUG_DRIVER("You should update your BIOS. Correcting minimum rc6 voltage (%dmV->%dmV)\n",
			  GEN6_DECODE_RC6_VID(rc6vids & 0xff), 450);
		rc6vids &= 0xffff00;
		rc6vids |= GEN6_ENCODE_RC6_VID(450);
		ret = sandybridge_pcode_write(dev_priv, GEN6_PCODE_WRITE_RC6VIDS, rc6vids);
		if (ret)
			DRM_ERROR("Couldn't fix incorrect rc6 voltage\n");
	}

	intel_uncore_forcewake_put(dev_priv, FORCEWAKE_ALL);
}

static void gen6_enable_rps(struct drm_i915_private *dev_priv)
{
	/* Here begins a magic sequence of register writes to enable
	 * auto-downclocking.
	 *
	 * Perhaps there might be some value in exposing these to
	 * userspace...
	 */
	intel_uncore_forcewake_get(dev_priv, FORCEWAKE_ALL);

	/* Power down if completely idle for over 50ms */
	I915_WRITE(GEN6_RP_DOWN_TIMEOUT, 50000);
	I915_WRITE(GEN6_RP_IDLE_HYSTERSIS, 10);

	reset_rps(dev_priv, gen6_set_rps);

	intel_uncore_forcewake_put(dev_priv, FORCEWAKE_ALL);
}

static void gen6_update_ring_freq(struct drm_i915_private *dev_priv)
{
	struct intel_rps *rps = &dev_priv->gt_pm.rps;
	const int min_freq = 15;
	const int scaling_factor = 180;
	unsigned int gpu_freq;
	unsigned int max_ia_freq, min_ring_freq;
	unsigned int max_gpu_freq, min_gpu_freq;
	struct cpufreq_policy *policy;

	WARN_ON(!mutex_is_locked(&dev_priv->pcu_lock));

	if (rps->max_freq <= rps->min_freq)
		return;

	policy = cpufreq_cpu_get(0);
	if (policy) {
		max_ia_freq = policy->cpuinfo.max_freq;
		cpufreq_cpu_put(policy);
	} else {
		/*
		 * Default to measured freq if none found, PCU will ensure we
		 * don't go over
		 */
		max_ia_freq = tsc_khz;
	}

	/* Convert from kHz to MHz */
	max_ia_freq /= 1000;

	min_ring_freq = I915_READ(DCLK) & 0xf;
	/* convert DDR frequency from units of 266.6MHz to bandwidth */
	min_ring_freq = mult_frac(min_ring_freq, 8, 3);

	min_gpu_freq = rps->min_freq;
	max_gpu_freq = rps->max_freq;
	if (IS_GEN9_BC(dev_priv) || INTEL_GEN(dev_priv) >= 10) {
		/* Convert GT frequency to 50 HZ units */
		min_gpu_freq /= GEN9_FREQ_SCALER;
		max_gpu_freq /= GEN9_FREQ_SCALER;
	}

	/*
	 * For each potential GPU frequency, load a ring frequency we'd like
	 * to use for memory access.  We do this by specifying the IA frequency
	 * the PCU should use as a reference to determine the ring frequency.
	 */
	for (gpu_freq = max_gpu_freq; gpu_freq >= min_gpu_freq; gpu_freq--) {
		const int diff = max_gpu_freq - gpu_freq;
		unsigned int ia_freq = 0, ring_freq = 0;

		if (IS_GEN9_BC(dev_priv) || INTEL_GEN(dev_priv) >= 10) {
			/*
			 * ring_freq = 2 * GT. ring_freq is in 100MHz units
			 * No floor required for ring frequency on SKL.
			 */
			ring_freq = gpu_freq;
		} else if (INTEL_GEN(dev_priv) >= 8) {
			/* max(2 * GT, DDR). NB: GT is 50MHz units */
			ring_freq = max(min_ring_freq, gpu_freq);
		} else if (IS_HASWELL(dev_priv)) {
			ring_freq = mult_frac(gpu_freq, 5, 4);
			ring_freq = max(min_ring_freq, ring_freq);
			/* leave ia_freq as the default, chosen by cpufreq */
		} else {
			/* On older processors, there is no separate ring
			 * clock domain, so in order to boost the bandwidth
			 * of the ring, we need to upclock the CPU (ia_freq).
			 *
			 * For GPU frequencies less than 750MHz,
			 * just use the lowest ring freq.
			 */
			if (gpu_freq < min_freq)
				ia_freq = 800;
			else
				ia_freq = max_ia_freq - ((diff * scaling_factor) / 2);
			ia_freq = DIV_ROUND_CLOSEST(ia_freq, 100);
		}

		sandybridge_pcode_write(dev_priv,
					GEN6_PCODE_WRITE_MIN_FREQ_TABLE,
					ia_freq << GEN6_PCODE_FREQ_IA_RATIO_SHIFT |
					ring_freq << GEN6_PCODE_FREQ_RING_RATIO_SHIFT |
					gpu_freq);
	}
}

static int cherryview_rps_max_freq(struct drm_i915_private *dev_priv)
{
	u32 val, rp0;

	val = vlv_punit_read(dev_priv, FB_GFX_FMAX_AT_VMAX_FUSE);

	switch (INTEL_INFO(dev_priv)->sseu.eu_total) {
	case 8:
		/* (2 * 4) config */
		rp0 = (val >> FB_GFX_FMAX_AT_VMAX_2SS4EU_FUSE_SHIFT);
		break;
	case 12:
		/* (2 * 6) config */
		rp0 = (val >> FB_GFX_FMAX_AT_VMAX_2SS6EU_FUSE_SHIFT);
		break;
	case 16:
		/* (2 * 8) config */
	default:
		/* Setting (2 * 8) Min RP0 for any other combination */
		rp0 = (val >> FB_GFX_FMAX_AT_VMAX_2SS8EU_FUSE_SHIFT);
		break;
	}

	rp0 = (rp0 & FB_GFX_FREQ_FUSE_MASK);

	return rp0;
}

static int cherryview_rps_rpe_freq(struct drm_i915_private *dev_priv)
{
	u32 val, rpe;

	val = vlv_punit_read(dev_priv, PUNIT_GPU_DUTYCYCLE_REG);
	rpe = (val >> PUNIT_GPU_DUTYCYCLE_RPE_FREQ_SHIFT) & PUNIT_GPU_DUTYCYCLE_RPE_FREQ_MASK;

	return rpe;
}

static int cherryview_rps_guar_freq(struct drm_i915_private *dev_priv)
{
	u32 val, rp1;

	val = vlv_punit_read(dev_priv, FB_GFX_FMAX_AT_VMAX_FUSE);
	rp1 = (val & FB_GFX_FREQ_FUSE_MASK);

	return rp1;
}

static u32 cherryview_rps_min_freq(struct drm_i915_private *dev_priv)
{
	u32 val, rpn;

	val = vlv_punit_read(dev_priv, FB_GFX_FMIN_AT_VMIN_FUSE);
	rpn = ((val >> FB_GFX_FMIN_AT_VMIN_FUSE_SHIFT) &
		       FB_GFX_FREQ_FUSE_MASK);

	return rpn;
}

static int valleyview_rps_guar_freq(struct drm_i915_private *dev_priv)
{
	u32 val, rp1;

	val = vlv_nc_read(dev_priv, IOSF_NC_FB_GFX_FREQ_FUSE);

	rp1 = (val & FB_GFX_FGUARANTEED_FREQ_FUSE_MASK) >> FB_GFX_FGUARANTEED_FREQ_FUSE_SHIFT;

	return rp1;
}

static int valleyview_rps_max_freq(struct drm_i915_private *dev_priv)
{
	u32 val, rp0;

	val = vlv_nc_read(dev_priv, IOSF_NC_FB_GFX_FREQ_FUSE);

	rp0 = (val & FB_GFX_MAX_FREQ_FUSE_MASK) >> FB_GFX_MAX_FREQ_FUSE_SHIFT;
	/* Clamp to max */
	rp0 = min_t(u32, rp0, 0xea);

	return rp0;
}

static int valleyview_rps_rpe_freq(struct drm_i915_private *dev_priv)
{
	u32 val, rpe;

	val = vlv_nc_read(dev_priv, IOSF_NC_FB_GFX_FMAX_FUSE_LO);
	rpe = (val & FB_FMAX_VMIN_FREQ_LO_MASK) >> FB_FMAX_VMIN_FREQ_LO_SHIFT;
	val = vlv_nc_read(dev_priv, IOSF_NC_FB_GFX_FMAX_FUSE_HI);
	rpe |= (val & FB_FMAX_VMIN_FREQ_HI_MASK) << 5;

	return rpe;
}

static int valleyview_rps_min_freq(struct drm_i915_private *dev_priv)
{
	u32 val;

	val = vlv_punit_read(dev_priv, PUNIT_REG_GPU_LFM) & 0xff;
	/*
	 * According to the BYT Punit GPU turbo HAS 1.1.6.3 the minimum value
	 * for the minimum frequency in GPLL mode is 0xc1. Contrary to this on
	 * a BYT-M B0 the above register contains 0xbf. Moreover when setting
	 * a frequency Punit will not allow values below 0xc0. Clamp it 0xc0
	 * to make sure it matches what Punit accepts.
	 */
	return max_t(u32, val, 0xc0);
}

/* Check that the pctx buffer wasn't move under us. */
static void valleyview_check_pctx(struct drm_i915_private *dev_priv)
{
	unsigned long pctx_addr = I915_READ(VLV_PCBR) & ~4095;

	WARN_ON(pctx_addr != dev_priv->dsm.start +
			     dev_priv->vlv_pctx->stolen->start);
}


/* Check that the pcbr address is not empty. */
static void cherryview_check_pctx(struct drm_i915_private *dev_priv)
{
	unsigned long pctx_addr = I915_READ(VLV_PCBR) & ~4095;

	WARN_ON((pctx_addr >> VLV_PCBR_ADDR_SHIFT) == 0);
}

static void cherryview_setup_pctx(struct drm_i915_private *dev_priv)
{
	resource_size_t pctx_paddr, paddr;
	resource_size_t pctx_size = 32*1024;
	u32 pcbr;

	pcbr = I915_READ(VLV_PCBR);
	if ((pcbr >> VLV_PCBR_ADDR_SHIFT) == 0) {
		DRM_DEBUG_DRIVER("BIOS didn't set up PCBR, fixing up\n");
		paddr = dev_priv->dsm.end + 1 - pctx_size;
		GEM_BUG_ON(paddr > U32_MAX);

		pctx_paddr = (paddr & (~4095));
		I915_WRITE(VLV_PCBR, pctx_paddr);
	}

	DRM_DEBUG_DRIVER("PCBR: 0x%08x\n", I915_READ(VLV_PCBR));
}

static void valleyview_setup_pctx(struct drm_i915_private *dev_priv)
{
	struct drm_i915_gem_object *pctx;
	resource_size_t pctx_paddr;
	resource_size_t pctx_size = 24*1024;
	u32 pcbr;

	pcbr = I915_READ(VLV_PCBR);
	if (pcbr) {
		/* BIOS set it up already, grab the pre-alloc'd space */
		resource_size_t pcbr_offset;

		pcbr_offset = (pcbr & (~4095)) - dev_priv->dsm.start;
		pctx = i915_gem_object_create_stolen_for_preallocated(dev_priv,
								      pcbr_offset,
								      I915_GTT_OFFSET_NONE,
								      pctx_size);
		goto out;
	}

	DRM_DEBUG_DRIVER("BIOS didn't set up PCBR, fixing up\n");

	/*
	 * From the Gunit register HAS:
	 * The Gfx driver is expected to program this register and ensure
	 * proper allocation within Gfx stolen memory.  For example, this
	 * register should be programmed such than the PCBR range does not
	 * overlap with other ranges, such as the frame buffer, protected
	 * memory, or any other relevant ranges.
	 */
	pctx = i915_gem_object_create_stolen(dev_priv, pctx_size);
	if (!pctx) {
		DRM_DEBUG("not enough stolen space for PCTX, disabling\n");
		goto out;
	}

	GEM_BUG_ON(range_overflows_t(u64,
				     dev_priv->dsm.start,
				     pctx->stolen->start,
				     U32_MAX));
	pctx_paddr = dev_priv->dsm.start + pctx->stolen->start;
	I915_WRITE(VLV_PCBR, pctx_paddr);

out:
	DRM_DEBUG_DRIVER("PCBR: 0x%08x\n", I915_READ(VLV_PCBR));
	dev_priv->vlv_pctx = pctx;
}

static void valleyview_cleanup_pctx(struct drm_i915_private *dev_priv)
{
	struct drm_i915_gem_object *pctx;

	pctx = fetch_and_zero(&dev_priv->vlv_pctx);
	if (pctx)
		i915_gem_object_put(pctx);
}

static void vlv_init_gpll_ref_freq(struct drm_i915_private *dev_priv)
{
	dev_priv->gt_pm.rps.gpll_ref_freq =
		vlv_get_cck_clock(dev_priv, "GPLL ref",
				  CCK_GPLL_CLOCK_CONTROL,
				  dev_priv->czclk_freq);

	DRM_DEBUG_DRIVER("GPLL reference freq: %d kHz\n",
			 dev_priv->gt_pm.rps.gpll_ref_freq);
}

static void valleyview_init_gt_powersave(struct drm_i915_private *dev_priv)
{
	struct intel_rps *rps = &dev_priv->gt_pm.rps;
	u32 val;

	valleyview_setup_pctx(dev_priv);

	vlv_init_gpll_ref_freq(dev_priv);

	val = vlv_punit_read(dev_priv, PUNIT_REG_GPU_FREQ_STS);
	switch ((val >> 6) & 3) {
	case 0:
	case 1:
		dev_priv->mem_freq = 800;
		break;
	case 2:
		dev_priv->mem_freq = 1066;
		break;
	case 3:
		dev_priv->mem_freq = 1333;
		break;
	}
	DRM_DEBUG_DRIVER("DDR speed: %d MHz\n", dev_priv->mem_freq);

	rps->max_freq = valleyview_rps_max_freq(dev_priv);
	rps->rp0_freq = rps->max_freq;
	DRM_DEBUG_DRIVER("max GPU freq: %d MHz (%u)\n",
			 intel_gpu_freq(dev_priv, rps->max_freq),
			 rps->max_freq);

	rps->efficient_freq = valleyview_rps_rpe_freq(dev_priv);
	DRM_DEBUG_DRIVER("RPe GPU freq: %d MHz (%u)\n",
			 intel_gpu_freq(dev_priv, rps->efficient_freq),
			 rps->efficient_freq);

	rps->rp1_freq = valleyview_rps_guar_freq(dev_priv);
	DRM_DEBUG_DRIVER("RP1(Guar Freq) GPU freq: %d MHz (%u)\n",
			 intel_gpu_freq(dev_priv, rps->rp1_freq),
			 rps->rp1_freq);

	rps->min_freq = valleyview_rps_min_freq(dev_priv);
	DRM_DEBUG_DRIVER("min GPU freq: %d MHz (%u)\n",
			 intel_gpu_freq(dev_priv, rps->min_freq),
			 rps->min_freq);
}

static void cherryview_init_gt_powersave(struct drm_i915_private *dev_priv)
{
	struct intel_rps *rps = &dev_priv->gt_pm.rps;
	u32 val;

	cherryview_setup_pctx(dev_priv);

	vlv_init_gpll_ref_freq(dev_priv);

	mutex_lock(&dev_priv->sb_lock);
	val = vlv_cck_read(dev_priv, CCK_FUSE_REG);
	mutex_unlock(&dev_priv->sb_lock);

	switch ((val >> 2) & 0x7) {
	case 3:
		dev_priv->mem_freq = 2000;
		break;
	default:
		dev_priv->mem_freq = 1600;
		break;
	}
	DRM_DEBUG_DRIVER("DDR speed: %d MHz\n", dev_priv->mem_freq);

	rps->max_freq = cherryview_rps_max_freq(dev_priv);
	rps->rp0_freq = rps->max_freq;
	DRM_DEBUG_DRIVER("max GPU freq: %d MHz (%u)\n",
			 intel_gpu_freq(dev_priv, rps->max_freq),
			 rps->max_freq);

	rps->efficient_freq = cherryview_rps_rpe_freq(dev_priv);
	DRM_DEBUG_DRIVER("RPe GPU freq: %d MHz (%u)\n",
			 intel_gpu_freq(dev_priv, rps->efficient_freq),
			 rps->efficient_freq);

	rps->rp1_freq = cherryview_rps_guar_freq(dev_priv);
	DRM_DEBUG_DRIVER("RP1(Guar) GPU freq: %d MHz (%u)\n",
			 intel_gpu_freq(dev_priv, rps->rp1_freq),
			 rps->rp1_freq);

	rps->min_freq = cherryview_rps_min_freq(dev_priv);
	DRM_DEBUG_DRIVER("min GPU freq: %d MHz (%u)\n",
			 intel_gpu_freq(dev_priv, rps->min_freq),
			 rps->min_freq);

	WARN_ONCE((rps->max_freq | rps->efficient_freq | rps->rp1_freq |
		   rps->min_freq) & 1,
		  "Odd GPU freq values\n");
}

static void valleyview_cleanup_gt_powersave(struct drm_i915_private *dev_priv)
{
	valleyview_cleanup_pctx(dev_priv);
}

static void cherryview_enable_rc6(struct drm_i915_private *dev_priv)
{
	struct intel_engine_cs *engine;
	enum intel_engine_id id;
	u32 gtfifodbg, rc6_mode, pcbr;

	gtfifodbg = I915_READ(GTFIFODBG) & ~(GT_FIFO_SBDEDICATE_FREE_ENTRY_CHV |
					     GT_FIFO_FREE_ENTRIES_CHV);
	if (gtfifodbg) {
		DRM_DEBUG_DRIVER("GT fifo had a previous error %x\n",
				 gtfifodbg);
		I915_WRITE(GTFIFODBG, gtfifodbg);
	}

	cherryview_check_pctx(dev_priv);

	/* 1a & 1b: Get forcewake during program sequence. Although the driver
	 * hasn't enabled a state yet where we need forcewake, BIOS may have.*/
	intel_uncore_forcewake_get(dev_priv, FORCEWAKE_ALL);

	/*  Disable RC states. */
	I915_WRITE(GEN6_RC_CONTROL, 0);

	/* 2a: Program RC6 thresholds.*/
	I915_WRITE(GEN6_RC6_WAKE_RATE_LIMIT, 40 << 16);
	I915_WRITE(GEN6_RC_EVALUATION_INTERVAL, 125000); /* 12500 * 1280ns */
	I915_WRITE(GEN6_RC_IDLE_HYSTERSIS, 25); /* 25 * 1280ns */

	for_each_engine(engine, dev_priv, id)
		I915_WRITE(RING_MAX_IDLE(engine->mmio_base), 10);
	I915_WRITE(GEN6_RC_SLEEP, 0);

	/* TO threshold set to 500 us ( 0x186 * 1.28 us) */
	I915_WRITE(GEN6_RC6_THRESHOLD, 0x186);

	/* Allows RC6 residency counter to work */
	I915_WRITE(VLV_COUNTER_CONTROL,
		   _MASKED_BIT_ENABLE(VLV_COUNT_RANGE_HIGH |
				      VLV_MEDIA_RC6_COUNT_EN |
				      VLV_RENDER_RC6_COUNT_EN));

	/* For now we assume BIOS is allocating and populating the PCBR  */
	pcbr = I915_READ(VLV_PCBR);

	/* 3: Enable RC6 */
	rc6_mode = 0;
	if (pcbr >> VLV_PCBR_ADDR_SHIFT)
		rc6_mode = GEN7_RC_CTL_TO_MODE;
	I915_WRITE(GEN6_RC_CONTROL, rc6_mode);

	intel_uncore_forcewake_put(dev_priv, FORCEWAKE_ALL);
}

static void cherryview_enable_rps(struct drm_i915_private *dev_priv)
{
	u32 val;

	intel_uncore_forcewake_get(dev_priv, FORCEWAKE_ALL);

	/* 1: Program defaults and thresholds for RPS*/
	I915_WRITE(GEN6_RP_DOWN_TIMEOUT, 1000000);
	I915_WRITE(GEN6_RP_UP_THRESHOLD, 59400);
	I915_WRITE(GEN6_RP_DOWN_THRESHOLD, 245000);
	I915_WRITE(GEN6_RP_UP_EI, 66000);
	I915_WRITE(GEN6_RP_DOWN_EI, 350000);

	I915_WRITE(GEN6_RP_IDLE_HYSTERSIS, 10);

	/* 2: Enable RPS */
	I915_WRITE(GEN6_RP_CONTROL,
		   GEN6_RP_MEDIA_HW_NORMAL_MODE |
		   GEN6_RP_MEDIA_IS_GFX |
		   GEN6_RP_ENABLE |
		   GEN6_RP_UP_BUSY_AVG |
		   GEN6_RP_DOWN_IDLE_AVG);

	/* Setting Fixed Bias */
	val = VLV_OVERRIDE_EN |
		  VLV_SOC_TDP_EN |
		  CHV_BIAS_CPU_50_SOC_50;
	vlv_punit_write(dev_priv, VLV_TURBO_SOC_OVERRIDE, val);

	val = vlv_punit_read(dev_priv, PUNIT_REG_GPU_FREQ_STS);

	/* RPS code assumes GPLL is used */
	WARN_ONCE((val & GPLLENABLE) == 0, "GPLL not enabled\n");

	DRM_DEBUG_DRIVER("GPLL enabled? %s\n", yesno(val & GPLLENABLE));
	DRM_DEBUG_DRIVER("GPU status: 0x%08x\n", val);

	reset_rps(dev_priv, valleyview_set_rps);

	intel_uncore_forcewake_put(dev_priv, FORCEWAKE_ALL);
}

static void valleyview_enable_rc6(struct drm_i915_private *dev_priv)
{
	struct intel_engine_cs *engine;
	enum intel_engine_id id;
	u32 gtfifodbg;

	valleyview_check_pctx(dev_priv);

	gtfifodbg = I915_READ(GTFIFODBG);
	if (gtfifodbg) {
		DRM_DEBUG_DRIVER("GT fifo had a previous error %x\n",
				 gtfifodbg);
		I915_WRITE(GTFIFODBG, gtfifodbg);
	}

	intel_uncore_forcewake_get(dev_priv, FORCEWAKE_ALL);

	/*  Disable RC states. */
	I915_WRITE(GEN6_RC_CONTROL, 0);

	I915_WRITE(GEN6_RC6_WAKE_RATE_LIMIT, 0x00280000);
	I915_WRITE(GEN6_RC_EVALUATION_INTERVAL, 125000);
	I915_WRITE(GEN6_RC_IDLE_HYSTERSIS, 25);

	for_each_engine(engine, dev_priv, id)
		I915_WRITE(RING_MAX_IDLE(engine->mmio_base), 10);

	I915_WRITE(GEN6_RC6_THRESHOLD, 0x557);

	/* Allows RC6 residency counter to work */
	I915_WRITE(VLV_COUNTER_CONTROL,
		   _MASKED_BIT_ENABLE(VLV_COUNT_RANGE_HIGH |
				      VLV_MEDIA_RC0_COUNT_EN |
				      VLV_RENDER_RC0_COUNT_EN |
				      VLV_MEDIA_RC6_COUNT_EN |
				      VLV_RENDER_RC6_COUNT_EN));

	I915_WRITE(GEN6_RC_CONTROL,
		   GEN7_RC_CTL_TO_MODE | VLV_RC_CTL_CTX_RST_PARALLEL);

	intel_uncore_forcewake_put(dev_priv, FORCEWAKE_ALL);
}

static void valleyview_enable_rps(struct drm_i915_private *dev_priv)
{
	u32 val;

	intel_uncore_forcewake_get(dev_priv, FORCEWAKE_ALL);

	I915_WRITE(GEN6_RP_DOWN_TIMEOUT, 1000000);
	I915_WRITE(GEN6_RP_UP_THRESHOLD, 59400);
	I915_WRITE(GEN6_RP_DOWN_THRESHOLD, 245000);
	I915_WRITE(GEN6_RP_UP_EI, 66000);
	I915_WRITE(GEN6_RP_DOWN_EI, 350000);

	I915_WRITE(GEN6_RP_IDLE_HYSTERSIS, 10);

	I915_WRITE(GEN6_RP_CONTROL,
		   GEN6_RP_MEDIA_TURBO |
		   GEN6_RP_MEDIA_HW_NORMAL_MODE |
		   GEN6_RP_MEDIA_IS_GFX |
		   GEN6_RP_ENABLE |
		   GEN6_RP_UP_BUSY_AVG |
		   GEN6_RP_DOWN_IDLE_CONT);

	/* Setting Fixed Bias */
	val = VLV_OVERRIDE_EN |
		  VLV_SOC_TDP_EN |
		  VLV_BIAS_CPU_125_SOC_875;
	vlv_punit_write(dev_priv, VLV_TURBO_SOC_OVERRIDE, val);

	val = vlv_punit_read(dev_priv, PUNIT_REG_GPU_FREQ_STS);

	/* RPS code assumes GPLL is used */
	WARN_ONCE((val & GPLLENABLE) == 0, "GPLL not enabled\n");

	DRM_DEBUG_DRIVER("GPLL enabled? %s\n", yesno(val & GPLLENABLE));
	DRM_DEBUG_DRIVER("GPU status: 0x%08x\n", val);

	reset_rps(dev_priv, valleyview_set_rps);

	intel_uncore_forcewake_put(dev_priv, FORCEWAKE_ALL);
}

static unsigned long intel_pxfreq(u32 vidfreq)
{
	unsigned long freq;
	int div = (vidfreq & 0x3f0000) >> 16;
	int post = (vidfreq & 0x3000) >> 12;
	int pre = (vidfreq & 0x7);

	if (!pre)
		return 0;

	freq = ((div * 133333) / ((1<<post) * pre));

	return freq;
}

static const struct cparams {
	u16 i;
	u16 t;
	u16 m;
	u16 c;
} cparams[] = {
	{ 1, 1333, 301, 28664 },
	{ 1, 1066, 294, 24460 },
	{ 1, 800, 294, 25192 },
	{ 0, 1333, 276, 27605 },
	{ 0, 1066, 276, 27605 },
	{ 0, 800, 231, 23784 },
};

static unsigned long __i915_chipset_val(struct drm_i915_private *dev_priv)
{
	u64 total_count, diff, ret;
	u32 count1, count2, count3, m = 0, c = 0;
	unsigned long now = jiffies_to_msecs(jiffies), diff1;
	int i;

	lockdep_assert_held(&mchdev_lock);

	diff1 = now - dev_priv->ips.last_time1;

	/* Prevent division-by-zero if we are asking too fast.
	 * Also, we don't get interesting results if we are polling
	 * faster than once in 10ms, so just return the saved value
	 * in such cases.
	 */
	if (diff1 <= 10)
		return dev_priv->ips.chipset_power;

	count1 = I915_READ(DMIEC);
	count2 = I915_READ(DDREC);
	count3 = I915_READ(CSIEC);

	total_count = count1 + count2 + count3;

	/* FIXME: handle per-counter overflow */
	if (total_count < dev_priv->ips.last_count1) {
		diff = ~0UL - dev_priv->ips.last_count1;
		diff += total_count;
	} else {
		diff = total_count - dev_priv->ips.last_count1;
	}

	for (i = 0; i < ARRAY_SIZE(cparams); i++) {
		if (cparams[i].i == dev_priv->ips.c_m &&
		    cparams[i].t == dev_priv->ips.r_t) {
			m = cparams[i].m;
			c = cparams[i].c;
			break;
		}
	}

	diff = div_u64(diff, diff1);
	ret = ((m * diff) + c);
	ret = div_u64(ret, 10);

	dev_priv->ips.last_count1 = total_count;
	dev_priv->ips.last_time1 = now;

	dev_priv->ips.chipset_power = ret;

	return ret;
}

unsigned long i915_chipset_val(struct drm_i915_private *dev_priv)
{
	unsigned long val;

	if (!IS_GEN5(dev_priv))
		return 0;

	spin_lock_irq(&mchdev_lock);

	val = __i915_chipset_val(dev_priv);

	spin_unlock_irq(&mchdev_lock);

	return val;
}

unsigned long i915_mch_val(struct drm_i915_private *dev_priv)
{
	unsigned long m, x, b;
	u32 tsfs;

	tsfs = I915_READ(TSFS);

	m = ((tsfs & TSFS_SLOPE_MASK) >> TSFS_SLOPE_SHIFT);
	x = I915_READ8(TR1);

	b = tsfs & TSFS_INTR_MASK;

	return ((m * x) / 127) - b;
}

static int _pxvid_to_vd(u8 pxvid)
{
	if (pxvid == 0)
		return 0;

	if (pxvid >= 8 && pxvid < 31)
		pxvid = 31;

	return (pxvid + 2) * 125;
}

static u32 pvid_to_extvid(struct drm_i915_private *dev_priv, u8 pxvid)
{
	const int vd = _pxvid_to_vd(pxvid);
	const int vm = vd - 1125;

	if (INTEL_INFO(dev_priv)->is_mobile)
		return vm > 0 ? vm : 0;

	return vd;
}

static void __i915_update_gfx_val(struct drm_i915_private *dev_priv)
{
	u64 now, diff, diffms;
	u32 count;

	lockdep_assert_held(&mchdev_lock);

	now = ktime_get_raw_ns();
	diffms = now - dev_priv->ips.last_time2;
	do_div(diffms, NSEC_PER_MSEC);

	/* Don't divide by 0 */
	if (!diffms)
		return;

	count = I915_READ(GFXEC);

	if (count < dev_priv->ips.last_count2) {
		diff = ~0UL - dev_priv->ips.last_count2;
		diff += count;
	} else {
		diff = count - dev_priv->ips.last_count2;
	}

	dev_priv->ips.last_count2 = count;
	dev_priv->ips.last_time2 = now;

	/* More magic constants... */
	diff = diff * 1181;
	diff = div_u64(diff, diffms * 10);
	dev_priv->ips.gfx_power = diff;
}

void i915_update_gfx_val(struct drm_i915_private *dev_priv)
{
	if (!IS_GEN5(dev_priv))
		return;

	spin_lock_irq(&mchdev_lock);

	__i915_update_gfx_val(dev_priv);

	spin_unlock_irq(&mchdev_lock);
}

static unsigned long __i915_gfx_val(struct drm_i915_private *dev_priv)
{
	unsigned long t, corr, state1, corr2, state2;
	u32 pxvid, ext_v;

	lockdep_assert_held(&mchdev_lock);

	pxvid = I915_READ(PXVFREQ(dev_priv->gt_pm.rps.cur_freq));
	pxvid = (pxvid >> 24) & 0x7f;
	ext_v = pvid_to_extvid(dev_priv, pxvid);

	state1 = ext_v;

	t = i915_mch_val(dev_priv);

	/* Revel in the empirically derived constants */

	/* Correction factor in 1/100000 units */
	if (t > 80)
		corr = ((t * 2349) + 135940);
	else if (t >= 50)
		corr = ((t * 964) + 29317);
	else /* < 50 */
		corr = ((t * 301) + 1004);

	corr = corr * ((150142 * state1) / 10000 - 78642);
	corr /= 100000;
	corr2 = (corr * dev_priv->ips.corr);

	state2 = (corr2 * state1) / 10000;
	state2 /= 100; /* convert to mW */

	__i915_update_gfx_val(dev_priv);

	return dev_priv->ips.gfx_power + state2;
}

unsigned long i915_gfx_val(struct drm_i915_private *dev_priv)
{
	unsigned long val;

	if (!IS_GEN5(dev_priv))
		return 0;

	spin_lock_irq(&mchdev_lock);

	val = __i915_gfx_val(dev_priv);

	spin_unlock_irq(&mchdev_lock);

	return val;
}

/**
 * i915_read_mch_val - return value for IPS use
 *
 * Calculate and return a value for the IPS driver to use when deciding whether
 * we have thermal and power headroom to increase CPU or GPU power budget.
 */
unsigned long i915_read_mch_val(void)
{
	struct drm_i915_private *dev_priv;
	unsigned long chipset_val, graphics_val, ret = 0;

	spin_lock_irq(&mchdev_lock);
	if (!i915_mch_dev)
		goto out_unlock;
	dev_priv = i915_mch_dev;

	chipset_val = __i915_chipset_val(dev_priv);
	graphics_val = __i915_gfx_val(dev_priv);

	ret = chipset_val + graphics_val;

out_unlock:
	spin_unlock_irq(&mchdev_lock);

	return ret;
}
EXPORT_SYMBOL_GPL(i915_read_mch_val);

/**
 * i915_gpu_raise - raise GPU frequency limit
 *
 * Raise the limit; IPS indicates we have thermal headroom.
 */
bool i915_gpu_raise(void)
{
	struct drm_i915_private *dev_priv;
	bool ret = true;

	spin_lock_irq(&mchdev_lock);
	if (!i915_mch_dev) {
		ret = false;
		goto out_unlock;
	}
	dev_priv = i915_mch_dev;

	if (dev_priv->ips.max_delay > dev_priv->ips.fmax)
		dev_priv->ips.max_delay--;

out_unlock:
	spin_unlock_irq(&mchdev_lock);

	return ret;
}
EXPORT_SYMBOL_GPL(i915_gpu_raise);

/**
 * i915_gpu_lower - lower GPU frequency limit
 *
 * IPS indicates we're close to a thermal limit, so throttle back the GPU
 * frequency maximum.
 */
bool i915_gpu_lower(void)
{
	struct drm_i915_private *dev_priv;
	bool ret = true;

	spin_lock_irq(&mchdev_lock);
	if (!i915_mch_dev) {
		ret = false;
		goto out_unlock;
	}
	dev_priv = i915_mch_dev;

	if (dev_priv->ips.max_delay < dev_priv->ips.min_delay)
		dev_priv->ips.max_delay++;

out_unlock:
	spin_unlock_irq(&mchdev_lock);

	return ret;
}
EXPORT_SYMBOL_GPL(i915_gpu_lower);

/**
 * i915_gpu_busy - indicate GPU business to IPS
 *
 * Tell the IPS driver whether or not the GPU is busy.
 */
bool i915_gpu_busy(void)
{
	bool ret = false;

	spin_lock_irq(&mchdev_lock);
	if (i915_mch_dev)
		ret = i915_mch_dev->gt.awake;
	spin_unlock_irq(&mchdev_lock);

	return ret;
}
EXPORT_SYMBOL_GPL(i915_gpu_busy);

/**
 * i915_gpu_turbo_disable - disable graphics turbo
 *
 * Disable graphics turbo by resetting the max frequency and setting the
 * current frequency to the default.
 */
bool i915_gpu_turbo_disable(void)
{
	struct drm_i915_private *dev_priv;
	bool ret = true;

	spin_lock_irq(&mchdev_lock);
	if (!i915_mch_dev) {
		ret = false;
		goto out_unlock;
	}
	dev_priv = i915_mch_dev;

	dev_priv->ips.max_delay = dev_priv->ips.fstart;

	if (!ironlake_set_drps(dev_priv, dev_priv->ips.fstart))
		ret = false;

out_unlock:
	spin_unlock_irq(&mchdev_lock);

	return ret;
}
EXPORT_SYMBOL_GPL(i915_gpu_turbo_disable);

/**
 * Tells the intel_ips driver that the i915 driver is now loaded, if
 * IPS got loaded first.
 *
 * This awkward dance is so that neither module has to depend on the
 * other in order for IPS to do the appropriate communication of
 * GPU turbo limits to i915.
 */
static void
ips_ping_for_i915_load(void)
{
	void (*link)(void);

	link = symbol_get(ips_link_to_i915_driver);
	if (link) {
		link();
		symbol_put(ips_link_to_i915_driver);
	}
}

void intel_gpu_ips_init(struct drm_i915_private *dev_priv)
{
	/* We only register the i915 ips part with intel-ips once everything is
	 * set up, to avoid intel-ips sneaking in and reading bogus values. */
	spin_lock_irq(&mchdev_lock);
	i915_mch_dev = dev_priv;
	spin_unlock_irq(&mchdev_lock);

	ips_ping_for_i915_load();
}

void intel_gpu_ips_teardown(void)
{
	spin_lock_irq(&mchdev_lock);
	i915_mch_dev = NULL;
	spin_unlock_irq(&mchdev_lock);
}

static void intel_init_emon(struct drm_i915_private *dev_priv)
{
	u32 lcfuse;
	u8 pxw[16];
	int i;

	/* Disable to program */
	I915_WRITE(ECR, 0);
	POSTING_READ(ECR);

	/* Program energy weights for various events */
	I915_WRITE(SDEW, 0x15040d00);
	I915_WRITE(CSIEW0, 0x007f0000);
	I915_WRITE(CSIEW1, 0x1e220004);
	I915_WRITE(CSIEW2, 0x04000004);

	for (i = 0; i < 5; i++)
		I915_WRITE(PEW(i), 0);
	for (i = 0; i < 3; i++)
		I915_WRITE(DEW(i), 0);

	/* Program P-state weights to account for frequency power adjustment */
	for (i = 0; i < 16; i++) {
		u32 pxvidfreq = I915_READ(PXVFREQ(i));
		unsigned long freq = intel_pxfreq(pxvidfreq);
		unsigned long vid = (pxvidfreq & PXVFREQ_PX_MASK) >>
			PXVFREQ_PX_SHIFT;
		unsigned long val;

		val = vid * vid;
		val *= (freq / 1000);
		val *= 255;
		val /= (127*127*900);
		if (val > 0xff)
			DRM_ERROR("bad pxval: %ld\n", val);
		pxw[i] = val;
	}
	/* Render standby states get 0 weight */
	pxw[14] = 0;
	pxw[15] = 0;

	for (i = 0; i < 4; i++) {
		u32 val = (pxw[i*4] << 24) | (pxw[(i*4)+1] << 16) |
			(pxw[(i*4)+2] << 8) | (pxw[(i*4)+3]);
		I915_WRITE(PXW(i), val);
	}

	/* Adjust magic regs to magic values (more experimental results) */
	I915_WRITE(OGW0, 0);
	I915_WRITE(OGW1, 0);
	I915_WRITE(EG0, 0x00007f00);
	I915_WRITE(EG1, 0x0000000e);
	I915_WRITE(EG2, 0x000e0000);
	I915_WRITE(EG3, 0x68000300);
	I915_WRITE(EG4, 0x42000000);
	I915_WRITE(EG5, 0x00140031);
	I915_WRITE(EG6, 0);
	I915_WRITE(EG7, 0);

	for (i = 0; i < 8; i++)
		I915_WRITE(PXWL(i), 0);

	/* Enable PMON + select events */
	I915_WRITE(ECR, 0x80000019);

	lcfuse = I915_READ(LCFUSE02);

	dev_priv->ips.corr = (lcfuse & LCFUSE_HIV_MASK);
}

void intel_init_gt_powersave(struct drm_i915_private *dev_priv)
{
	struct intel_rps *rps = &dev_priv->gt_pm.rps;

	/*
	 * RPM depends on RC6 to save restore the GT HW context, so make RC6 a
	 * requirement.
	 */
	if (!sanitize_rc6(dev_priv)) {
		DRM_INFO("RC6 disabled, disabling runtime PM support\n");
		pm_runtime_get(&dev_priv->drm.pdev->dev);
	}

	mutex_lock(&dev_priv->pcu_lock);

	/* Initialize RPS limits (for userspace) */
	if (IS_CHERRYVIEW(dev_priv))
		cherryview_init_gt_powersave(dev_priv);
	else if (IS_VALLEYVIEW(dev_priv))
		valleyview_init_gt_powersave(dev_priv);
	else if (INTEL_GEN(dev_priv) >= 6)
		gen6_init_rps_frequencies(dev_priv);

	/* Derive initial user preferences/limits from the hardware limits */
	rps->idle_freq = rps->min_freq;
	rps->cur_freq = rps->idle_freq;

	rps->max_freq_softlimit = rps->max_freq;
	rps->min_freq_softlimit = rps->min_freq;

	if (IS_HASWELL(dev_priv) || IS_BROADWELL(dev_priv))
		rps->min_freq_softlimit =
			max_t(int,
			      rps->efficient_freq,
			      intel_freq_opcode(dev_priv, 450));

	/* After setting max-softlimit, find the overclock max freq */
	if (IS_GEN6(dev_priv) ||
	    IS_IVYBRIDGE(dev_priv) || IS_HASWELL(dev_priv)) {
		u32 params = 0;

		sandybridge_pcode_read(dev_priv, GEN6_READ_OC_PARAMS, &params);
		if (params & BIT(31)) { /* OC supported */
			DRM_DEBUG_DRIVER("Overclocking supported, max: %dMHz, overclock: %dMHz\n",
					 (rps->max_freq & 0xff) * 50,
					 (params & 0xff) * 50);
			rps->max_freq = params & 0xff;
		}
	}

	/* Finally allow us to boost to max by default */
	rps->boost_freq = rps->max_freq;

	mutex_unlock(&dev_priv->pcu_lock);
}

void intel_cleanup_gt_powersave(struct drm_i915_private *dev_priv)
{
	if (IS_VALLEYVIEW(dev_priv))
		valleyview_cleanup_gt_powersave(dev_priv);

	if (!HAS_RC6(dev_priv))
		pm_runtime_put(&dev_priv->drm.pdev->dev);
}

/**
 * intel_suspend_gt_powersave - suspend PM work and helper threads
 * @dev_priv: i915 device
 *
 * We don't want to disable RC6 or other features here, we just want
 * to make sure any work we've queued has finished and won't bother
 * us while we're suspended.
 */
void intel_suspend_gt_powersave(struct drm_i915_private *dev_priv)
{
	if (INTEL_GEN(dev_priv) < 6)
		return;

	/* gen6_rps_idle() will be called later to disable interrupts */
}

void intel_sanitize_gt_powersave(struct drm_i915_private *dev_priv)
{
	dev_priv->gt_pm.rps.enabled = true; /* force RPS disabling */
	dev_priv->gt_pm.rc6.enabled = true; /* force RC6 disabling */
	intel_disable_gt_powersave(dev_priv);

	if (INTEL_GEN(dev_priv) >= 11)
		gen11_reset_rps_interrupts(dev_priv);
	else if (INTEL_GEN(dev_priv) >= 6)
		gen6_reset_rps_interrupts(dev_priv);
}

static inline void intel_disable_llc_pstate(struct drm_i915_private *i915)
{
	lockdep_assert_held(&i915->pcu_lock);

	if (!i915->gt_pm.llc_pstate.enabled)
		return;

	/* Currently there is no HW configuration to be done to disable. */

	i915->gt_pm.llc_pstate.enabled = false;
}

static void intel_disable_rc6(struct drm_i915_private *dev_priv)
{
	lockdep_assert_held(&dev_priv->pcu_lock);

	if (!dev_priv->gt_pm.rc6.enabled)
		return;

	if (INTEL_GEN(dev_priv) >= 9)
		gen9_disable_rc6(dev_priv);
	else if (IS_CHERRYVIEW(dev_priv))
		cherryview_disable_rc6(dev_priv);
	else if (IS_VALLEYVIEW(dev_priv))
		valleyview_disable_rc6(dev_priv);
	else if (INTEL_GEN(dev_priv) >= 6)
		gen6_disable_rc6(dev_priv);

	dev_priv->gt_pm.rc6.enabled = false;
}

static void intel_disable_rps(struct drm_i915_private *dev_priv)
{
	lockdep_assert_held(&dev_priv->pcu_lock);

	if (!dev_priv->gt_pm.rps.enabled)
		return;

	if (INTEL_GEN(dev_priv) >= 9)
		gen9_disable_rps(dev_priv);
	else if (IS_CHERRYVIEW(dev_priv))
		cherryview_disable_rps(dev_priv);
	else if (IS_VALLEYVIEW(dev_priv))
		valleyview_disable_rps(dev_priv);
	else if (INTEL_GEN(dev_priv) >= 6)
		gen6_disable_rps(dev_priv);
	else if (IS_IRONLAKE_M(dev_priv))
		ironlake_disable_drps(dev_priv);

	dev_priv->gt_pm.rps.enabled = false;
}

void intel_disable_gt_powersave(struct drm_i915_private *dev_priv)
{
	mutex_lock(&dev_priv->pcu_lock);

	intel_disable_rc6(dev_priv);
	intel_disable_rps(dev_priv);
	if (HAS_LLC(dev_priv))
		intel_disable_llc_pstate(dev_priv);

	mutex_unlock(&dev_priv->pcu_lock);
}

static inline void intel_enable_llc_pstate(struct drm_i915_private *i915)
{
	lockdep_assert_held(&i915->pcu_lock);

	if (i915->gt_pm.llc_pstate.enabled)
		return;

	gen6_update_ring_freq(i915);

	i915->gt_pm.llc_pstate.enabled = true;
}

static void intel_enable_rc6(struct drm_i915_private *dev_priv)
{
	lockdep_assert_held(&dev_priv->pcu_lock);

	if (dev_priv->gt_pm.rc6.enabled)
		return;

	if (IS_CHERRYVIEW(dev_priv))
		cherryview_enable_rc6(dev_priv);
	else if (IS_VALLEYVIEW(dev_priv))
		valleyview_enable_rc6(dev_priv);
	else if (INTEL_GEN(dev_priv) >= 9)
		gen9_enable_rc6(dev_priv);
	else if (IS_BROADWELL(dev_priv))
		gen8_enable_rc6(dev_priv);
	else if (INTEL_GEN(dev_priv) >= 6)
		gen6_enable_rc6(dev_priv);

	dev_priv->gt_pm.rc6.enabled = true;
}

static void intel_enable_rps(struct drm_i915_private *dev_priv)
{
	struct intel_rps *rps = &dev_priv->gt_pm.rps;

	lockdep_assert_held(&dev_priv->pcu_lock);

	if (rps->enabled)
		return;

	if (IS_CHERRYVIEW(dev_priv)) {
		cherryview_enable_rps(dev_priv);
	} else if (IS_VALLEYVIEW(dev_priv)) {
		valleyview_enable_rps(dev_priv);
	} else if (INTEL_GEN(dev_priv) >= 9) {
		gen9_enable_rps(dev_priv);
	} else if (IS_BROADWELL(dev_priv)) {
		gen8_enable_rps(dev_priv);
	} else if (INTEL_GEN(dev_priv) >= 6) {
		gen6_enable_rps(dev_priv);
	} else if (IS_IRONLAKE_M(dev_priv)) {
		ironlake_enable_drps(dev_priv);
		intel_init_emon(dev_priv);
	}

	WARN_ON(rps->max_freq < rps->min_freq);
	WARN_ON(rps->idle_freq > rps->max_freq);

	WARN_ON(rps->efficient_freq < rps->min_freq);
	WARN_ON(rps->efficient_freq > rps->max_freq);

	rps->enabled = true;
}

void intel_enable_gt_powersave(struct drm_i915_private *dev_priv)
{
	/* Powersaving is controlled by the host when inside a VM */
	if (intel_vgpu_active(dev_priv))
		return;

	mutex_lock(&dev_priv->pcu_lock);

	if (HAS_RC6(dev_priv))
		intel_enable_rc6(dev_priv);
	intel_enable_rps(dev_priv);
	if (HAS_LLC(dev_priv))
		intel_enable_llc_pstate(dev_priv);

	mutex_unlock(&dev_priv->pcu_lock);
}

static void ibx_init_clock_gating(struct drm_i915_private *dev_priv)
{
	/*
	 * On Ibex Peak and Cougar Point, we need to disable clock
	 * gating for the panel power sequencer or it will fail to
	 * start up when no ports are active.
	 */
	I915_WRITE(SOUTH_DSPCLK_GATE_D, PCH_DPLSUNIT_CLOCK_GATE_DISABLE);
}

static void g4x_disable_trickle_feed(struct drm_i915_private *dev_priv)
{
	enum pipe pipe;

	for_each_pipe(dev_priv, pipe) {
		I915_WRITE(DSPCNTR(pipe),
			   I915_READ(DSPCNTR(pipe)) |
			   DISPPLANE_TRICKLE_FEED_DISABLE);

		I915_WRITE(DSPSURF(pipe), I915_READ(DSPSURF(pipe)));
		POSTING_READ(DSPSURF(pipe));
	}
}

static void ilk_init_clock_gating(struct drm_i915_private *dev_priv)
{
	uint32_t dspclk_gate = ILK_VRHUNIT_CLOCK_GATE_DISABLE;

	/*
	 * Required for FBC
	 * WaFbcDisableDpfcClockGating:ilk
	 */
	dspclk_gate |= ILK_DPFCRUNIT_CLOCK_GATE_DISABLE |
		   ILK_DPFCUNIT_CLOCK_GATE_DISABLE |
		   ILK_DPFDUNIT_CLOCK_GATE_ENABLE;

	I915_WRITE(PCH_3DCGDIS0,
		   MARIUNIT_CLOCK_GATE_DISABLE |
		   SVSMUNIT_CLOCK_GATE_DISABLE);
	I915_WRITE(PCH_3DCGDIS1,
		   VFMUNIT_CLOCK_GATE_DISABLE);

	/*
	 * According to the spec the following bits should be set in
	 * order to enable memory self-refresh
	 * The bit 22/21 of 0x42004
	 * The bit 5 of 0x42020
	 * The bit 15 of 0x45000
	 */
	I915_WRITE(ILK_DISPLAY_CHICKEN2,
		   (I915_READ(ILK_DISPLAY_CHICKEN2) |
		    ILK_DPARB_GATE | ILK_VSDPFD_FULL));
	dspclk_gate |= ILK_DPARBUNIT_CLOCK_GATE_ENABLE;
	I915_WRITE(DISP_ARB_CTL,
		   (I915_READ(DISP_ARB_CTL) |
		    DISP_FBC_WM_DIS));

	/*
	 * Based on the document from hardware guys the following bits
	 * should be set unconditionally in order to enable FBC.
	 * The bit 22 of 0x42000
	 * The bit 22 of 0x42004
	 * The bit 7,8,9 of 0x42020.
	 */
	if (IS_IRONLAKE_M(dev_priv)) {
		/* WaFbcAsynchFlipDisableFbcQueue:ilk */
		I915_WRITE(ILK_DISPLAY_CHICKEN1,
			   I915_READ(ILK_DISPLAY_CHICKEN1) |
			   ILK_FBCQ_DIS);
		I915_WRITE(ILK_DISPLAY_CHICKEN2,
			   I915_READ(ILK_DISPLAY_CHICKEN2) |
			   ILK_DPARB_GATE);
	}

	I915_WRITE(ILK_DSPCLK_GATE_D, dspclk_gate);

	I915_WRITE(ILK_DISPLAY_CHICKEN2,
		   I915_READ(ILK_DISPLAY_CHICKEN2) |
		   ILK_ELPIN_409_SELECT);
	I915_WRITE(_3D_CHICKEN2,
		   _3D_CHICKEN2_WM_READ_PIPELINED << 16 |
		   _3D_CHICKEN2_WM_READ_PIPELINED);

	/* WaDisableRenderCachePipelinedFlush:ilk */
	I915_WRITE(CACHE_MODE_0,
		   _MASKED_BIT_ENABLE(CM0_PIPELINED_RENDER_FLUSH_DISABLE));

	/* WaDisable_RenderCache_OperationalFlush:ilk */
	I915_WRITE(CACHE_MODE_0, _MASKED_BIT_DISABLE(RC_OP_FLUSH_ENABLE));

	g4x_disable_trickle_feed(dev_priv);

	ibx_init_clock_gating(dev_priv);
}

static void cpt_init_clock_gating(struct drm_i915_private *dev_priv)
{
	int pipe;
	uint32_t val;

	/*
	 * On Ibex Peak and Cougar Point, we need to disable clock
	 * gating for the panel power sequencer or it will fail to
	 * start up when no ports are active.
	 */
	I915_WRITE(SOUTH_DSPCLK_GATE_D, PCH_DPLSUNIT_CLOCK_GATE_DISABLE |
		   PCH_DPLUNIT_CLOCK_GATE_DISABLE |
		   PCH_CPUNIT_CLOCK_GATE_DISABLE);
	I915_WRITE(SOUTH_CHICKEN2, I915_READ(SOUTH_CHICKEN2) |
		   DPLS_EDP_PPS_FIX_DIS);
	/* The below fixes the weird display corruption, a few pixels shifted
	 * downward, on (only) LVDS of some HP laptops with IVY.
	 */
	for_each_pipe(dev_priv, pipe) {
		val = I915_READ(TRANS_CHICKEN2(pipe));
		val |= TRANS_CHICKEN2_TIMING_OVERRIDE;
		val &= ~TRANS_CHICKEN2_FDI_POLARITY_REVERSED;
		if (dev_priv->vbt.fdi_rx_polarity_inverted)
			val |= TRANS_CHICKEN2_FDI_POLARITY_REVERSED;
		val &= ~TRANS_CHICKEN2_FRAME_START_DELAY_MASK;
		val &= ~TRANS_CHICKEN2_DISABLE_DEEP_COLOR_COUNTER;
		val &= ~TRANS_CHICKEN2_DISABLE_DEEP_COLOR_MODESWITCH;
		I915_WRITE(TRANS_CHICKEN2(pipe), val);
	}
	/* WADP0ClockGatingDisable */
	for_each_pipe(dev_priv, pipe) {
		I915_WRITE(TRANS_CHICKEN1(pipe),
			   TRANS_CHICKEN1_DP0UNIT_GC_DISABLE);
	}
}

static void gen6_check_mch_setup(struct drm_i915_private *dev_priv)
{
	uint32_t tmp;

	tmp = I915_READ(MCH_SSKPD);
	if ((tmp & MCH_SSKPD_WM0_MASK) != MCH_SSKPD_WM0_VAL)
		DRM_DEBUG_KMS("Wrong MCH_SSKPD value: 0x%08x This can cause underruns.\n",
			      tmp);
}

static void gen6_init_clock_gating(struct drm_i915_private *dev_priv)
{
	uint32_t dspclk_gate = ILK_VRHUNIT_CLOCK_GATE_DISABLE;

	I915_WRITE(ILK_DSPCLK_GATE_D, dspclk_gate);

	I915_WRITE(ILK_DISPLAY_CHICKEN2,
		   I915_READ(ILK_DISPLAY_CHICKEN2) |
		   ILK_ELPIN_409_SELECT);

	/* WaDisableHiZPlanesWhenMSAAEnabled:snb */
	I915_WRITE(_3D_CHICKEN,
		   _MASKED_BIT_ENABLE(_3D_CHICKEN_HIZ_PLANE_DISABLE_MSAA_4X_SNB));

	/* WaDisable_RenderCache_OperationalFlush:snb */
	I915_WRITE(CACHE_MODE_0, _MASKED_BIT_DISABLE(RC_OP_FLUSH_ENABLE));

	/*
	 * BSpec recoomends 8x4 when MSAA is used,
	 * however in practice 16x4 seems fastest.
	 *
	 * Note that PS/WM thread counts depend on the WIZ hashing
	 * disable bit, which we don't touch here, but it's good
	 * to keep in mind (see 3DSTATE_PS and 3DSTATE_WM).
	 */
	I915_WRITE(GEN6_GT_MODE,
		   _MASKED_FIELD(GEN6_WIZ_HASHING_MASK, GEN6_WIZ_HASHING_16x4));

	I915_WRITE(CACHE_MODE_0,
		   _MASKED_BIT_DISABLE(CM0_STC_EVICT_DISABLE_LRA_SNB));

	I915_WRITE(GEN6_UCGCTL1,
		   I915_READ(GEN6_UCGCTL1) |
		   GEN6_BLBUNIT_CLOCK_GATE_DISABLE |
		   GEN6_CSUNIT_CLOCK_GATE_DISABLE);

	/* According to the BSpec vol1g, bit 12 (RCPBUNIT) clock
	 * gating disable must be set.  Failure to set it results in
	 * flickering pixels due to Z write ordering failures after
	 * some amount of runtime in the Mesa "fire" demo, and Unigine
	 * Sanctuary and Tropics, and apparently anything else with
	 * alpha test or pixel discard.
	 *
	 * According to the spec, bit 11 (RCCUNIT) must also be set,
	 * but we didn't debug actual testcases to find it out.
	 *
	 * WaDisableRCCUnitClockGating:snb
	 * WaDisableRCPBUnitClockGating:snb
	 */
	I915_WRITE(GEN6_UCGCTL2,
		   GEN6_RCPBUNIT_CLOCK_GATE_DISABLE |
		   GEN6_RCCUNIT_CLOCK_GATE_DISABLE);

	/* WaStripsFansDisableFastClipPerformanceFix:snb */
	I915_WRITE(_3D_CHICKEN3,
		   _MASKED_BIT_ENABLE(_3D_CHICKEN3_SF_DISABLE_FASTCLIP_CULL));

	/*
	 * Bspec says:
	 * "This bit must be set if 3DSTATE_CLIP clip mode is set to normal and
	 * 3DSTATE_SF number of SF output attributes is more than 16."
	 */
	I915_WRITE(_3D_CHICKEN3,
		   _MASKED_BIT_ENABLE(_3D_CHICKEN3_SF_DISABLE_PIPELINED_ATTR_FETCH));

	/*
	 * According to the spec the following bits should be
	 * set in order to enable memory self-refresh and fbc:
	 * The bit21 and bit22 of 0x42000
	 * The bit21 and bit22 of 0x42004
	 * The bit5 and bit7 of 0x42020
	 * The bit14 of 0x70180
	 * The bit14 of 0x71180
	 *
	 * WaFbcAsynchFlipDisableFbcQueue:snb
	 */
	I915_WRITE(ILK_DISPLAY_CHICKEN1,
		   I915_READ(ILK_DISPLAY_CHICKEN1) |
		   ILK_FBCQ_DIS | ILK_PABSTRETCH_DIS);
	I915_WRITE(ILK_DISPLAY_CHICKEN2,
		   I915_READ(ILK_DISPLAY_CHICKEN2) |
		   ILK_DPARB_GATE | ILK_VSDPFD_FULL);
	I915_WRITE(ILK_DSPCLK_GATE_D,
		   I915_READ(ILK_DSPCLK_GATE_D) |
		   ILK_DPARBUNIT_CLOCK_GATE_ENABLE  |
		   ILK_DPFDUNIT_CLOCK_GATE_ENABLE);

	g4x_disable_trickle_feed(dev_priv);

	cpt_init_clock_gating(dev_priv);

	gen6_check_mch_setup(dev_priv);
}

static void gen7_setup_fixed_func_scheduler(struct drm_i915_private *dev_priv)
{
	uint32_t reg = I915_READ(GEN7_FF_THREAD_MODE);

	/*
	 * WaVSThreadDispatchOverride:ivb,vlv
	 *
	 * This actually overrides the dispatch
	 * mode for all thread types.
	 */
	reg &= ~GEN7_FF_SCHED_MASK;
	reg |= GEN7_FF_TS_SCHED_HW;
	reg |= GEN7_FF_VS_SCHED_HW;
	reg |= GEN7_FF_DS_SCHED_HW;

	I915_WRITE(GEN7_FF_THREAD_MODE, reg);
}

static void lpt_init_clock_gating(struct drm_i915_private *dev_priv)
{
	/*
	 * TODO: this bit should only be enabled when really needed, then
	 * disabled when not needed anymore in order to save power.
	 */
	if (HAS_PCH_LPT_LP(dev_priv))
		I915_WRITE(SOUTH_DSPCLK_GATE_D,
			   I915_READ(SOUTH_DSPCLK_GATE_D) |
			   PCH_LP_PARTITION_LEVEL_DISABLE);

	/* WADPOClockGatingDisable:hsw */
	I915_WRITE(TRANS_CHICKEN1(PIPE_A),
		   I915_READ(TRANS_CHICKEN1(PIPE_A)) |
		   TRANS_CHICKEN1_DP0UNIT_GC_DISABLE);
}

static void lpt_suspend_hw(struct drm_i915_private *dev_priv)
{
	if (HAS_PCH_LPT_LP(dev_priv)) {
		uint32_t val = I915_READ(SOUTH_DSPCLK_GATE_D);

		val &= ~PCH_LP_PARTITION_LEVEL_DISABLE;
		I915_WRITE(SOUTH_DSPCLK_GATE_D, val);
	}
}

static void gen8_set_l3sqc_credits(struct drm_i915_private *dev_priv,
				   int general_prio_credits,
				   int high_prio_credits)
{
	u32 misccpctl;
	u32 val;

	/* WaTempDisableDOPClkGating:bdw */
	misccpctl = I915_READ(GEN7_MISCCPCTL);
	I915_WRITE(GEN7_MISCCPCTL, misccpctl & ~GEN7_DOP_CLOCK_GATE_ENABLE);

	val = I915_READ(GEN8_L3SQCREG1);
	val &= ~L3_PRIO_CREDITS_MASK;
	val |= L3_GENERAL_PRIO_CREDITS(general_prio_credits);
	val |= L3_HIGH_PRIO_CREDITS(high_prio_credits);
	I915_WRITE(GEN8_L3SQCREG1, val);

	/*
	 * Wait at least 100 clocks before re-enabling clock gating.
	 * See the definition of L3SQCREG1 in BSpec.
	 */
	POSTING_READ(GEN8_L3SQCREG1);
	udelay(1);
	I915_WRITE(GEN7_MISCCPCTL, misccpctl);
}

static void icl_init_clock_gating(struct drm_i915_private *dev_priv)
{
	/* This is not an Wa. Enable to reduce Sampler power */
	I915_WRITE(GEN10_DFR_RATIO_EN_AND_CHICKEN,
		   I915_READ(GEN10_DFR_RATIO_EN_AND_CHICKEN) & ~DFR_DISABLE);
}

static void cnp_init_clock_gating(struct drm_i915_private *dev_priv)
{
	if (!HAS_PCH_CNP(dev_priv))
		return;

	/* Display WA #1181 WaSouthDisplayDisablePWMCGEGating: cnp */
	I915_WRITE(SOUTH_DSPCLK_GATE_D, I915_READ(SOUTH_DSPCLK_GATE_D) |
		   CNP_PWM_CGE_GATING_DISABLE);
}

static void cnl_init_clock_gating(struct drm_i915_private *dev_priv)
{
	u32 val;
	cnp_init_clock_gating(dev_priv);

	/* This is not an Wa. Enable for better image quality */
	I915_WRITE(_3D_CHICKEN3,
		   _MASKED_BIT_ENABLE(_3D_CHICKEN3_AA_LINE_QUALITY_FIX_ENABLE));

	/* WaEnableChickenDCPR:cnl */
	I915_WRITE(GEN8_CHICKEN_DCPR_1,
		   I915_READ(GEN8_CHICKEN_DCPR_1) | MASK_WAKEMEM);

	/* WaFbcWakeMemOn:cnl */
	I915_WRITE(DISP_ARB_CTL, I915_READ(DISP_ARB_CTL) |
		   DISP_FBC_MEMORY_WAKE);

	val = I915_READ(SLICE_UNIT_LEVEL_CLKGATE);
	/* ReadHitWriteOnlyDisable:cnl */
	val |= RCCUNIT_CLKGATE_DIS;
	/* WaSarbUnitClockGatingDisable:cnl (pre-prod) */
	if (IS_CNL_REVID(dev_priv, CNL_REVID_A0, CNL_REVID_B0))
		val |= SARBUNIT_CLKGATE_DIS;
	I915_WRITE(SLICE_UNIT_LEVEL_CLKGATE, val);

	/* Wa_2201832410:cnl */
	val = I915_READ(SUBSLICE_UNIT_LEVEL_CLKGATE);
	val |= GWUNIT_CLKGATE_DIS;
	I915_WRITE(SUBSLICE_UNIT_LEVEL_CLKGATE, val);

	/* WaDisableVFclkgate:cnl */
	/* WaVFUnitClockGatingDisable:cnl */
	val = I915_READ(UNSLICE_UNIT_LEVEL_CLKGATE);
	val |= VFUNIT_CLKGATE_DIS;
	I915_WRITE(UNSLICE_UNIT_LEVEL_CLKGATE, val);
}

static void cfl_init_clock_gating(struct drm_i915_private *dev_priv)
{
	cnp_init_clock_gating(dev_priv);
	gen9_init_clock_gating(dev_priv);

	/* WaFbcNukeOnHostModify:cfl */
	I915_WRITE(ILK_DPFC_CHICKEN, I915_READ(ILK_DPFC_CHICKEN) |
		   ILK_DPFC_NUKE_ON_ANY_MODIFICATION);
}

static void kbl_init_clock_gating(struct drm_i915_private *dev_priv)
{
	gen9_init_clock_gating(dev_priv);

	/* WaDisableSDEUnitClockGating:kbl */
	if (IS_KBL_REVID(dev_priv, 0, KBL_REVID_B0))
		I915_WRITE(GEN8_UCGCTL6, I915_READ(GEN8_UCGCTL6) |
			   GEN8_SDEUNIT_CLOCK_GATE_DISABLE);

	/* WaDisableGamClockGating:kbl */
	if (IS_KBL_REVID(dev_priv, 0, KBL_REVID_B0))
		I915_WRITE(GEN6_UCGCTL1, I915_READ(GEN6_UCGCTL1) |
			   GEN6_GAMUNIT_CLOCK_GATE_DISABLE);

	/* WaFbcNukeOnHostModify:kbl */
	I915_WRITE(ILK_DPFC_CHICKEN, I915_READ(ILK_DPFC_CHICKEN) |
		   ILK_DPFC_NUKE_ON_ANY_MODIFICATION);
}

static void skl_init_clock_gating(struct drm_i915_private *dev_priv)
{
	gen9_init_clock_gating(dev_priv);

	/* WAC6entrylatency:skl */
	I915_WRITE(FBC_LLC_READ_CTRL, I915_READ(FBC_LLC_READ_CTRL) |
		   FBC_LLC_FULLY_OPEN);

	/* WaFbcNukeOnHostModify:skl */
	I915_WRITE(ILK_DPFC_CHICKEN, I915_READ(ILK_DPFC_CHICKEN) |
		   ILK_DPFC_NUKE_ON_ANY_MODIFICATION);
}

static void bdw_init_clock_gating(struct drm_i915_private *dev_priv)
{
	/* The GTT cache must be disabled if the system is using 2M pages. */
	bool can_use_gtt_cache = !HAS_PAGE_SIZES(dev_priv,
						 I915_GTT_PAGE_SIZE_2M);
	enum pipe pipe;

	/* WaSwitchSolVfFArbitrationPriority:bdw */
	I915_WRITE(GAM_ECOCHK, I915_READ(GAM_ECOCHK) | HSW_ECOCHK_ARB_PRIO_SOL);

	/* WaPsrDPAMaskVBlankInSRD:bdw */
	I915_WRITE(CHICKEN_PAR1_1,
		   I915_READ(CHICKEN_PAR1_1) | DPA_MASK_VBLANK_SRD);

	/* WaPsrDPRSUnmaskVBlankInSRD:bdw */
	for_each_pipe(dev_priv, pipe) {
		I915_WRITE(CHICKEN_PIPESL_1(pipe),
			   I915_READ(CHICKEN_PIPESL_1(pipe)) |
			   BDW_DPRS_MASK_VBLANK_SRD);
	}

	/* WaVSRefCountFullforceMissDisable:bdw */
	/* WaDSRefCountFullforceMissDisable:bdw */
	I915_WRITE(GEN7_FF_THREAD_MODE,
		   I915_READ(GEN7_FF_THREAD_MODE) &
		   ~(GEN8_FF_DS_REF_CNT_FFME | GEN7_FF_VS_REF_CNT_FFME));

	I915_WRITE(GEN6_RC_SLEEP_PSMI_CONTROL,
		   _MASKED_BIT_ENABLE(GEN8_RC_SEMA_IDLE_MSG_DISABLE));

	/* WaDisableSDEUnitClockGating:bdw */
	I915_WRITE(GEN8_UCGCTL6, I915_READ(GEN8_UCGCTL6) |
		   GEN8_SDEUNIT_CLOCK_GATE_DISABLE);

	/* WaProgramL3SqcReg1Default:bdw */
	gen8_set_l3sqc_credits(dev_priv, 30, 2);

	/* WaGttCachingOffByDefault:bdw */
	I915_WRITE(HSW_GTT_CACHE_EN, can_use_gtt_cache ? GTT_CACHE_EN_ALL : 0);

	/* WaKVMNotificationOnConfigChange:bdw */
	I915_WRITE(CHICKEN_PAR2_1, I915_READ(CHICKEN_PAR2_1)
		   | KVM_CONFIG_CHANGE_NOTIFICATION_SELECT);

	lpt_init_clock_gating(dev_priv);

	/* WaDisableDopClockGating:bdw
	 *
	 * Also see the CHICKEN2 write in bdw_init_workarounds() to disable DOP
	 * clock gating.
	 */
	I915_WRITE(GEN6_UCGCTL1,
		   I915_READ(GEN6_UCGCTL1) | GEN6_EU_TCUNIT_CLOCK_GATE_DISABLE);
}

static void hsw_init_clock_gating(struct drm_i915_private *dev_priv)
{
	/* L3 caching of data atomics doesn't work -- disable it. */
	I915_WRITE(HSW_SCRATCH1, HSW_SCRATCH1_L3_DATA_ATOMICS_DISABLE);
	I915_WRITE(HSW_ROW_CHICKEN3,
		   _MASKED_BIT_ENABLE(HSW_ROW_CHICKEN3_L3_GLOBAL_ATOMICS_DISABLE));

	/* This is required by WaCatErrorRejectionIssue:hsw */
	I915_WRITE(GEN7_SQ_CHICKEN_MBCUNIT_CONFIG,
			I915_READ(GEN7_SQ_CHICKEN_MBCUNIT_CONFIG) |
			GEN7_SQ_CHICKEN_MBCUNIT_SQINTMOB);

	/* WaVSRefCountFullforceMissDisable:hsw */
	I915_WRITE(GEN7_FF_THREAD_MODE,
		   I915_READ(GEN7_FF_THREAD_MODE) & ~GEN7_FF_VS_REF_CNT_FFME);

	/* WaDisable_RenderCache_OperationalFlush:hsw */
	I915_WRITE(CACHE_MODE_0_GEN7, _MASKED_BIT_DISABLE(RC_OP_FLUSH_ENABLE));

	/* enable HiZ Raw Stall Optimization */
	I915_WRITE(CACHE_MODE_0_GEN7,
		   _MASKED_BIT_DISABLE(HIZ_RAW_STALL_OPT_DISABLE));

	/* WaDisable4x2SubspanOptimization:hsw */
	I915_WRITE(CACHE_MODE_1,
		   _MASKED_BIT_ENABLE(PIXEL_SUBSPAN_COLLECT_OPT_DISABLE));

	/*
	 * BSpec recommends 8x4 when MSAA is used,
	 * however in practice 16x4 seems fastest.
	 *
	 * Note that PS/WM thread counts depend on the WIZ hashing
	 * disable bit, which we don't touch here, but it's good
	 * to keep in mind (see 3DSTATE_PS and 3DSTATE_WM).
	 */
	I915_WRITE(GEN7_GT_MODE,
		   _MASKED_FIELD(GEN6_WIZ_HASHING_MASK, GEN6_WIZ_HASHING_16x4));

	/* WaSampleCChickenBitEnable:hsw */
	I915_WRITE(HALF_SLICE_CHICKEN3,
		   _MASKED_BIT_ENABLE(HSW_SAMPLE_C_PERFORMANCE));

	/* WaSwitchSolVfFArbitrationPriority:hsw */
	I915_WRITE(GAM_ECOCHK, I915_READ(GAM_ECOCHK) | HSW_ECOCHK_ARB_PRIO_SOL);

	lpt_init_clock_gating(dev_priv);
}

static void ivb_init_clock_gating(struct drm_i915_private *dev_priv)
{
	uint32_t snpcr;

	I915_WRITE(ILK_DSPCLK_GATE_D, ILK_VRHUNIT_CLOCK_GATE_DISABLE);

	/* WaDisableEarlyCull:ivb */
	I915_WRITE(_3D_CHICKEN3,
		   _MASKED_BIT_ENABLE(_3D_CHICKEN_SF_DISABLE_OBJEND_CULL));

	/* WaDisableBackToBackFlipFix:ivb */
	I915_WRITE(IVB_CHICKEN3,
		   CHICKEN3_DGMG_REQ_OUT_FIX_DISABLE |
		   CHICKEN3_DGMG_DONE_FIX_DISABLE);

	/* WaDisablePSDDualDispatchEnable:ivb */
	if (IS_IVB_GT1(dev_priv))
		I915_WRITE(GEN7_HALF_SLICE_CHICKEN1,
			   _MASKED_BIT_ENABLE(GEN7_PSD_SINGLE_PORT_DISPATCH_ENABLE));

	/* WaDisable_RenderCache_OperationalFlush:ivb */
	I915_WRITE(CACHE_MODE_0_GEN7, _MASKED_BIT_DISABLE(RC_OP_FLUSH_ENABLE));

	/* Apply the WaDisableRHWOOptimizationForRenderHang:ivb workaround. */
	I915_WRITE(GEN7_COMMON_SLICE_CHICKEN1,
		   GEN7_CSC1_RHWO_OPT_DISABLE_IN_RCC);

	/* WaApplyL3ControlAndL3ChickenMode:ivb */
	I915_WRITE(GEN7_L3CNTLREG1,
			GEN7_WA_FOR_GEN7_L3_CONTROL);
	I915_WRITE(GEN7_L3_CHICKEN_MODE_REGISTER,
		   GEN7_WA_L3_CHICKEN_MODE);
	if (IS_IVB_GT1(dev_priv))
		I915_WRITE(GEN7_ROW_CHICKEN2,
			   _MASKED_BIT_ENABLE(DOP_CLOCK_GATING_DISABLE));
	else {
		/* must write both registers */
		I915_WRITE(GEN7_ROW_CHICKEN2,
			   _MASKED_BIT_ENABLE(DOP_CLOCK_GATING_DISABLE));
		I915_WRITE(GEN7_ROW_CHICKEN2_GT2,
			   _MASKED_BIT_ENABLE(DOP_CLOCK_GATING_DISABLE));
	}

	/* WaForceL3Serialization:ivb */
	I915_WRITE(GEN7_L3SQCREG4, I915_READ(GEN7_L3SQCREG4) &
		   ~L3SQ_URB_READ_CAM_MATCH_DISABLE);

	/*
	 * According to the spec, bit 13 (RCZUNIT) must be set on IVB.
	 * This implements the WaDisableRCZUnitClockGating:ivb workaround.
	 */
	I915_WRITE(GEN6_UCGCTL2,
		   GEN6_RCZUNIT_CLOCK_GATE_DISABLE);

	/* This is required by WaCatErrorRejectionIssue:ivb */
	I915_WRITE(GEN7_SQ_CHICKEN_MBCUNIT_CONFIG,
			I915_READ(GEN7_SQ_CHICKEN_MBCUNIT_CONFIG) |
			GEN7_SQ_CHICKEN_MBCUNIT_SQINTMOB);

	g4x_disable_trickle_feed(dev_priv);

	gen7_setup_fixed_func_scheduler(dev_priv);

	if (0) { /* causes HiZ corruption on ivb:gt1 */
		/* enable HiZ Raw Stall Optimization */
		I915_WRITE(CACHE_MODE_0_GEN7,
			   _MASKED_BIT_DISABLE(HIZ_RAW_STALL_OPT_DISABLE));
	}

	/* WaDisable4x2SubspanOptimization:ivb */
	I915_WRITE(CACHE_MODE_1,
		   _MASKED_BIT_ENABLE(PIXEL_SUBSPAN_COLLECT_OPT_DISABLE));

	/*
	 * BSpec recommends 8x4 when MSAA is used,
	 * however in practice 16x4 seems fastest.
	 *
	 * Note that PS/WM thread counts depend on the WIZ hashing
	 * disable bit, which we don't touch here, but it's good
	 * to keep in mind (see 3DSTATE_PS and 3DSTATE_WM).
	 */
	I915_WRITE(GEN7_GT_MODE,
		   _MASKED_FIELD(GEN6_WIZ_HASHING_MASK, GEN6_WIZ_HASHING_16x4));

	snpcr = I915_READ(GEN6_MBCUNIT_SNPCR);
	snpcr &= ~GEN6_MBC_SNPCR_MASK;
	snpcr |= GEN6_MBC_SNPCR_MED;
	I915_WRITE(GEN6_MBCUNIT_SNPCR, snpcr);

	if (!HAS_PCH_NOP(dev_priv))
		cpt_init_clock_gating(dev_priv);

	gen6_check_mch_setup(dev_priv);
}

static void vlv_init_clock_gating(struct drm_i915_private *dev_priv)
{
	/* WaDisableEarlyCull:vlv */
	I915_WRITE(_3D_CHICKEN3,
		   _MASKED_BIT_ENABLE(_3D_CHICKEN_SF_DISABLE_OBJEND_CULL));

	/* WaDisableBackToBackFlipFix:vlv */
	I915_WRITE(IVB_CHICKEN3,
		   CHICKEN3_DGMG_REQ_OUT_FIX_DISABLE |
		   CHICKEN3_DGMG_DONE_FIX_DISABLE);

	/* WaPsdDispatchEnable:vlv */
	/* WaDisablePSDDualDispatchEnable:vlv */
	I915_WRITE(GEN7_HALF_SLICE_CHICKEN1,
		   _MASKED_BIT_ENABLE(GEN7_MAX_PS_THREAD_DEP |
				      GEN7_PSD_SINGLE_PORT_DISPATCH_ENABLE));

	/* WaDisable_RenderCache_OperationalFlush:vlv */
	I915_WRITE(CACHE_MODE_0_GEN7, _MASKED_BIT_DISABLE(RC_OP_FLUSH_ENABLE));

	/* WaForceL3Serialization:vlv */
	I915_WRITE(GEN7_L3SQCREG4, I915_READ(GEN7_L3SQCREG4) &
		   ~L3SQ_URB_READ_CAM_MATCH_DISABLE);

	/* WaDisableDopClockGating:vlv */
	I915_WRITE(GEN7_ROW_CHICKEN2,
		   _MASKED_BIT_ENABLE(DOP_CLOCK_GATING_DISABLE));

	/* This is required by WaCatErrorRejectionIssue:vlv */
	I915_WRITE(GEN7_SQ_CHICKEN_MBCUNIT_CONFIG,
		   I915_READ(GEN7_SQ_CHICKEN_MBCUNIT_CONFIG) |
		   GEN7_SQ_CHICKEN_MBCUNIT_SQINTMOB);

	gen7_setup_fixed_func_scheduler(dev_priv);

	/*
	 * According to the spec, bit 13 (RCZUNIT) must be set on IVB.
	 * This implements the WaDisableRCZUnitClockGating:vlv workaround.
	 */
	I915_WRITE(GEN6_UCGCTL2,
		   GEN6_RCZUNIT_CLOCK_GATE_DISABLE);

	/* WaDisableL3Bank2xClockGate:vlv
	 * Disabling L3 clock gating- MMIO 940c[25] = 1
	 * Set bit 25, to disable L3_BANK_2x_CLK_GATING */
	I915_WRITE(GEN7_UCGCTL4,
		   I915_READ(GEN7_UCGCTL4) | GEN7_L3BANK2X_CLOCK_GATE_DISABLE);

	/*
	 * BSpec says this must be set, even though
	 * WaDisable4x2SubspanOptimization isn't listed for VLV.
	 */
	I915_WRITE(CACHE_MODE_1,
		   _MASKED_BIT_ENABLE(PIXEL_SUBSPAN_COLLECT_OPT_DISABLE));

	/*
	 * BSpec recommends 8x4 when MSAA is used,
	 * however in practice 16x4 seems fastest.
	 *
	 * Note that PS/WM thread counts depend on the WIZ hashing
	 * disable bit, which we don't touch here, but it's good
	 * to keep in mind (see 3DSTATE_PS and 3DSTATE_WM).
	 */
	I915_WRITE(GEN7_GT_MODE,
		   _MASKED_FIELD(GEN6_WIZ_HASHING_MASK, GEN6_WIZ_HASHING_16x4));

	/*
	 * WaIncreaseL3CreditsForVLVB0:vlv
	 * This is the hardware default actually.
	 */
	I915_WRITE(GEN7_L3SQCREG1, VLV_B0_WA_L3SQCREG1_VALUE);

	/*
	 * WaDisableVLVClockGating_VBIIssue:vlv
	 * Disable clock gating on th GCFG unit to prevent a delay
	 * in the reporting of vblank events.
	 */
	I915_WRITE(VLV_GUNIT_CLOCK_GATE, GCFG_DIS);
}

static void chv_init_clock_gating(struct drm_i915_private *dev_priv)
{
	/* WaVSRefCountFullforceMissDisable:chv */
	/* WaDSRefCountFullforceMissDisable:chv */
	I915_WRITE(GEN7_FF_THREAD_MODE,
		   I915_READ(GEN7_FF_THREAD_MODE) &
		   ~(GEN8_FF_DS_REF_CNT_FFME | GEN7_FF_VS_REF_CNT_FFME));

	/* WaDisableSemaphoreAndSyncFlipWait:chv */
	I915_WRITE(GEN6_RC_SLEEP_PSMI_CONTROL,
		   _MASKED_BIT_ENABLE(GEN8_RC_SEMA_IDLE_MSG_DISABLE));

	/* WaDisableCSUnitClockGating:chv */
	I915_WRITE(GEN6_UCGCTL1, I915_READ(GEN6_UCGCTL1) |
		   GEN6_CSUNIT_CLOCK_GATE_DISABLE);

	/* WaDisableSDEUnitClockGating:chv */
	I915_WRITE(GEN8_UCGCTL6, I915_READ(GEN8_UCGCTL6) |
		   GEN8_SDEUNIT_CLOCK_GATE_DISABLE);

	/*
	 * WaProgramL3SqcReg1Default:chv
	 * See gfxspecs/Related Documents/Performance Guide/
	 * LSQC Setting Recommendations.
	 */
	gen8_set_l3sqc_credits(dev_priv, 38, 2);

	/*
	 * GTT cache may not work with big pages, so if those
	 * are ever enabled GTT cache may need to be disabled.
	 */
	I915_WRITE(HSW_GTT_CACHE_EN, GTT_CACHE_EN_ALL);
}

static void g4x_init_clock_gating(struct drm_i915_private *dev_priv)
{
	uint32_t dspclk_gate;

	I915_WRITE(RENCLK_GATE_D1, 0);
	I915_WRITE(RENCLK_GATE_D2, VF_UNIT_CLOCK_GATE_DISABLE |
		   GS_UNIT_CLOCK_GATE_DISABLE |
		   CL_UNIT_CLOCK_GATE_DISABLE);
	I915_WRITE(RAMCLK_GATE_D, 0);
	dspclk_gate = VRHUNIT_CLOCK_GATE_DISABLE |
		OVRUNIT_CLOCK_GATE_DISABLE |
		OVCUNIT_CLOCK_GATE_DISABLE;
	if (IS_GM45(dev_priv))
		dspclk_gate |= DSSUNIT_CLOCK_GATE_DISABLE;
	I915_WRITE(DSPCLK_GATE_D, dspclk_gate);

	/* WaDisableRenderCachePipelinedFlush */
	I915_WRITE(CACHE_MODE_0,
		   _MASKED_BIT_ENABLE(CM0_PIPELINED_RENDER_FLUSH_DISABLE));

	/* WaDisable_RenderCache_OperationalFlush:g4x */
	I915_WRITE(CACHE_MODE_0, _MASKED_BIT_DISABLE(RC_OP_FLUSH_ENABLE));

	g4x_disable_trickle_feed(dev_priv);
}

static void i965gm_init_clock_gating(struct drm_i915_private *dev_priv)
{
	I915_WRITE(RENCLK_GATE_D1, I965_RCC_CLOCK_GATE_DISABLE);
	I915_WRITE(RENCLK_GATE_D2, 0);
	I915_WRITE(DSPCLK_GATE_D, 0);
	I915_WRITE(RAMCLK_GATE_D, 0);
	I915_WRITE16(DEUC, 0);
	I915_WRITE(MI_ARB_STATE,
		   _MASKED_BIT_ENABLE(MI_ARB_DISPLAY_TRICKLE_FEED_DISABLE));

	/* WaDisable_RenderCache_OperationalFlush:gen4 */
	I915_WRITE(CACHE_MODE_0, _MASKED_BIT_DISABLE(RC_OP_FLUSH_ENABLE));
}

static void i965g_init_clock_gating(struct drm_i915_private *dev_priv)
{
	I915_WRITE(RENCLK_GATE_D1, I965_RCZ_CLOCK_GATE_DISABLE |
		   I965_RCC_CLOCK_GATE_DISABLE |
		   I965_RCPB_CLOCK_GATE_DISABLE |
		   I965_ISC_CLOCK_GATE_DISABLE |
		   I965_FBC_CLOCK_GATE_DISABLE);
	I915_WRITE(RENCLK_GATE_D2, 0);
	I915_WRITE(MI_ARB_STATE,
		   _MASKED_BIT_ENABLE(MI_ARB_DISPLAY_TRICKLE_FEED_DISABLE));

	/* WaDisable_RenderCache_OperationalFlush:gen4 */
	I915_WRITE(CACHE_MODE_0, _MASKED_BIT_DISABLE(RC_OP_FLUSH_ENABLE));
}

static void gen3_init_clock_gating(struct drm_i915_private *dev_priv)
{
	u32 dstate = I915_READ(D_STATE);

	dstate |= DSTATE_PLL_D3_OFF | DSTATE_GFX_CLOCK_GATING |
		DSTATE_DOT_CLOCK_GATING;
	I915_WRITE(D_STATE, dstate);

	if (IS_PINEVIEW(dev_priv))
		I915_WRITE(ECOSKPD, _MASKED_BIT_ENABLE(ECO_GATING_CX_ONLY));

	/* IIR "flip pending" means done if this bit is set */
	I915_WRITE(ECOSKPD, _MASKED_BIT_DISABLE(ECO_FLIP_DONE));

	/* interrupts should cause a wake up from C3 */
	I915_WRITE(INSTPM, _MASKED_BIT_ENABLE(INSTPM_AGPBUSY_INT_EN));

	/* On GEN3 we really need to make sure the ARB C3 LP bit is set */
	I915_WRITE(MI_ARB_STATE, _MASKED_BIT_ENABLE(MI_ARB_C3_LP_WRITE_ENABLE));

	I915_WRITE(MI_ARB_STATE,
		   _MASKED_BIT_ENABLE(MI_ARB_DISPLAY_TRICKLE_FEED_DISABLE));
}

static void i85x_init_clock_gating(struct drm_i915_private *dev_priv)
{
	I915_WRITE(RENCLK_GATE_D1, SV_CLOCK_GATE_DISABLE);

	/* interrupts should cause a wake up from C3 */
	I915_WRITE(MI_STATE, _MASKED_BIT_ENABLE(MI_AGPBUSY_INT_EN) |
		   _MASKED_BIT_DISABLE(MI_AGPBUSY_830_MODE));

	I915_WRITE(MEM_MODE,
		   _MASKED_BIT_ENABLE(MEM_DISPLAY_TRICKLE_FEED_DISABLE));
}

static void i830_init_clock_gating(struct drm_i915_private *dev_priv)
{
	I915_WRITE(MEM_MODE,
		   _MASKED_BIT_ENABLE(MEM_DISPLAY_A_TRICKLE_FEED_DISABLE) |
		   _MASKED_BIT_ENABLE(MEM_DISPLAY_B_TRICKLE_FEED_DISABLE));
}

void intel_init_clock_gating(struct drm_i915_private *dev_priv)
{
	dev_priv->display.init_clock_gating(dev_priv);
}

void intel_suspend_hw(struct drm_i915_private *dev_priv)
{
	if (HAS_PCH_LPT(dev_priv))
		lpt_suspend_hw(dev_priv);
}

static void nop_init_clock_gating(struct drm_i915_private *dev_priv)
{
	DRM_DEBUG_KMS("No clock gating settings or workarounds applied.\n");
}

/**
 * intel_init_clock_gating_hooks - setup the clock gating hooks
 * @dev_priv: device private
 *
 * Setup the hooks that configure which clocks of a given platform can be
 * gated and also apply various GT and display specific workarounds for these
 * platforms. Note that some GT specific workarounds are applied separately
 * when GPU contexts or batchbuffers start their execution.
 */
void intel_init_clock_gating_hooks(struct drm_i915_private *dev_priv)
{
	if (IS_ICELAKE(dev_priv))
		dev_priv->display.init_clock_gating = icl_init_clock_gating;
	else if (IS_CANNONLAKE(dev_priv))
		dev_priv->display.init_clock_gating = cnl_init_clock_gating;
	else if (IS_COFFEELAKE(dev_priv))
		dev_priv->display.init_clock_gating = cfl_init_clock_gating;
	else if (IS_SKYLAKE(dev_priv))
		dev_priv->display.init_clock_gating = skl_init_clock_gating;
	else if (IS_KABYLAKE(dev_priv))
		dev_priv->display.init_clock_gating = kbl_init_clock_gating;
	else if (IS_BROXTON(dev_priv))
		dev_priv->display.init_clock_gating = bxt_init_clock_gating;
	else if (IS_GEMINILAKE(dev_priv))
		dev_priv->display.init_clock_gating = glk_init_clock_gating;
	else if (IS_BROADWELL(dev_priv))
		dev_priv->display.init_clock_gating = bdw_init_clock_gating;
	else if (IS_CHERRYVIEW(dev_priv))
		dev_priv->display.init_clock_gating = chv_init_clock_gating;
	else if (IS_HASWELL(dev_priv))
		dev_priv->display.init_clock_gating = hsw_init_clock_gating;
	else if (IS_IVYBRIDGE(dev_priv))
		dev_priv->display.init_clock_gating = ivb_init_clock_gating;
	else if (IS_VALLEYVIEW(dev_priv))
		dev_priv->display.init_clock_gating = vlv_init_clock_gating;
	else if (IS_GEN6(dev_priv))
		dev_priv->display.init_clock_gating = gen6_init_clock_gating;
	else if (IS_GEN5(dev_priv))
		dev_priv->display.init_clock_gating = ilk_init_clock_gating;
	else if (IS_G4X(dev_priv))
		dev_priv->display.init_clock_gating = g4x_init_clock_gating;
	else if (IS_I965GM(dev_priv))
		dev_priv->display.init_clock_gating = i965gm_init_clock_gating;
	else if (IS_I965G(dev_priv))
		dev_priv->display.init_clock_gating = i965g_init_clock_gating;
	else if (IS_GEN3(dev_priv))
		dev_priv->display.init_clock_gating = gen3_init_clock_gating;
	else if (IS_I85X(dev_priv) || IS_I865G(dev_priv))
		dev_priv->display.init_clock_gating = i85x_init_clock_gating;
	else if (IS_GEN2(dev_priv))
		dev_priv->display.init_clock_gating = i830_init_clock_gating;
	else {
		MISSING_CASE(INTEL_DEVID(dev_priv));
		dev_priv->display.init_clock_gating = nop_init_clock_gating;
	}
}

/* Set up chip specific power management-related functions */
void intel_init_pm(struct drm_i915_private *dev_priv)
{
	intel_fbc_init(dev_priv);

	/* For cxsr */
	if (IS_PINEVIEW(dev_priv))
		i915_pineview_get_mem_freq(dev_priv);
	else if (IS_GEN5(dev_priv))
		i915_ironlake_get_mem_freq(dev_priv);

	/* For FIFO watermark updates */
	if (INTEL_GEN(dev_priv) >= 9) {
		skl_setup_wm_latency(dev_priv);
		dev_priv->display.initial_watermarks = skl_initial_wm;
		dev_priv->display.atomic_update_watermarks = skl_atomic_update_crtc_wm;
		dev_priv->display.compute_global_watermarks = skl_compute_wm;
	} else if (HAS_PCH_SPLIT(dev_priv)) {
		ilk_setup_wm_latency(dev_priv);

		if ((IS_GEN5(dev_priv) && dev_priv->wm.pri_latency[1] &&
		     dev_priv->wm.spr_latency[1] && dev_priv->wm.cur_latency[1]) ||
		    (!IS_GEN5(dev_priv) && dev_priv->wm.pri_latency[0] &&
		     dev_priv->wm.spr_latency[0] && dev_priv->wm.cur_latency[0])) {
			dev_priv->display.compute_pipe_wm = ilk_compute_pipe_wm;
			dev_priv->display.compute_intermediate_wm =
				ilk_compute_intermediate_wm;
			dev_priv->display.initial_watermarks =
				ilk_initial_watermarks;
			dev_priv->display.optimize_watermarks =
				ilk_optimize_watermarks;
		} else {
			DRM_DEBUG_KMS("Failed to read display plane latency. "
				      "Disable CxSR\n");
		}
	} else if (IS_VALLEYVIEW(dev_priv) || IS_CHERRYVIEW(dev_priv)) {
		vlv_setup_wm_latency(dev_priv);
		dev_priv->display.compute_pipe_wm = vlv_compute_pipe_wm;
		dev_priv->display.compute_intermediate_wm = vlv_compute_intermediate_wm;
		dev_priv->display.initial_watermarks = vlv_initial_watermarks;
		dev_priv->display.optimize_watermarks = vlv_optimize_watermarks;
		dev_priv->display.atomic_update_watermarks = vlv_atomic_update_fifo;
	} else if (IS_G4X(dev_priv)) {
		g4x_setup_wm_latency(dev_priv);
		dev_priv->display.compute_pipe_wm = g4x_compute_pipe_wm;
		dev_priv->display.compute_intermediate_wm = g4x_compute_intermediate_wm;
		dev_priv->display.initial_watermarks = g4x_initial_watermarks;
		dev_priv->display.optimize_watermarks = g4x_optimize_watermarks;
	} else if (IS_PINEVIEW(dev_priv)) {
		if (!intel_get_cxsr_latency(IS_PINEVIEW_G(dev_priv),
					    dev_priv->is_ddr3,
					    dev_priv->fsb_freq,
					    dev_priv->mem_freq)) {
			DRM_INFO("failed to find known CxSR latency "
				 "(found ddr%s fsb freq %d, mem freq %d), "
				 "disabling CxSR\n",
				 (dev_priv->is_ddr3 == 1) ? "3" : "2",
				 dev_priv->fsb_freq, dev_priv->mem_freq);
			/* Disable CxSR and never update its watermark again */
			intel_set_memory_cxsr(dev_priv, false);
			dev_priv->display.update_wm = NULL;
		} else
			dev_priv->display.update_wm = pineview_update_wm;
	} else if (IS_GEN4(dev_priv)) {
		dev_priv->display.update_wm = i965_update_wm;
	} else if (IS_GEN3(dev_priv)) {
		dev_priv->display.update_wm = i9xx_update_wm;
		dev_priv->display.get_fifo_size = i9xx_get_fifo_size;
	} else if (IS_GEN2(dev_priv)) {
		if (INTEL_INFO(dev_priv)->num_pipes == 1) {
			dev_priv->display.update_wm = i845_update_wm;
			dev_priv->display.get_fifo_size = i845_get_fifo_size;
		} else {
			dev_priv->display.update_wm = i9xx_update_wm;
			dev_priv->display.get_fifo_size = i830_get_fifo_size;
		}
	} else {
		DRM_ERROR("unexpected fall-through in intel_init_pm\n");
	}
}

static inline int gen6_check_mailbox_status(struct drm_i915_private *dev_priv)
{
	uint32_t flags =
		I915_READ_FW(GEN6_PCODE_MAILBOX) & GEN6_PCODE_ERROR_MASK;

	switch (flags) {
	case GEN6_PCODE_SUCCESS:
		return 0;
	case GEN6_PCODE_UNIMPLEMENTED_CMD:
		return -ENODEV;
	case GEN6_PCODE_ILLEGAL_CMD:
		return -ENXIO;
	case GEN6_PCODE_MIN_FREQ_TABLE_GT_RATIO_OUT_OF_RANGE:
	case GEN7_PCODE_MIN_FREQ_TABLE_GT_RATIO_OUT_OF_RANGE:
		return -EOVERFLOW;
	case GEN6_PCODE_TIMEOUT:
		return -ETIMEDOUT;
	default:
		MISSING_CASE(flags);
		return 0;
	}
}

static inline int gen7_check_mailbox_status(struct drm_i915_private *dev_priv)
{
	uint32_t flags =
		I915_READ_FW(GEN6_PCODE_MAILBOX) & GEN6_PCODE_ERROR_MASK;

	switch (flags) {
	case GEN6_PCODE_SUCCESS:
		return 0;
	case GEN6_PCODE_ILLEGAL_CMD:
		return -ENXIO;
	case GEN7_PCODE_TIMEOUT:
		return -ETIMEDOUT;
	case GEN7_PCODE_ILLEGAL_DATA:
		return -EINVAL;
	case GEN7_PCODE_MIN_FREQ_TABLE_GT_RATIO_OUT_OF_RANGE:
		return -EOVERFLOW;
	default:
		MISSING_CASE(flags);
		return 0;
	}
}

int sandybridge_pcode_read(struct drm_i915_private *dev_priv, u32 mbox, u32 *val)
{
	int status;

	WARN_ON(!mutex_is_locked(&dev_priv->pcu_lock));

	/* GEN6_PCODE_* are outside of the forcewake domain, we can
	 * use te fw I915_READ variants to reduce the amount of work
	 * required when reading/writing.
	 */

	if (I915_READ_FW(GEN6_PCODE_MAILBOX) & GEN6_PCODE_READY) {
		DRM_DEBUG_DRIVER("warning: pcode (read from mbox %x) mailbox access failed for %ps\n",
				 mbox, __builtin_return_address(0));
		return -EAGAIN;
	}

	I915_WRITE_FW(GEN6_PCODE_DATA, *val);
	I915_WRITE_FW(GEN6_PCODE_DATA1, 0);
	I915_WRITE_FW(GEN6_PCODE_MAILBOX, GEN6_PCODE_READY | mbox);

	if (__intel_wait_for_register_fw(dev_priv,
					 GEN6_PCODE_MAILBOX, GEN6_PCODE_READY, 0,
					 500, 0, NULL)) {
		DRM_ERROR("timeout waiting for pcode read (from mbox %x) to finish for %ps\n",
			  mbox, __builtin_return_address(0));
		return -ETIMEDOUT;
	}

	*val = I915_READ_FW(GEN6_PCODE_DATA);
	I915_WRITE_FW(GEN6_PCODE_DATA, 0);

	if (INTEL_GEN(dev_priv) > 6)
		status = gen7_check_mailbox_status(dev_priv);
	else
		status = gen6_check_mailbox_status(dev_priv);

	if (status) {
		DRM_DEBUG_DRIVER("warning: pcode (read from mbox %x) mailbox access failed for %ps: %d\n",
				 mbox, __builtin_return_address(0), status);
		return status;
	}

	return 0;
}

int sandybridge_pcode_write_timeout(struct drm_i915_private *dev_priv,
				    u32 mbox, u32 val,
				    int fast_timeout_us, int slow_timeout_ms)
{
	int status;

	WARN_ON(!mutex_is_locked(&dev_priv->pcu_lock));

	/* GEN6_PCODE_* are outside of the forcewake domain, we can
	 * use te fw I915_READ variants to reduce the amount of work
	 * required when reading/writing.
	 */

	if (I915_READ_FW(GEN6_PCODE_MAILBOX) & GEN6_PCODE_READY) {
		DRM_DEBUG_DRIVER("warning: pcode (write of 0x%08x to mbox %x) mailbox access failed for %ps\n",
				 val, mbox, __builtin_return_address(0));
		return -EAGAIN;
	}

	I915_WRITE_FW(GEN6_PCODE_DATA, val);
	I915_WRITE_FW(GEN6_PCODE_DATA1, 0);
	I915_WRITE_FW(GEN6_PCODE_MAILBOX, GEN6_PCODE_READY | mbox);

	if (__intel_wait_for_register_fw(dev_priv,
					 GEN6_PCODE_MAILBOX, GEN6_PCODE_READY, 0,
					 fast_timeout_us, slow_timeout_ms,
					 NULL)) {
		DRM_ERROR("timeout waiting for pcode write of 0x%08x to mbox %x to finish for %ps\n",
			  val, mbox, __builtin_return_address(0));
		return -ETIMEDOUT;
	}

	I915_WRITE_FW(GEN6_PCODE_DATA, 0);

	if (INTEL_GEN(dev_priv) > 6)
		status = gen7_check_mailbox_status(dev_priv);
	else
		status = gen6_check_mailbox_status(dev_priv);

	if (status) {
		DRM_DEBUG_DRIVER("warning: pcode (write of 0x%08x to mbox %x) mailbox access failed for %ps: %d\n",
				 val, mbox, __builtin_return_address(0), status);
		return status;
	}

	return 0;
}

static bool skl_pcode_try_request(struct drm_i915_private *dev_priv, u32 mbox,
				  u32 request, u32 reply_mask, u32 reply,
				  u32 *status)
{
	u32 val = request;

	*status = sandybridge_pcode_read(dev_priv, mbox, &val);

	return *status || ((val & reply_mask) == reply);
}

/**
 * skl_pcode_request - send PCODE request until acknowledgment
 * @dev_priv: device private
 * @mbox: PCODE mailbox ID the request is targeted for
 * @request: request ID
 * @reply_mask: mask used to check for request acknowledgment
 * @reply: value used to check for request acknowledgment
 * @timeout_base_ms: timeout for polling with preemption enabled
 *
 * Keep resending the @request to @mbox until PCODE acknowledges it, PCODE
 * reports an error or an overall timeout of @timeout_base_ms+50 ms expires.
 * The request is acknowledged once the PCODE reply dword equals @reply after
 * applying @reply_mask. Polling is first attempted with preemption enabled
 * for @timeout_base_ms and if this times out for another 50 ms with
 * preemption disabled.
 *
 * Returns 0 on success, %-ETIMEDOUT in case of a timeout, <0 in case of some
 * other error as reported by PCODE.
 */
int skl_pcode_request(struct drm_i915_private *dev_priv, u32 mbox, u32 request,
		      u32 reply_mask, u32 reply, int timeout_base_ms)
{
	u32 status;
	int ret;

	WARN_ON(!mutex_is_locked(&dev_priv->pcu_lock));

#define COND skl_pcode_try_request(dev_priv, mbox, request, reply_mask, reply, \
				   &status)

	/*
	 * Prime the PCODE by doing a request first. Normally it guarantees
	 * that a subsequent request, at most @timeout_base_ms later, succeeds.
	 * _wait_for() doesn't guarantee when its passed condition is evaluated
	 * first, so send the first request explicitly.
	 */
	if (COND) {
		ret = 0;
		goto out;
	}
	ret = _wait_for(COND, timeout_base_ms * 1000, 10, 10);
	if (!ret)
		goto out;

	/*
	 * The above can time out if the number of requests was low (2 in the
	 * worst case) _and_ PCODE was busy for some reason even after a
	 * (queued) request and @timeout_base_ms delay. As a workaround retry
	 * the poll with preemption disabled to maximize the number of
	 * requests. Increase the timeout from @timeout_base_ms to 50ms to
	 * account for interrupts that could reduce the number of these
	 * requests, and for any quirks of the PCODE firmware that delays
	 * the request completion.
	 */
	DRM_DEBUG_KMS("PCODE timeout, retrying with preemption disabled\n");
	WARN_ON_ONCE(timeout_base_ms > 3);
	preempt_disable();
	ret = wait_for_atomic(COND, 50);
	preempt_enable();

out:
	return ret ? ret : status;
#undef COND
}

static int byt_gpu_freq(struct drm_i915_private *dev_priv, int val)
{
	struct intel_rps *rps = &dev_priv->gt_pm.rps;

	/*
	 * N = val - 0xb7
	 * Slow = Fast = GPLL ref * N
	 */
	return DIV_ROUND_CLOSEST(rps->gpll_ref_freq * (val - 0xb7), 1000);
}

static int byt_freq_opcode(struct drm_i915_private *dev_priv, int val)
{
	struct intel_rps *rps = &dev_priv->gt_pm.rps;

	return DIV_ROUND_CLOSEST(1000 * val, rps->gpll_ref_freq) + 0xb7;
}

static int chv_gpu_freq(struct drm_i915_private *dev_priv, int val)
{
	struct intel_rps *rps = &dev_priv->gt_pm.rps;

	/*
	 * N = val / 2
	 * CU (slow) = CU2x (fast) / 2 = GPLL ref * N / 2
	 */
	return DIV_ROUND_CLOSEST(rps->gpll_ref_freq * val, 2 * 2 * 1000);
}

static int chv_freq_opcode(struct drm_i915_private *dev_priv, int val)
{
	struct intel_rps *rps = &dev_priv->gt_pm.rps;

	/* CHV needs even values */
	return DIV_ROUND_CLOSEST(2 * 1000 * val, rps->gpll_ref_freq) * 2;
}

int intel_gpu_freq(struct drm_i915_private *dev_priv, int val)
{
	if (INTEL_GEN(dev_priv) >= 9)
		return DIV_ROUND_CLOSEST(val * GT_FREQUENCY_MULTIPLIER,
					 GEN9_FREQ_SCALER);
	else if (IS_CHERRYVIEW(dev_priv))
		return chv_gpu_freq(dev_priv, val);
	else if (IS_VALLEYVIEW(dev_priv))
		return byt_gpu_freq(dev_priv, val);
	else
		return val * GT_FREQUENCY_MULTIPLIER;
}

int intel_freq_opcode(struct drm_i915_private *dev_priv, int val)
{
	if (INTEL_GEN(dev_priv) >= 9)
		return DIV_ROUND_CLOSEST(val * GEN9_FREQ_SCALER,
					 GT_FREQUENCY_MULTIPLIER);
	else if (IS_CHERRYVIEW(dev_priv))
		return chv_freq_opcode(dev_priv, val);
	else if (IS_VALLEYVIEW(dev_priv))
		return byt_freq_opcode(dev_priv, val);
	else
		return DIV_ROUND_CLOSEST(val, GT_FREQUENCY_MULTIPLIER);
}

void intel_pm_setup(struct drm_i915_private *dev_priv)
{
	mutex_init(&dev_priv->pcu_lock);
	mutex_init(&dev_priv->gt_pm.rps.power.mutex);

	atomic_set(&dev_priv->gt_pm.rps.num_waiters, 0);

	dev_priv->runtime_pm.suspended = false;
	atomic_set(&dev_priv->runtime_pm.wakeref_count, 0);
}

static u64 vlv_residency_raw(struct drm_i915_private *dev_priv,
			     const i915_reg_t reg)
{
	u32 lower, upper, tmp;
	int loop = 2;

	/*
	 * The register accessed do not need forcewake. We borrow
	 * uncore lock to prevent concurrent access to range reg.
	 */
	lockdep_assert_held(&dev_priv->uncore.lock);

	/*
	 * vlv and chv residency counters are 40 bits in width.
	 * With a control bit, we can choose between upper or lower
	 * 32bit window into this counter.
	 *
	 * Although we always use the counter in high-range mode elsewhere,
	 * userspace may attempt to read the value before rc6 is initialised,
	 * before we have set the default VLV_COUNTER_CONTROL value. So always
	 * set the high bit to be safe.
	 */
	I915_WRITE_FW(VLV_COUNTER_CONTROL,
		      _MASKED_BIT_ENABLE(VLV_COUNT_RANGE_HIGH));
	upper = I915_READ_FW(reg);
	do {
		tmp = upper;

		I915_WRITE_FW(VLV_COUNTER_CONTROL,
			      _MASKED_BIT_DISABLE(VLV_COUNT_RANGE_HIGH));
		lower = I915_READ_FW(reg);

		I915_WRITE_FW(VLV_COUNTER_CONTROL,
			      _MASKED_BIT_ENABLE(VLV_COUNT_RANGE_HIGH));
		upper = I915_READ_FW(reg);
	} while (upper != tmp && --loop);

	/*
	 * Everywhere else we always use VLV_COUNTER_CONTROL with the
	 * VLV_COUNT_RANGE_HIGH bit set - so it is safe to leave it set
	 * now.
	 */

	return lower | (u64)upper << 8;
}

u64 intel_rc6_residency_ns(struct drm_i915_private *dev_priv,
			   const i915_reg_t reg)
{
	u64 time_hw, prev_hw, overflow_hw;
	unsigned int fw_domains;
	unsigned long flags;
	unsigned int i;
	u32 mul, div;

	if (!HAS_RC6(dev_priv))
		return 0;

	/*
	 * Store previous hw counter values for counter wrap-around handling.
	 *
	 * There are only four interesting registers and they live next to each
	 * other so we can use the relative address, compared to the smallest
	 * one as the index into driver storage.
	 */
	i = (i915_mmio_reg_offset(reg) -
	     i915_mmio_reg_offset(GEN6_GT_GFX_RC6_LOCKED)) / sizeof(u32);
	if (WARN_ON_ONCE(i >= ARRAY_SIZE(dev_priv->gt_pm.rc6.cur_residency)))
		return 0;

	fw_domains = intel_uncore_forcewake_for_reg(dev_priv, reg, FW_REG_READ);

	spin_lock_irqsave(&dev_priv->uncore.lock, flags);
	intel_uncore_forcewake_get__locked(dev_priv, fw_domains);

	/* On VLV and CHV, residency time is in CZ units rather than 1.28us */
	if (IS_VALLEYVIEW(dev_priv) || IS_CHERRYVIEW(dev_priv)) {
		mul = 1000000;
		div = dev_priv->czclk_freq;
		overflow_hw = BIT_ULL(40);
		time_hw = vlv_residency_raw(dev_priv, reg);
	} else {
		/* 833.33ns units on Gen9LP, 1.28us elsewhere. */
		if (IS_GEN9_LP(dev_priv)) {
			mul = 10000;
			div = 12;
		} else {
			mul = 1280;
			div = 1;
		}

		overflow_hw = BIT_ULL(32);
		time_hw = I915_READ_FW(reg);
	}

	/*
	 * Counter wrap handling.
	 *
	 * But relying on a sufficient frequency of queries otherwise counters
	 * can still wrap.
	 */
	prev_hw = dev_priv->gt_pm.rc6.prev_hw_residency[i];
	dev_priv->gt_pm.rc6.prev_hw_residency[i] = time_hw;

	/* RC6 delta from last sample. */
	if (time_hw >= prev_hw)
		time_hw -= prev_hw;
	else
		time_hw += overflow_hw - prev_hw;

	/* Add delta to RC6 extended raw driver copy. */
	time_hw += dev_priv->gt_pm.rc6.cur_residency[i];
	dev_priv->gt_pm.rc6.cur_residency[i] = time_hw;

	intel_uncore_forcewake_put__locked(dev_priv, fw_domains);
	spin_unlock_irqrestore(&dev_priv->uncore.lock, flags);

	return mul_u64_u32_div(time_hw, mul, div);
}

u32 intel_get_cagf(struct drm_i915_private *dev_priv, u32 rpstat)
{
	u32 cagf;

	if (INTEL_GEN(dev_priv) >= 9)
		cagf = (rpstat & GEN9_CAGF_MASK) >> GEN9_CAGF_SHIFT;
	else if (IS_HASWELL(dev_priv) || IS_BROADWELL(dev_priv))
		cagf = (rpstat & HSW_CAGF_MASK) >> HSW_CAGF_SHIFT;
	else
		cagf = (rpstat & GEN6_CAGF_MASK) >> GEN6_CAGF_SHIFT;

	return  cagf;
}<|MERGE_RESOLUTION|>--- conflicted
+++ resolved
@@ -6403,28 +6403,6 @@
 		new_power = HIGH_POWER;
 	rps_set_power(dev_priv, new_power);
 	mutex_unlock(&rps->power.mutex);
-<<<<<<< HEAD
-	rps->last_adj = 0;
-=======
-}
-
-void intel_rps_mark_interactive(struct drm_i915_private *i915, bool interactive)
-{
-	struct intel_rps *rps = &i915->gt_pm.rps;
-
-	if (INTEL_GEN(i915) < 6)
-		return;
-
-	mutex_lock(&rps->power.mutex);
-	if (interactive) {
-		if (!rps->power.interactive++ && READ_ONCE(i915->gt.awake))
-			rps_set_power(i915, HIGH_POWER);
-	} else {
-		GEM_BUG_ON(!rps->power.interactive);
-		rps->power.interactive--;
-	}
-	mutex_unlock(&rps->power.mutex);
->>>>>>> a28957b8
 }
 
 void intel_rps_mark_interactive(struct drm_i915_private *i915, bool interactive)
