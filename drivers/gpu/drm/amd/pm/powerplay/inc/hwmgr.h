--- conflicted
+++ resolved
@@ -359,7 +359,7 @@
 	int (*set_ppfeature_status)(struct pp_hwmgr *hwmgr, uint64_t ppfeature_masks);
 	int (*set_mp1_state)(struct pp_hwmgr *hwmgr, enum pp_mp1_state mp1_state);
 	int (*asic_reset)(struct pp_hwmgr *hwmgr, enum SMU_ASIC_RESET_MODE mode);
-	int (*smu_i2c_bus_access)(struct pp_hwmgr *hwmgr, bool acquire);
+	int (*smu_i2c_bus_access)(struct pp_hwmgr *hwmgr, bool aquire);
 	int (*set_df_cstate)(struct pp_hwmgr *hwmgr, enum pp_df_cstate state);
 	int (*set_xgmi_pstate)(struct pp_hwmgr *hwmgr, uint32_t pstate);
 	int (*disable_power_features_for_compute_performance)(struct pp_hwmgr *hwmgr,
@@ -811,11 +811,8 @@
 	bool gfxoff_state_changed_by_workload;
 	uint32_t pstate_sclk_peak;
 	uint32_t pstate_mclk_peak;
-<<<<<<< HEAD
-=======
 
 	struct delayed_work swctf_delayed_work;
->>>>>>> 59b13c2b
 };
 
 int hwmgr_early_init(struct pp_hwmgr *hwmgr);
