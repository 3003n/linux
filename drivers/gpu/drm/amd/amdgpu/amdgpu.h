--- conflicted
+++ resolved
@@ -244,11 +244,8 @@
 #define AMDGPU_VCNFW_LOG_SIZE (32 * 1024)
 extern int amdgpu_vcnfw_log;
 extern int amdgpu_sg_display;
-<<<<<<< HEAD
 
 extern int amdgpu_user_partt_mode;
-=======
->>>>>>> 59b13c2b
 
 #define AMDGPU_VM_MAX_NUM_CTX			4096
 #define AMDGPU_SG_THRESHOLD			(256*1024*1024)
@@ -289,13 +286,10 @@
 #define AMDGPU_SMARTSHIFT_MAX_BIAS (100)
 #define AMDGPU_SMARTSHIFT_MIN_BIAS (-100)
 
-<<<<<<< HEAD
-struct amdgpu_xcp_mgr;
-=======
 /* Extra time delay(in ms) to eliminate the influence of temperature momentary fluctuation */
 #define AMDGPU_SWCTF_EXTRA_DELAY		50
 
->>>>>>> 59b13c2b
+struct amdgpu_xcp_mgr;
 struct amdgpu_device;
 struct amdgpu_irq_src;
 struct amdgpu_fpriv;
