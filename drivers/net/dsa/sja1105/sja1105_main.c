// SPDX-License-Identifier: GPL-2.0
/* Copyright (c) 2018, Sensor-Technik Wiedemann GmbH
 * Copyright (c) 2018-2019, Vladimir Oltean <olteanv@gmail.com>
 */

#define pr_fmt(fmt) KBUILD_MODNAME ": " fmt

#include <linux/delay.h>
#include <linux/module.h>
#include <linux/printk.h>
#include <linux/spi/spi.h>
#include <linux/errno.h>
#include <linux/gpio/consumer.h>
#include <linux/phylink.h>
#include <linux/of.h>
#include <linux/of_net.h>
#include <linux/of_mdio.h>
#include <linux/of_device.h>
#include <linux/netdev_features.h>
#include <linux/netdevice.h>
#include <linux/if_bridge.h>
#include <linux/if_ether.h>
#include <linux/dsa/8021q.h>
#include "sja1105.h"
#include "sja1105_tas.h"

static void sja1105_hw_reset(struct gpio_desc *gpio, unsigned int pulse_len,
			     unsigned int startup_delay)
{
	gpiod_set_value_cansleep(gpio, 1);
	/* Wait for minimum reset pulse length */
	msleep(pulse_len);
	gpiod_set_value_cansleep(gpio, 0);
	/* Wait until chip is ready after reset */
	msleep(startup_delay);
}

static void
sja1105_port_allow_traffic(struct sja1105_l2_forwarding_entry *l2_fwd,
			   int from, int to, bool allow)
{
	if (allow) {
		l2_fwd[from].bc_domain  |= BIT(to);
		l2_fwd[from].reach_port |= BIT(to);
		l2_fwd[from].fl_domain  |= BIT(to);
	} else {
		l2_fwd[from].bc_domain  &= ~BIT(to);
		l2_fwd[from].reach_port &= ~BIT(to);
		l2_fwd[from].fl_domain  &= ~BIT(to);
	}
}

/* Structure used to temporarily transport device tree
 * settings into sja1105_setup
 */
struct sja1105_dt_port {
	phy_interface_t phy_mode;
	sja1105_mii_role_t role;
};

static int sja1105_init_mac_settings(struct sja1105_private *priv)
{
	struct sja1105_mac_config_entry default_mac = {
		/* Enable all 8 priority queues on egress.
		 * Every queue i holds top[i] - base[i] frames.
		 * Sum of top[i] - base[i] is 511 (max hardware limit).
		 */
		.top  = {0x3F, 0x7F, 0xBF, 0xFF, 0x13F, 0x17F, 0x1BF, 0x1FF},
		.base = {0x0, 0x40, 0x80, 0xC0, 0x100, 0x140, 0x180, 0x1C0},
		.enabled = {true, true, true, true, true, true, true, true},
		/* Keep standard IFG of 12 bytes on egress. */
		.ifg = 0,
		/* Always put the MAC speed in automatic mode, where it can be
		 * adjusted at runtime by PHYLINK.
		 */
		.speed = SJA1105_SPEED_AUTO,
		/* No static correction for 1-step 1588 events */
		.tp_delin = 0,
		.tp_delout = 0,
		/* Disable aging for critical TTEthernet traffic */
		.maxage = 0xFF,
		/* Internal VLAN (pvid) to apply to untagged ingress */
		.vlanprio = 0,
		.vlanid = 1,
		.ing_mirr = false,
		.egr_mirr = false,
		/* Don't drop traffic with other EtherType than ETH_P_IP */
		.drpnona664 = false,
		/* Don't drop double-tagged traffic */
		.drpdtag = false,
		/* Don't drop untagged traffic */
		.drpuntag = false,
		/* Don't retag 802.1p (VID 0) traffic with the pvid */
		.retag = false,
		/* Disable learning and I/O on user ports by default -
		 * STP will enable it.
		 */
		.dyn_learn = false,
		.egress = false,
		.ingress = false,
	};
	struct sja1105_mac_config_entry *mac;
	struct sja1105_table *table;
	int i;

	table = &priv->static_config.tables[BLK_IDX_MAC_CONFIG];

	/* Discard previous MAC Configuration Table */
	if (table->entry_count) {
		kfree(table->entries);
		table->entry_count = 0;
	}

	table->entries = kcalloc(SJA1105_NUM_PORTS,
				 table->ops->unpacked_entry_size, GFP_KERNEL);
	if (!table->entries)
		return -ENOMEM;

	table->entry_count = SJA1105_NUM_PORTS;

	mac = table->entries;

	for (i = 0; i < SJA1105_NUM_PORTS; i++) {
		mac[i] = default_mac;
		if (i == dsa_upstream_port(priv->ds, i)) {
			/* STP doesn't get called for CPU port, so we need to
			 * set the I/O parameters statically.
			 */
			mac[i].dyn_learn = true;
			mac[i].ingress = true;
			mac[i].egress = true;
		}
	}

	return 0;
}

static int sja1105_init_mii_settings(struct sja1105_private *priv,
				     struct sja1105_dt_port *ports)
{
	struct device *dev = &priv->spidev->dev;
	struct sja1105_xmii_params_entry *mii;
	struct sja1105_table *table;
	int i;

	table = &priv->static_config.tables[BLK_IDX_XMII_PARAMS];

	/* Discard previous xMII Mode Parameters Table */
	if (table->entry_count) {
		kfree(table->entries);
		table->entry_count = 0;
	}

	table->entries = kcalloc(SJA1105_MAX_XMII_PARAMS_COUNT,
				 table->ops->unpacked_entry_size, GFP_KERNEL);
	if (!table->entries)
		return -ENOMEM;

	/* Override table based on PHYLINK DT bindings */
	table->entry_count = SJA1105_MAX_XMII_PARAMS_COUNT;

	mii = table->entries;

	for (i = 0; i < SJA1105_NUM_PORTS; i++) {
		switch (ports[i].phy_mode) {
		case PHY_INTERFACE_MODE_MII:
			mii->xmii_mode[i] = XMII_MODE_MII;
			break;
		case PHY_INTERFACE_MODE_RMII:
			mii->xmii_mode[i] = XMII_MODE_RMII;
			break;
		case PHY_INTERFACE_MODE_RGMII:
		case PHY_INTERFACE_MODE_RGMII_ID:
		case PHY_INTERFACE_MODE_RGMII_RXID:
		case PHY_INTERFACE_MODE_RGMII_TXID:
			mii->xmii_mode[i] = XMII_MODE_RGMII;
			break;
		default:
			dev_err(dev, "Unsupported PHY mode %s!\n",
				phy_modes(ports[i].phy_mode));
		}

		mii->phy_mac[i] = ports[i].role;
	}
	return 0;
}

static int sja1105_init_static_fdb(struct sja1105_private *priv)
{
	struct sja1105_table *table;

	table = &priv->static_config.tables[BLK_IDX_L2_LOOKUP];

	/* We only populate the FDB table through dynamic
	 * L2 Address Lookup entries
	 */
	if (table->entry_count) {
		kfree(table->entries);
		table->entry_count = 0;
	}
	return 0;
}

static int sja1105_init_l2_lookup_params(struct sja1105_private *priv)
{
	struct sja1105_table *table;
	u64 max_fdb_entries = SJA1105_MAX_L2_LOOKUP_COUNT / SJA1105_NUM_PORTS;
	struct sja1105_l2_lookup_params_entry default_l2_lookup_params = {
		/* Learned FDB entries are forgotten after 300 seconds */
		.maxage = SJA1105_AGEING_TIME_MS(300000),
		/* All entries within a FDB bin are available for learning */
		.dyn_tbsz = SJA1105ET_FDB_BIN_SIZE,
		/* And the P/Q/R/S equivalent setting: */
		.start_dynspc = 0,
		.maxaddrp = {max_fdb_entries, max_fdb_entries, max_fdb_entries,
			     max_fdb_entries, max_fdb_entries, },
		/* 2^8 + 2^5 + 2^3 + 2^2 + 2^1 + 1 in Koopman notation */
		.poly = 0x97,
		/* This selects between Independent VLAN Learning (IVL) and
		 * Shared VLAN Learning (SVL)
		 */
		.shared_learn = true,
		/* Don't discard management traffic based on ENFPORT -
		 * we don't perform SMAC port enforcement anyway, so
		 * what we are setting here doesn't matter.
		 */
		.no_enf_hostprt = false,
		/* Don't learn SMAC for mac_fltres1 and mac_fltres0.
		 * Maybe correlate with no_linklocal_learn from bridge driver?
		 */
		.no_mgmt_learn = true,
		/* P/Q/R/S only */
		.use_static = true,
		/* Dynamically learned FDB entries can overwrite other (older)
		 * dynamic FDB entries
		 */
		.owr_dyn = true,
		.drpnolearn = true,
	};

	table = &priv->static_config.tables[BLK_IDX_L2_LOOKUP_PARAMS];

	if (table->entry_count) {
		kfree(table->entries);
		table->entry_count = 0;
	}

	table->entries = kcalloc(SJA1105_MAX_L2_LOOKUP_PARAMS_COUNT,
				 table->ops->unpacked_entry_size, GFP_KERNEL);
	if (!table->entries)
		return -ENOMEM;

	table->entry_count = SJA1105_MAX_L2_LOOKUP_PARAMS_COUNT;

	/* This table only has a single entry */
	((struct sja1105_l2_lookup_params_entry *)table->entries)[0] =
				default_l2_lookup_params;

	return 0;
}

static int sja1105_init_static_vlan(struct sja1105_private *priv)
{
	struct sja1105_table *table;
	struct sja1105_vlan_lookup_entry pvid = {
		.ving_mirr = 0,
		.vegr_mirr = 0,
		.vmemb_port = 0,
		.vlan_bc = 0,
		.tag_port = 0,
		.vlanid = 1,
	};
	int i;

	table = &priv->static_config.tables[BLK_IDX_VLAN_LOOKUP];

	/* The static VLAN table will only contain the initial pvid of 1.
	 * All other VLANs are to be configured through dynamic entries,
	 * and kept in the static configuration table as backing memory.
	 */
	if (table->entry_count) {
		kfree(table->entries);
		table->entry_count = 0;
	}

	table->entries = kcalloc(1, table->ops->unpacked_entry_size,
				 GFP_KERNEL);
	if (!table->entries)
		return -ENOMEM;

	table->entry_count = 1;

	/* VLAN 1: all DT-defined ports are members; no restrictions on
	 * forwarding; always transmit priority-tagged frames as untagged.
	 */
	for (i = 0; i < SJA1105_NUM_PORTS; i++) {
		pvid.vmemb_port |= BIT(i);
		pvid.vlan_bc |= BIT(i);
		pvid.tag_port &= ~BIT(i);
	}

	((struct sja1105_vlan_lookup_entry *)table->entries)[0] = pvid;
	return 0;
}

static int sja1105_init_l2_forwarding(struct sja1105_private *priv)
{
	struct sja1105_l2_forwarding_entry *l2fwd;
	struct sja1105_table *table;
	int i, j;

	table = &priv->static_config.tables[BLK_IDX_L2_FORWARDING];

	if (table->entry_count) {
		kfree(table->entries);
		table->entry_count = 0;
	}

	table->entries = kcalloc(SJA1105_MAX_L2_FORWARDING_COUNT,
				 table->ops->unpacked_entry_size, GFP_KERNEL);
	if (!table->entries)
		return -ENOMEM;

	table->entry_count = SJA1105_MAX_L2_FORWARDING_COUNT;

	l2fwd = table->entries;

	/* First 5 entries define the forwarding rules */
	for (i = 0; i < SJA1105_NUM_PORTS; i++) {
		unsigned int upstream = dsa_upstream_port(priv->ds, i);

		for (j = 0; j < SJA1105_NUM_TC; j++)
			l2fwd[i].vlan_pmap[j] = j;

		if (i == upstream)
			continue;

		sja1105_port_allow_traffic(l2fwd, i, upstream, true);
		sja1105_port_allow_traffic(l2fwd, upstream, i, true);
	}
	/* Next 8 entries define VLAN PCP mapping from ingress to egress.
	 * Create a one-to-one mapping.
	 */
	for (i = 0; i < SJA1105_NUM_TC; i++)
		for (j = 0; j < SJA1105_NUM_PORTS; j++)
			l2fwd[SJA1105_NUM_PORTS + i].vlan_pmap[j] = i;

	return 0;
}

static int sja1105_init_l2_forwarding_params(struct sja1105_private *priv)
{
	struct sja1105_l2_forwarding_params_entry default_l2fwd_params = {
		/* Disallow dynamic reconfiguration of vlan_pmap */
		.max_dynp = 0,
		/* Use a single memory partition for all ingress queues */
		.part_spc = { SJA1105_MAX_FRAME_MEMORY, 0, 0, 0, 0, 0, 0, 0 },
	};
	struct sja1105_table *table;

	table = &priv->static_config.tables[BLK_IDX_L2_FORWARDING_PARAMS];

	if (table->entry_count) {
		kfree(table->entries);
		table->entry_count = 0;
	}

	table->entries = kcalloc(SJA1105_MAX_L2_FORWARDING_PARAMS_COUNT,
				 table->ops->unpacked_entry_size, GFP_KERNEL);
	if (!table->entries)
		return -ENOMEM;

	table->entry_count = SJA1105_MAX_L2_FORWARDING_PARAMS_COUNT;

	/* This table only has a single entry */
	((struct sja1105_l2_forwarding_params_entry *)table->entries)[0] =
				default_l2fwd_params;

	return 0;
}

static int sja1105_init_general_params(struct sja1105_private *priv)
{
	struct sja1105_general_params_entry default_general_params = {
		/* Allow dynamic changing of the mirror port */
		.mirr_ptacu = true,
		.switchid = priv->ds->index,
		/* Priority queue for link-local management frames
		 * (both ingress to and egress from CPU - PTP, STP etc)
		 */
		.hostprio = 7,
		.mac_fltres1 = SJA1105_LINKLOCAL_FILTER_A,
		.mac_flt1    = SJA1105_LINKLOCAL_FILTER_A_MASK,
		.incl_srcpt1 = false,
		.send_meta1  = false,
		.mac_fltres0 = SJA1105_LINKLOCAL_FILTER_B,
		.mac_flt0    = SJA1105_LINKLOCAL_FILTER_B_MASK,
		.incl_srcpt0 = false,
		.send_meta0  = false,
		/* The destination for traffic matching mac_fltres1 and
		 * mac_fltres0 on all ports except host_port. Such traffic
		 * receieved on host_port itself would be dropped, except
		 * by installing a temporary 'management route'
		 */
		.host_port = dsa_upstream_port(priv->ds, 0),
		/* Default to an invalid value */
		.mirr_port = SJA1105_NUM_PORTS,
		/* Link-local traffic received on casc_port will be forwarded
		 * to host_port without embedding the source port and device ID
		 * info in the destination MAC address (presumably because it
		 * is a cascaded port and a downstream SJA switch already did
		 * that). Default to an invalid port (to disable the feature)
		 * and overwrite this if we find any DSA (cascaded) ports.
		 */
		.casc_port = SJA1105_NUM_PORTS,
		/* No TTEthernet */
		.vllupformat = 0,
		.vlmarker = 0,
		.vlmask = 0,
		/* Only update correctionField for 1-step PTP (L2 transport) */
		.ignore2stf = 0,
		/* Forcefully disable VLAN filtering by telling
		 * the switch that VLAN has a different EtherType.
		 */
		.tpid = ETH_P_SJA1105,
		.tpid2 = ETH_P_SJA1105,
	};
	struct sja1105_table *table;
	int i, k = 0;

	for (i = 0; i < SJA1105_NUM_PORTS; i++) {
		if (dsa_is_dsa_port(priv->ds, i))
			default_general_params.casc_port = i;
		else if (dsa_is_user_port(priv->ds, i))
			priv->ports[i].mgmt_slot = k++;
	}

	table = &priv->static_config.tables[BLK_IDX_GENERAL_PARAMS];

	if (table->entry_count) {
		kfree(table->entries);
		table->entry_count = 0;
	}

	table->entries = kcalloc(SJA1105_MAX_GENERAL_PARAMS_COUNT,
				 table->ops->unpacked_entry_size, GFP_KERNEL);
	if (!table->entries)
		return -ENOMEM;

	table->entry_count = SJA1105_MAX_GENERAL_PARAMS_COUNT;

	/* This table only has a single entry */
	((struct sja1105_general_params_entry *)table->entries)[0] =
				default_general_params;

	return 0;
}

#define SJA1105_RATE_MBPS(speed) (((speed) * 64000) / 1000)

static void sja1105_setup_policer(struct sja1105_l2_policing_entry *policing,
				  int index)
{
	policing[index].sharindx = index;
	policing[index].smax = 65535; /* Burst size in bytes */
	policing[index].rate = SJA1105_RATE_MBPS(1000);
	policing[index].maxlen = ETH_FRAME_LEN + VLAN_HLEN + ETH_FCS_LEN;
	policing[index].partition = 0;
}

static int sja1105_init_l2_policing(struct sja1105_private *priv)
{
	struct sja1105_l2_policing_entry *policing;
	struct sja1105_table *table;
	int i, j, k;

	table = &priv->static_config.tables[BLK_IDX_L2_POLICING];

	/* Discard previous L2 Policing Table */
	if (table->entry_count) {
		kfree(table->entries);
		table->entry_count = 0;
	}

	table->entries = kcalloc(SJA1105_MAX_L2_POLICING_COUNT,
				 table->ops->unpacked_entry_size, GFP_KERNEL);
	if (!table->entries)
		return -ENOMEM;

	table->entry_count = SJA1105_MAX_L2_POLICING_COUNT;

	policing = table->entries;

	/* k sweeps through all unicast policers (0-39).
	 * bcast sweeps through policers 40-44.
	 */
	for (i = 0, k = 0; i < SJA1105_NUM_PORTS; i++) {
		int bcast = (SJA1105_NUM_PORTS * SJA1105_NUM_TC) + i;

		for (j = 0; j < SJA1105_NUM_TC; j++, k++)
			sja1105_setup_policer(policing, k);

		/* Set up this port's policer for broadcast traffic */
		sja1105_setup_policer(policing, bcast);
	}
	return 0;
}

static int sja1105_static_config_load(struct sja1105_private *priv,
				      struct sja1105_dt_port *ports)
{
	int rc;

	sja1105_static_config_free(&priv->static_config);
	rc = sja1105_static_config_init(&priv->static_config,
					priv->info->static_ops,
					priv->info->device_id);
	if (rc)
		return rc;

	/* Build static configuration */
	rc = sja1105_init_mac_settings(priv);
	if (rc < 0)
		return rc;
	rc = sja1105_init_mii_settings(priv, ports);
	if (rc < 0)
		return rc;
	rc = sja1105_init_static_fdb(priv);
	if (rc < 0)
		return rc;
	rc = sja1105_init_static_vlan(priv);
	if (rc < 0)
		return rc;
	rc = sja1105_init_l2_lookup_params(priv);
	if (rc < 0)
		return rc;
	rc = sja1105_init_l2_forwarding(priv);
	if (rc < 0)
		return rc;
	rc = sja1105_init_l2_forwarding_params(priv);
	if (rc < 0)
		return rc;
	rc = sja1105_init_l2_policing(priv);
	if (rc < 0)
		return rc;
	rc = sja1105_init_general_params(priv);
	if (rc < 0)
		return rc;

	/* Send initial configuration to hardware via SPI */
	return sja1105_static_config_upload(priv);
}

static int sja1105_parse_rgmii_delays(struct sja1105_private *priv,
				      const struct sja1105_dt_port *ports)
{
	int i;

	for (i = 0; i < SJA1105_NUM_PORTS; i++) {
		if (ports[i].role == XMII_MAC)
			continue;

		if (ports[i].phy_mode == PHY_INTERFACE_MODE_RGMII_RXID ||
		    ports[i].phy_mode == PHY_INTERFACE_MODE_RGMII_ID)
			priv->rgmii_rx_delay[i] = true;

		if (ports[i].phy_mode == PHY_INTERFACE_MODE_RGMII_TXID ||
		    ports[i].phy_mode == PHY_INTERFACE_MODE_RGMII_ID)
			priv->rgmii_tx_delay[i] = true;

		if ((priv->rgmii_rx_delay[i] || priv->rgmii_tx_delay[i]) &&
		     !priv->info->setup_rgmii_delay)
			return -EINVAL;
	}
	return 0;
}

static int sja1105_parse_ports_node(struct sja1105_private *priv,
				    struct sja1105_dt_port *ports,
				    struct device_node *ports_node)
{
	struct device *dev = &priv->spidev->dev;
	struct device_node *child;

	for_each_available_child_of_node(ports_node, child) {
		struct device_node *phy_node;
		phy_interface_t phy_mode;
		u32 index;
		int err;

		/* Get switch port number from DT */
		if (of_property_read_u32(child, "reg", &index) < 0) {
			dev_err(dev, "Port number not defined in device tree "
				"(property \"reg\")\n");
			of_node_put(child);
			return -ENODEV;
		}

		/* Get PHY mode from DT */
		err = of_get_phy_mode(child, &phy_mode);
		if (err) {
			dev_err(dev, "Failed to read phy-mode or "
				"phy-interface-type property for port %d\n",
				index);
			of_node_put(child);
			return -ENODEV;
		}
		ports[index].phy_mode = phy_mode;

		phy_node = of_parse_phandle(child, "phy-handle", 0);
		if (!phy_node) {
			if (!of_phy_is_fixed_link(child)) {
				dev_err(dev, "phy-handle or fixed-link "
					"properties missing!\n");
				of_node_put(child);
				return -ENODEV;
			}
			/* phy-handle is missing, but fixed-link isn't.
			 * So it's a fixed link. Default to PHY role.
			 */
			ports[index].role = XMII_PHY;
		} else {
			/* phy-handle present => put port in MAC role */
			ports[index].role = XMII_MAC;
			of_node_put(phy_node);
		}

		/* The MAC/PHY role can be overridden with explicit bindings */
		if (of_property_read_bool(child, "sja1105,role-mac"))
			ports[index].role = XMII_MAC;
		else if (of_property_read_bool(child, "sja1105,role-phy"))
			ports[index].role = XMII_PHY;
	}

	return 0;
}

static int sja1105_parse_dt(struct sja1105_private *priv,
			    struct sja1105_dt_port *ports)
{
	struct device *dev = &priv->spidev->dev;
	struct device_node *switch_node = dev->of_node;
	struct device_node *ports_node;
	int rc;

	ports_node = of_get_child_by_name(switch_node, "ports");
	if (!ports_node) {
		dev_err(dev, "Incorrect bindings: absent \"ports\" node\n");
		return -ENODEV;
	}

	rc = sja1105_parse_ports_node(priv, ports, ports_node);
	of_node_put(ports_node);

	return rc;
}

/* Convert link speed from SJA1105 to ethtool encoding */
static int sja1105_speed[] = {
	[SJA1105_SPEED_AUTO]		= SPEED_UNKNOWN,
	[SJA1105_SPEED_10MBPS]		= SPEED_10,
	[SJA1105_SPEED_100MBPS]		= SPEED_100,
	[SJA1105_SPEED_1000MBPS]	= SPEED_1000,
};

/* Set link speed in the MAC configuration for a specific port. */
static int sja1105_adjust_port_config(struct sja1105_private *priv, int port,
				      int speed_mbps)
{
	struct sja1105_xmii_params_entry *mii;
	struct sja1105_mac_config_entry *mac;
	struct device *dev = priv->ds->dev;
	sja1105_phy_interface_t phy_mode;
	sja1105_speed_t speed;
	int rc;

	/* On P/Q/R/S, one can read from the device via the MAC reconfiguration
	 * tables. On E/T, MAC reconfig tables are not readable, only writable.
	 * We have to *know* what the MAC looks like.  For the sake of keeping
	 * the code common, we'll use the static configuration tables as a
	 * reasonable approximation for both E/T and P/Q/R/S.
	 */
	mac = priv->static_config.tables[BLK_IDX_MAC_CONFIG].entries;
	mii = priv->static_config.tables[BLK_IDX_XMII_PARAMS].entries;

	switch (speed_mbps) {
	case SPEED_UNKNOWN:
		/* PHYLINK called sja1105_mac_config() to inform us about
		 * the state->interface, but AN has not completed and the
		 * speed is not yet valid. UM10944.pdf says that setting
		 * SJA1105_SPEED_AUTO at runtime disables the port, so that is
		 * ok for power consumption in case AN will never complete -
		 * otherwise PHYLINK should come back with a new update.
		 */
		speed = SJA1105_SPEED_AUTO;
		break;
	case SPEED_10:
		speed = SJA1105_SPEED_10MBPS;
		break;
	case SPEED_100:
		speed = SJA1105_SPEED_100MBPS;
		break;
	case SPEED_1000:
		speed = SJA1105_SPEED_1000MBPS;
		break;
	default:
		dev_err(dev, "Invalid speed %iMbps\n", speed_mbps);
		return -EINVAL;
	}

	/* Overwrite SJA1105_SPEED_AUTO from the static MAC configuration
	 * table, since this will be used for the clocking setup, and we no
	 * longer need to store it in the static config (already told hardware
	 * we want auto during upload phase).
	 */
	mac[port].speed = speed;

	/* Write to the dynamic reconfiguration tables */
	rc = sja1105_dynamic_config_write(priv, BLK_IDX_MAC_CONFIG, port,
					  &mac[port], true);
	if (rc < 0) {
		dev_err(dev, "Failed to write MAC config: %d\n", rc);
		return rc;
	}

	/* Reconfigure the PLLs for the RGMII interfaces (required 125 MHz at
	 * gigabit, 25 MHz at 100 Mbps and 2.5 MHz at 10 Mbps). For MII and
	 * RMII no change of the clock setup is required. Actually, changing
	 * the clock setup does interrupt the clock signal for a certain time
	 * which causes trouble for all PHYs relying on this signal.
	 */
	phy_mode = mii->xmii_mode[port];
	if (phy_mode != XMII_MODE_RGMII)
		return 0;

	return sja1105_clocking_setup_port(priv, port);
}

/* The SJA1105 MAC programming model is through the static config (the xMII
 * Mode table cannot be dynamically reconfigured), and we have to program
 * that early (earlier than PHYLINK calls us, anyway).
 * So just error out in case the connected PHY attempts to change the initial
 * system interface MII protocol from what is defined in the DT, at least for
 * now.
 */
static bool sja1105_phy_mode_mismatch(struct sja1105_private *priv, int port,
				      phy_interface_t interface)
{
	struct sja1105_xmii_params_entry *mii;
	sja1105_phy_interface_t phy_mode;

	mii = priv->static_config.tables[BLK_IDX_XMII_PARAMS].entries;
	phy_mode = mii->xmii_mode[port];

	switch (interface) {
	case PHY_INTERFACE_MODE_MII:
		return (phy_mode != XMII_MODE_MII);
	case PHY_INTERFACE_MODE_RMII:
		return (phy_mode != XMII_MODE_RMII);
	case PHY_INTERFACE_MODE_RGMII:
	case PHY_INTERFACE_MODE_RGMII_ID:
	case PHY_INTERFACE_MODE_RGMII_RXID:
	case PHY_INTERFACE_MODE_RGMII_TXID:
		return (phy_mode != XMII_MODE_RGMII);
	default:
		return true;
	}
}

static void sja1105_mac_config(struct dsa_switch *ds, int port,
			       unsigned int link_an_mode,
			       const struct phylink_link_state *state)
{
	struct sja1105_private *priv = ds->priv;

	if (sja1105_phy_mode_mismatch(priv, port, state->interface))
		return;

	if (link_an_mode == MLO_AN_INBAND) {
		dev_err(ds->dev, "In-band AN not supported!\n");
		return;
	}

	sja1105_adjust_port_config(priv, port, state->speed);
}

static void sja1105_mac_link_down(struct dsa_switch *ds, int port,
				  unsigned int mode,
				  phy_interface_t interface)
{
	sja1105_inhibit_tx(ds->priv, BIT(port), true);
}

static void sja1105_mac_link_up(struct dsa_switch *ds, int port,
				unsigned int mode,
				phy_interface_t interface,
				struct phy_device *phydev)
{
	sja1105_inhibit_tx(ds->priv, BIT(port), false);
}

static void sja1105_phylink_validate(struct dsa_switch *ds, int port,
				     unsigned long *supported,
				     struct phylink_link_state *state)
{
	/* Construct a new mask which exhaustively contains all link features
	 * supported by the MAC, and then apply that (logical AND) to what will
	 * be sent to the PHY for "marketing".
	 */
	__ETHTOOL_DECLARE_LINK_MODE_MASK(mask) = { 0, };
	struct sja1105_private *priv = ds->priv;
	struct sja1105_xmii_params_entry *mii;

	mii = priv->static_config.tables[BLK_IDX_XMII_PARAMS].entries;

	/* include/linux/phylink.h says:
	 *     When @state->interface is %PHY_INTERFACE_MODE_NA, phylink
	 *     expects the MAC driver to return all supported link modes.
	 */
	if (state->interface != PHY_INTERFACE_MODE_NA &&
	    sja1105_phy_mode_mismatch(priv, port, state->interface)) {
		bitmap_zero(supported, __ETHTOOL_LINK_MODE_MASK_NBITS);
		return;
	}

	/* The MAC does not support pause frames, and also doesn't
	 * support half-duplex traffic modes.
	 */
	phylink_set(mask, Autoneg);
	phylink_set(mask, MII);
	phylink_set(mask, 10baseT_Full);
	phylink_set(mask, 100baseT_Full);
	if (mii->xmii_mode[port] == XMII_MODE_RGMII)
		phylink_set(mask, 1000baseT_Full);

	bitmap_and(supported, supported, mask, __ETHTOOL_LINK_MODE_MASK_NBITS);
	bitmap_and(state->advertising, state->advertising, mask,
		   __ETHTOOL_LINK_MODE_MASK_NBITS);
}

static int
sja1105_find_static_fdb_entry(struct sja1105_private *priv, int port,
			      const struct sja1105_l2_lookup_entry *requested)
{
	struct sja1105_l2_lookup_entry *l2_lookup;
	struct sja1105_table *table;
	int i;

	table = &priv->static_config.tables[BLK_IDX_L2_LOOKUP];
	l2_lookup = table->entries;

	for (i = 0; i < table->entry_count; i++)
		if (l2_lookup[i].macaddr == requested->macaddr &&
		    l2_lookup[i].vlanid == requested->vlanid &&
		    l2_lookup[i].destports & BIT(port))
			return i;

	return -1;
}

/* We want FDB entries added statically through the bridge command to persist
 * across switch resets, which are a common thing during normal SJA1105
 * operation. So we have to back them up in the static configuration tables
 * and hence apply them on next static config upload... yay!
 */
static int
sja1105_static_fdb_change(struct sja1105_private *priv, int port,
			  const struct sja1105_l2_lookup_entry *requested,
			  bool keep)
{
	struct sja1105_l2_lookup_entry *l2_lookup;
	struct sja1105_table *table;
	int rc, match;

	table = &priv->static_config.tables[BLK_IDX_L2_LOOKUP];

	match = sja1105_find_static_fdb_entry(priv, port, requested);
	if (match < 0) {
		/* Can't delete a missing entry. */
		if (!keep)
			return 0;

		/* No match => new entry */
		rc = sja1105_table_resize(table, table->entry_count + 1);
		if (rc)
			return rc;

		match = table->entry_count - 1;
	}

	/* Assign pointer after the resize (it may be new memory) */
	l2_lookup = table->entries;

	/* We have a match.
	 * If the job was to add this FDB entry, it's already done (mostly
	 * anyway, since the port forwarding mask may have changed, case in
	 * which we update it).
	 * Otherwise we have to delete it.
	 */
	if (keep) {
		l2_lookup[match] = *requested;
		return 0;
	}

	/* To remove, the strategy is to overwrite the element with
	 * the last one, and then reduce the array size by 1
	 */
	l2_lookup[match] = l2_lookup[table->entry_count - 1];
	return sja1105_table_resize(table, table->entry_count - 1);
}

/* First-generation switches have a 4-way set associative TCAM that
 * holds the FDB entries. An FDB index spans from 0 to 1023 and is comprised of
 * a "bin" (grouping of 4 entries) and a "way" (an entry within a bin).
 * For the placement of a newly learnt FDB entry, the switch selects the bin
 * based on a hash function, and the way within that bin incrementally.
 */
static int sja1105et_fdb_index(int bin, int way)
{
	return bin * SJA1105ET_FDB_BIN_SIZE + way;
}

static int sja1105et_is_fdb_entry_in_bin(struct sja1105_private *priv, int bin,
					 const u8 *addr, u16 vid,
					 struct sja1105_l2_lookup_entry *match,
					 int *last_unused)
{
	int way;

	for (way = 0; way < SJA1105ET_FDB_BIN_SIZE; way++) {
		struct sja1105_l2_lookup_entry l2_lookup = {0};
		int index = sja1105et_fdb_index(bin, way);

		/* Skip unused entries, optionally marking them
		 * into the return value
		 */
		if (sja1105_dynamic_config_read(priv, BLK_IDX_L2_LOOKUP,
						index, &l2_lookup)) {
			if (last_unused)
				*last_unused = way;
			continue;
		}

		if (l2_lookup.macaddr == ether_addr_to_u64(addr) &&
		    l2_lookup.vlanid == vid) {
			if (match)
				*match = l2_lookup;
			return way;
		}
	}
	/* Return an invalid entry index if not found */
	return -1;
}

int sja1105et_fdb_add(struct dsa_switch *ds, int port,
		      const unsigned char *addr, u16 vid)
{
	struct sja1105_l2_lookup_entry l2_lookup = {0};
	struct sja1105_private *priv = ds->priv;
	struct device *dev = ds->dev;
	int last_unused = -1;
	int bin, way, rc;

	bin = sja1105et_fdb_hash(priv, addr, vid);

	way = sja1105et_is_fdb_entry_in_bin(priv, bin, addr, vid,
					    &l2_lookup, &last_unused);
	if (way >= 0) {
		/* We have an FDB entry. Is our port in the destination
		 * mask? If yes, we need to do nothing. If not, we need
		 * to rewrite the entry by adding this port to it.
		 */
		if (l2_lookup.destports & BIT(port))
			return 0;
		l2_lookup.destports |= BIT(port);
	} else {
		int index = sja1105et_fdb_index(bin, way);

		/* We don't have an FDB entry. We construct a new one and
		 * try to find a place for it within the FDB table.
		 */
		l2_lookup.macaddr = ether_addr_to_u64(addr);
		l2_lookup.destports = BIT(port);
		l2_lookup.vlanid = vid;

		if (last_unused >= 0) {
			way = last_unused;
		} else {
			/* Bin is full, need to evict somebody.
			 * Choose victim at random. If you get these messages
			 * often, you may need to consider changing the
			 * distribution function:
			 * static_config[BLK_IDX_L2_LOOKUP_PARAMS].entries->poly
			 */
			get_random_bytes(&way, sizeof(u8));
			way %= SJA1105ET_FDB_BIN_SIZE;
			dev_warn(dev, "Warning, FDB bin %d full while adding entry for %pM. Evicting entry %u.\n",
				 bin, addr, way);
			/* Evict entry */
			sja1105_dynamic_config_write(priv, BLK_IDX_L2_LOOKUP,
						     index, NULL, false);
		}
	}
	l2_lookup.index = sja1105et_fdb_index(bin, way);

	rc = sja1105_dynamic_config_write(priv, BLK_IDX_L2_LOOKUP,
					  l2_lookup.index, &l2_lookup,
					  true);
	if (rc < 0)
		return rc;

	return sja1105_static_fdb_change(priv, port, &l2_lookup, true);
}

int sja1105et_fdb_del(struct dsa_switch *ds, int port,
		      const unsigned char *addr, u16 vid)
{
	struct sja1105_l2_lookup_entry l2_lookup = {0};
	struct sja1105_private *priv = ds->priv;
	int index, bin, way, rc;
	bool keep;

	bin = sja1105et_fdb_hash(priv, addr, vid);
	way = sja1105et_is_fdb_entry_in_bin(priv, bin, addr, vid,
					    &l2_lookup, NULL);
	if (way < 0)
		return 0;
	index = sja1105et_fdb_index(bin, way);

	/* We have an FDB entry. Is our port in the destination mask? If yes,
	 * we need to remove it. If the resulting port mask becomes empty, we
	 * need to completely evict the FDB entry.
	 * Otherwise we just write it back.
	 */
	l2_lookup.destports &= ~BIT(port);

	if (l2_lookup.destports)
		keep = true;
	else
		keep = false;

	rc = sja1105_dynamic_config_write(priv, BLK_IDX_L2_LOOKUP,
					  index, &l2_lookup, keep);
	if (rc < 0)
		return rc;

	return sja1105_static_fdb_change(priv, port, &l2_lookup, keep);
}

int sja1105pqrs_fdb_add(struct dsa_switch *ds, int port,
			const unsigned char *addr, u16 vid)
{
	struct sja1105_l2_lookup_entry l2_lookup = {0};
	struct sja1105_private *priv = ds->priv;
	int rc, i;

	/* Search for an existing entry in the FDB table */
	l2_lookup.macaddr = ether_addr_to_u64(addr);
	l2_lookup.vlanid = vid;
	l2_lookup.iotag = SJA1105_S_TAG;
	l2_lookup.mask_macaddr = GENMASK_ULL(ETH_ALEN * 8 - 1, 0);
	if (dsa_port_is_vlan_filtering(dsa_to_port(ds, port))) {
		l2_lookup.mask_vlanid = VLAN_VID_MASK;
		l2_lookup.mask_iotag = BIT(0);
	} else {
		l2_lookup.mask_vlanid = 0;
		l2_lookup.mask_iotag = 0;
	}
	l2_lookup.destports = BIT(port);

	rc = sja1105_dynamic_config_read(priv, BLK_IDX_L2_LOOKUP,
					 SJA1105_SEARCH, &l2_lookup);
	if (rc == 0) {
		/* Found and this port is already in the entry's
		 * port mask => job done
		 */
		if (l2_lookup.destports & BIT(port))
			return 0;
		/* l2_lookup.index is populated by the switch in case it
		 * found something.
		 */
		l2_lookup.destports |= BIT(port);
		goto skip_finding_an_index;
	}

	/* Not found, so try to find an unused spot in the FDB.
	 * This is slightly inefficient because the strategy is knock-knock at
	 * every possible position from 0 to 1023.
	 */
	for (i = 0; i < SJA1105_MAX_L2_LOOKUP_COUNT; i++) {
		rc = sja1105_dynamic_config_read(priv, BLK_IDX_L2_LOOKUP,
						 i, NULL);
		if (rc < 0)
			break;
	}
	if (i == SJA1105_MAX_L2_LOOKUP_COUNT) {
		dev_err(ds->dev, "FDB is full, cannot add entry.\n");
		return -EINVAL;
	}
	l2_lookup.lockeds = true;
	l2_lookup.index = i;

skip_finding_an_index:
	rc = sja1105_dynamic_config_write(priv, BLK_IDX_L2_LOOKUP,
					  l2_lookup.index, &l2_lookup,
					  true);
	if (rc < 0)
		return rc;

	return sja1105_static_fdb_change(priv, port, &l2_lookup, true);
}

int sja1105pqrs_fdb_del(struct dsa_switch *ds, int port,
			const unsigned char *addr, u16 vid)
{
	struct sja1105_l2_lookup_entry l2_lookup = {0};
	struct sja1105_private *priv = ds->priv;
	bool keep;
	int rc;

	l2_lookup.macaddr = ether_addr_to_u64(addr);
	l2_lookup.vlanid = vid;
	l2_lookup.iotag = SJA1105_S_TAG;
	l2_lookup.mask_macaddr = GENMASK_ULL(ETH_ALEN * 8 - 1, 0);
	if (dsa_port_is_vlan_filtering(dsa_to_port(ds, port))) {
		l2_lookup.mask_vlanid = VLAN_VID_MASK;
		l2_lookup.mask_iotag = BIT(0);
	} else {
		l2_lookup.mask_vlanid = 0;
		l2_lookup.mask_iotag = 0;
	}
	l2_lookup.destports = BIT(port);

	rc = sja1105_dynamic_config_read(priv, BLK_IDX_L2_LOOKUP,
					 SJA1105_SEARCH, &l2_lookup);
	if (rc < 0)
		return 0;

	l2_lookup.destports &= ~BIT(port);

	/* Decide whether we remove just this port from the FDB entry,
	 * or if we remove it completely.
	 */
	if (l2_lookup.destports)
		keep = true;
	else
		keep = false;

	rc = sja1105_dynamic_config_write(priv, BLK_IDX_L2_LOOKUP,
					  l2_lookup.index, &l2_lookup, keep);
	if (rc < 0)
		return rc;

	return sja1105_static_fdb_change(priv, port, &l2_lookup, keep);
}

static int sja1105_fdb_add(struct dsa_switch *ds, int port,
			   const unsigned char *addr, u16 vid)
{
	struct sja1105_private *priv = ds->priv;

	/* dsa_8021q is in effect when the bridge's vlan_filtering isn't,
	 * so the switch still does some VLAN processing internally.
	 * But Shared VLAN Learning (SVL) is also active, and it will take
	 * care of autonomous forwarding between the unique pvid's of each
	 * port.  Here we just make sure that users can't add duplicate FDB
	 * entries when in this mode - the actual VID doesn't matter except
	 * for what gets printed in 'bridge fdb show'.  In the case of zero,
	 * no VID gets printed at all.
	 */
	if (!dsa_port_is_vlan_filtering(dsa_to_port(ds, port)))
		vid = 0;

	return priv->info->fdb_add_cmd(ds, port, addr, vid);
}

static int sja1105_fdb_del(struct dsa_switch *ds, int port,
			   const unsigned char *addr, u16 vid)
{
	struct sja1105_private *priv = ds->priv;

	if (!dsa_port_is_vlan_filtering(dsa_to_port(ds, port)))
		vid = 0;

	return priv->info->fdb_del_cmd(ds, port, addr, vid);
}

static int sja1105_fdb_dump(struct dsa_switch *ds, int port,
			    dsa_fdb_dump_cb_t *cb, void *data)
{
	struct sja1105_private *priv = ds->priv;
	struct device *dev = ds->dev;
	int i;

	for (i = 0; i < SJA1105_MAX_L2_LOOKUP_COUNT; i++) {
		struct sja1105_l2_lookup_entry l2_lookup = {0};
		u8 macaddr[ETH_ALEN];
		int rc;

		rc = sja1105_dynamic_config_read(priv, BLK_IDX_L2_LOOKUP,
						 i, &l2_lookup);
		/* No fdb entry at i, not an issue */
		if (rc == -ENOENT)
			continue;
		if (rc) {
			dev_err(dev, "Failed to dump FDB: %d\n", rc);
			return rc;
		}

		/* FDB dump callback is per port. This means we have to
		 * disregard a valid entry if it's not for this port, even if
		 * only to revisit it later. This is inefficient because the
		 * 1024-sized FDB table needs to be traversed 4 times through
		 * SPI during a 'bridge fdb show' command.
		 */
		if (!(l2_lookup.destports & BIT(port)))
			continue;
		u64_to_ether_addr(l2_lookup.macaddr, macaddr);

		/* We need to hide the dsa_8021q VLANs from the user. */
		if (!dsa_port_is_vlan_filtering(dsa_to_port(ds, port)))
			l2_lookup.vlanid = 0;
		cb(macaddr, l2_lookup.vlanid, l2_lookup.lockeds, data);
	}
	return 0;
}

/* This callback needs to be present */
static int sja1105_mdb_prepare(struct dsa_switch *ds, int port,
			       const struct switchdev_obj_port_mdb *mdb)
{
	return 0;
}

static void sja1105_mdb_add(struct dsa_switch *ds, int port,
			    const struct switchdev_obj_port_mdb *mdb)
{
	sja1105_fdb_add(ds, port, mdb->addr, mdb->vid);
}

static int sja1105_mdb_del(struct dsa_switch *ds, int port,
			   const struct switchdev_obj_port_mdb *mdb)
{
	return sja1105_fdb_del(ds, port, mdb->addr, mdb->vid);
}

static int sja1105_bridge_member(struct dsa_switch *ds, int port,
				 struct net_device *br, bool member)
{
	struct sja1105_l2_forwarding_entry *l2_fwd;
	struct sja1105_private *priv = ds->priv;
	int i, rc;

	l2_fwd = priv->static_config.tables[BLK_IDX_L2_FORWARDING].entries;

	for (i = 0; i < SJA1105_NUM_PORTS; i++) {
		/* Add this port to the forwarding matrix of the
		 * other ports in the same bridge, and viceversa.
		 */
		if (!dsa_is_user_port(ds, i))
			continue;
		/* For the ports already under the bridge, only one thing needs
		 * to be done, and that is to add this port to their
		 * reachability domain. So we can perform the SPI write for
		 * them immediately. However, for this port itself (the one
		 * that is new to the bridge), we need to add all other ports
		 * to its reachability domain. So we do that incrementally in
		 * this loop, and perform the SPI write only at the end, once
		 * the domain contains all other bridge ports.
		 */
		if (i == port)
			continue;
		if (dsa_to_port(ds, i)->bridge_dev != br)
			continue;
		sja1105_port_allow_traffic(l2_fwd, i, port, member);
		sja1105_port_allow_traffic(l2_fwd, port, i, member);

		rc = sja1105_dynamic_config_write(priv, BLK_IDX_L2_FORWARDING,
						  i, &l2_fwd[i], true);
		if (rc < 0)
			return rc;
	}

	return sja1105_dynamic_config_write(priv, BLK_IDX_L2_FORWARDING,
					    port, &l2_fwd[port], true);
}

static void sja1105_bridge_stp_state_set(struct dsa_switch *ds, int port,
					 u8 state)
{
	struct sja1105_private *priv = ds->priv;
	struct sja1105_mac_config_entry *mac;

	mac = priv->static_config.tables[BLK_IDX_MAC_CONFIG].entries;

	switch (state) {
	case BR_STATE_DISABLED:
	case BR_STATE_BLOCKING:
		/* From UM10944 description of DRPDTAG (why put this there?):
		 * "Management traffic flows to the port regardless of the state
		 * of the INGRESS flag". So BPDUs are still be allowed to pass.
		 * At the moment no difference between DISABLED and BLOCKING.
		 */
		mac[port].ingress   = false;
		mac[port].egress    = false;
		mac[port].dyn_learn = false;
		break;
	case BR_STATE_LISTENING:
		mac[port].ingress   = true;
		mac[port].egress    = false;
		mac[port].dyn_learn = false;
		break;
	case BR_STATE_LEARNING:
		mac[port].ingress   = true;
		mac[port].egress    = false;
		mac[port].dyn_learn = true;
		break;
	case BR_STATE_FORWARDING:
		mac[port].ingress   = true;
		mac[port].egress    = true;
		mac[port].dyn_learn = true;
		break;
	default:
		dev_err(ds->dev, "invalid STP state: %d\n", state);
		return;
	}

	sja1105_dynamic_config_write(priv, BLK_IDX_MAC_CONFIG, port,
				     &mac[port], true);
}

static int sja1105_bridge_join(struct dsa_switch *ds, int port,
			       struct net_device *br)
{
	return sja1105_bridge_member(ds, port, br, true);
}

static void sja1105_bridge_leave(struct dsa_switch *ds, int port,
				 struct net_device *br)
{
	sja1105_bridge_member(ds, port, br, false);
}

static const char * const sja1105_reset_reasons[] = {
	[SJA1105_VLAN_FILTERING] = "VLAN filtering",
	[SJA1105_RX_HWTSTAMPING] = "RX timestamping",
	[SJA1105_AGEING_TIME] = "Ageing time",
	[SJA1105_SCHEDULING] = "Time-aware scheduling",
};

/* For situations where we need to change a setting at runtime that is only
 * available through the static configuration, resetting the switch in order
 * to upload the new static config is unavoidable. Back up the settings we
 * modify at runtime (currently only MAC) and restore them after uploading,
 * such that this operation is relatively seamless.
 */
int sja1105_static_config_reload(struct sja1105_private *priv,
				 enum sja1105_reset_reason reason)
{
	struct ptp_system_timestamp ptp_sts_before;
	struct ptp_system_timestamp ptp_sts_after;
	struct sja1105_mac_config_entry *mac;
	int speed_mbps[SJA1105_NUM_PORTS];
	struct dsa_switch *ds = priv->ds;
	s64 t1, t2, t3, t4;
	s64 t12, t34;
	int rc, i;
	s64 now;

	mutex_lock(&priv->mgmt_lock);

	mac = priv->static_config.tables[BLK_IDX_MAC_CONFIG].entries;

	/* Back up the dynamic link speed changed by sja1105_adjust_port_config
	 * in order to temporarily restore it to SJA1105_SPEED_AUTO - which the
	 * switch wants to see in the static config in order to allow us to
	 * change it through the dynamic interface later.
	 */
	for (i = 0; i < SJA1105_NUM_PORTS; i++) {
		speed_mbps[i] = sja1105_speed[mac[i].speed];
		mac[i].speed = SJA1105_SPEED_AUTO;
	}

	/* No PTP operations can run right now */
	mutex_lock(&priv->ptp_data.lock);

	rc = __sja1105_ptp_gettimex(ds, &now, &ptp_sts_before);
	if (rc < 0)
		goto out_unlock_ptp;

	/* Reset switch and send updated static configuration */
	rc = sja1105_static_config_upload(priv);
	if (rc < 0)
		goto out_unlock_ptp;

	rc = __sja1105_ptp_settime(ds, 0, &ptp_sts_after);
	if (rc < 0)
		goto out_unlock_ptp;

	t1 = timespec64_to_ns(&ptp_sts_before.pre_ts);
	t2 = timespec64_to_ns(&ptp_sts_before.post_ts);
	t3 = timespec64_to_ns(&ptp_sts_after.pre_ts);
	t4 = timespec64_to_ns(&ptp_sts_after.post_ts);
	/* Mid point, corresponds to pre-reset PTPCLKVAL */
	t12 = t1 + (t2 - t1) / 2;
	/* Mid point, corresponds to post-reset PTPCLKVAL, aka 0 */
	t34 = t3 + (t4 - t3) / 2;
	/* Advance PTPCLKVAL by the time it took since its readout */
	now += (t34 - t12);

	__sja1105_ptp_adjtime(ds, now);

out_unlock_ptp:
	mutex_unlock(&priv->ptp_data.lock);

	dev_info(priv->ds->dev,
		 "Reset switch and programmed static config. Reason: %s\n",
		 sja1105_reset_reasons[reason]);

	/* Configure the CGU (PLLs) for MII and RMII PHYs.
	 * For these interfaces there is no dynamic configuration
	 * needed, since PLLs have same settings at all speeds.
	 */
	rc = sja1105_clocking_setup(priv);
	if (rc < 0)
		goto out;

	for (i = 0; i < SJA1105_NUM_PORTS; i++) {
		rc = sja1105_adjust_port_config(priv, i, speed_mbps[i]);
		if (rc < 0)
			goto out;
	}
out:
	mutex_unlock(&priv->mgmt_lock);

	return rc;
}

static int sja1105_pvid_apply(struct sja1105_private *priv, int port, u16 pvid)
{
	struct sja1105_mac_config_entry *mac;

	mac = priv->static_config.tables[BLK_IDX_MAC_CONFIG].entries;

	mac[port].vlanid = pvid;

	return sja1105_dynamic_config_write(priv, BLK_IDX_MAC_CONFIG, port,
					   &mac[port], true);
}

static int sja1105_is_vlan_configured(struct sja1105_private *priv, u16 vid)
{
	struct sja1105_vlan_lookup_entry *vlan;
	int count, i;

	vlan = priv->static_config.tables[BLK_IDX_VLAN_LOOKUP].entries;
	count = priv->static_config.tables[BLK_IDX_VLAN_LOOKUP].entry_count;

	for (i = 0; i < count; i++)
		if (vlan[i].vlanid == vid)
			return i;

	/* Return an invalid entry index if not found */
	return -1;
}

static int sja1105_vlan_apply(struct sja1105_private *priv, int port, u16 vid,
			      bool enabled, bool untagged)
{
	struct sja1105_vlan_lookup_entry *vlan;
	struct sja1105_table *table;
	bool keep = true;
	int match, rc;

	table = &priv->static_config.tables[BLK_IDX_VLAN_LOOKUP];

	match = sja1105_is_vlan_configured(priv, vid);
	if (match < 0) {
		/* Can't delete a missing entry. */
		if (!enabled)
			return 0;
		rc = sja1105_table_resize(table, table->entry_count + 1);
		if (rc)
			return rc;
		match = table->entry_count - 1;
	}
	/* Assign pointer after the resize (it's new memory) */
	vlan = table->entries;
	vlan[match].vlanid = vid;
	if (enabled) {
		vlan[match].vlan_bc |= BIT(port);
		vlan[match].vmemb_port |= BIT(port);
	} else {
		vlan[match].vlan_bc &= ~BIT(port);
		vlan[match].vmemb_port &= ~BIT(port);
	}
	/* Also unset tag_port if removing this VLAN was requested,
	 * just so we don't have a confusing bitmap (no practical purpose).
	 */
	if (untagged || !enabled)
		vlan[match].tag_port &= ~BIT(port);
	else
		vlan[match].tag_port |= BIT(port);
	/* If there's no port left as member of this VLAN,
	 * it's time for it to go.
	 */
	if (!vlan[match].vmemb_port)
		keep = false;

	dev_dbg(priv->ds->dev,
		"%s: port %d, vid %llu, broadcast domain 0x%llx, "
		"port members 0x%llx, tagged ports 0x%llx, keep %d\n",
		__func__, port, vlan[match].vlanid, vlan[match].vlan_bc,
		vlan[match].vmemb_port, vlan[match].tag_port, keep);

	rc = sja1105_dynamic_config_write(priv, BLK_IDX_VLAN_LOOKUP, vid,
					  &vlan[match], keep);
	if (rc < 0)
		return rc;

	if (!keep)
		return sja1105_table_delete_entry(table, match);

	return 0;
}

static int sja1105_setup_8021q_tagging(struct dsa_switch *ds, bool enabled)
{
	int rc, i;

	for (i = 0; i < SJA1105_NUM_PORTS; i++) {
		rc = dsa_port_setup_8021q_tagging(ds, i, enabled);
		if (rc < 0) {
			dev_err(ds->dev, "Failed to setup VLAN tagging for port %d: %d\n",
				i, rc);
			return rc;
		}
	}
	dev_info(ds->dev, "%s switch tagging\n",
		 enabled ? "Enabled" : "Disabled");
	return 0;
}

static enum dsa_tag_protocol
sja1105_get_tag_protocol(struct dsa_switch *ds, int port)
{
	return DSA_TAG_PROTO_SJA1105;
}

/* This callback needs to be present */
static int sja1105_vlan_prepare(struct dsa_switch *ds, int port,
				const struct switchdev_obj_port_vlan *vlan)
{
	return 0;
}

/* The TPID setting belongs to the General Parameters table,
 * which can only be partially reconfigured at runtime (and not the TPID).
 * So a switch reset is required.
 */
static int sja1105_vlan_filtering(struct dsa_switch *ds, int port, bool enabled)
{
	struct sja1105_l2_lookup_params_entry *l2_lookup_params;
	struct sja1105_general_params_entry *general_params;
	struct sja1105_private *priv = ds->priv;
	struct sja1105_table *table;
	u16 tpid, tpid2;
	int rc;

	if (enabled) {
		/* Enable VLAN filtering. */
		tpid  = ETH_P_8021Q;
		tpid2 = ETH_P_8021AD;
	} else {
		/* Disable VLAN filtering. */
		tpid  = ETH_P_SJA1105;
		tpid2 = ETH_P_SJA1105;
	}

	table = &priv->static_config.tables[BLK_IDX_GENERAL_PARAMS];
	general_params = table->entries;
	/* EtherType used to identify inner tagged (C-tag) VLAN traffic */
	general_params->tpid = tpid;
	/* EtherType used to identify outer tagged (S-tag) VLAN traffic */
	general_params->tpid2 = tpid2;
	/* When VLAN filtering is on, we need to at least be able to
	 * decode management traffic through the "backup plan".
	 */
	general_params->incl_srcpt1 = enabled;
	general_params->incl_srcpt0 = enabled;

	/* VLAN filtering => independent VLAN learning.
	 * No VLAN filtering => shared VLAN learning.
	 *
	 * In shared VLAN learning mode, untagged traffic still gets
	 * pvid-tagged, and the FDB table gets populated with entries
	 * containing the "real" (pvid or from VLAN tag) VLAN ID.
	 * However the switch performs a masked L2 lookup in the FDB,
	 * effectively only looking up a frame's DMAC (and not VID) for the
	 * forwarding decision.
	 *
	 * This is extremely convenient for us, because in modes with
	 * vlan_filtering=0, dsa_8021q actually installs unique pvid's into
	 * each front panel port. This is good for identification but breaks
	 * learning badly - the VID of the learnt FDB entry is unique, aka
	 * no frames coming from any other port are going to have it. So
	 * for forwarding purposes, this is as though learning was broken
	 * (all frames get flooded).
	 */
	table = &priv->static_config.tables[BLK_IDX_L2_LOOKUP_PARAMS];
	l2_lookup_params = table->entries;
	l2_lookup_params->shared_learn = !enabled;

	rc = sja1105_static_config_reload(priv, SJA1105_VLAN_FILTERING);
	if (rc)
		dev_err(ds->dev, "Failed to change VLAN Ethertype\n");

	/* Switch port identification based on 802.1Q is only passable
	 * if we are not under a vlan_filtering bridge. So make sure
	 * the two configurations are mutually exclusive.
	 */
	return sja1105_setup_8021q_tagging(ds, !enabled);
}

static void sja1105_vlan_add(struct dsa_switch *ds, int port,
			     const struct switchdev_obj_port_vlan *vlan)
{
	struct sja1105_private *priv = ds->priv;
	u16 vid;
	int rc;

	for (vid = vlan->vid_begin; vid <= vlan->vid_end; vid++) {
		rc = sja1105_vlan_apply(priv, port, vid, true, vlan->flags &
					BRIDGE_VLAN_INFO_UNTAGGED);
		if (rc < 0) {
			dev_err(ds->dev, "Failed to add VLAN %d to port %d: %d\n",
				vid, port, rc);
			return;
		}
		if (vlan->flags & BRIDGE_VLAN_INFO_PVID) {
			rc = sja1105_pvid_apply(ds->priv, port, vid);
			if (rc < 0) {
				dev_err(ds->dev, "Failed to set pvid %d on port %d: %d\n",
					vid, port, rc);
				return;
			}
		}
	}
}

static int sja1105_vlan_del(struct dsa_switch *ds, int port,
			    const struct switchdev_obj_port_vlan *vlan)
{
	struct sja1105_private *priv = ds->priv;
	u16 vid;
	int rc;

	for (vid = vlan->vid_begin; vid <= vlan->vid_end; vid++) {
		rc = sja1105_vlan_apply(priv, port, vid, false, vlan->flags &
					BRIDGE_VLAN_INFO_UNTAGGED);
		if (rc < 0) {
			dev_err(ds->dev, "Failed to remove VLAN %d from port %d: %d\n",
				vid, port, rc);
			return rc;
		}
	}
	return 0;
}

/* The programming model for the SJA1105 switch is "all-at-once" via static
 * configuration tables. Some of these can be dynamically modified at runtime,
 * but not the xMII mode parameters table.
 * Furthermode, some PHYs may not have crystals for generating their clocks
 * (e.g. RMII). Instead, their 50MHz clock is supplied via the SJA1105 port's
 * ref_clk pin. So port clocking needs to be initialized early, before
 * connecting to PHYs is attempted, otherwise they won't respond through MDIO.
 * Setting correct PHY link speed does not matter now.
 * But dsa_slave_phy_setup is called later than sja1105_setup, so the PHY
 * bindings are not yet parsed by DSA core. We need to parse early so that we
 * can populate the xMII mode parameters table.
 */
static int sja1105_setup(struct dsa_switch *ds)
{
	struct sja1105_dt_port ports[SJA1105_NUM_PORTS];
	struct sja1105_private *priv = ds->priv;
	int rc;

	rc = sja1105_parse_dt(priv, ports);
	if (rc < 0) {
		dev_err(ds->dev, "Failed to parse DT: %d\n", rc);
		return rc;
	}

	/* Error out early if internal delays are required through DT
	 * and we can't apply them.
	 */
	rc = sja1105_parse_rgmii_delays(priv, ports);
	if (rc < 0) {
		dev_err(ds->dev, "RGMII delay not supported\n");
		return rc;
	}

	rc = sja1105_ptp_clock_register(ds);
	if (rc < 0) {
		dev_err(ds->dev, "Failed to register PTP clock: %d\n", rc);
		return rc;
	}
	/* Create and send configuration down to device */
	rc = sja1105_static_config_load(priv, ports);
	if (rc < 0) {
		dev_err(ds->dev, "Failed to load static config: %d\n", rc);
		return rc;
	}
	/* Configure the CGU (PHY link modes and speeds) */
	rc = sja1105_clocking_setup(priv);
	if (rc < 0) {
		dev_err(ds->dev, "Failed to configure MII clocking: %d\n", rc);
		return rc;
	}
	/* On SJA1105, VLAN filtering per se is always enabled in hardware.
	 * The only thing we can do to disable it is lie about what the 802.1Q
	 * EtherType is.
	 * So it will still try to apply VLAN filtering, but all ingress
	 * traffic (except frames received with EtherType of ETH_P_SJA1105)
	 * will be internally tagged with a distorted VLAN header where the
	 * TPID is ETH_P_SJA1105, and the VLAN ID is the port pvid.
	 */
	ds->vlan_filtering_is_global = true;

	/* Advertise the 8 egress queues */
	ds->num_tx_queues = SJA1105_NUM_TC;

	/* The DSA/switchdev model brings up switch ports in standalone mode by
	 * default, and that means vlan_filtering is 0 since they're not under
	 * a bridge, so it's safe to set up switch tagging at this time.
	 */
	return sja1105_setup_8021q_tagging(ds, true);
}

static void sja1105_teardown(struct dsa_switch *ds)
{
	struct sja1105_private *priv = ds->priv;

	sja1105_tas_teardown(ds);
	sja1105_ptp_clock_unregister(ds);
	sja1105_static_config_free(&priv->static_config);
}

static int sja1105_port_enable(struct dsa_switch *ds, int port,
			       struct phy_device *phy)
{
	struct net_device *slave;

	if (!dsa_is_user_port(ds, port))
		return 0;

	slave = dsa_to_port(ds, port)->slave;

	slave->features &= ~NETIF_F_HW_VLAN_CTAG_FILTER;

	return 0;
}

static int sja1105_mgmt_xmit(struct dsa_switch *ds, int port, int slot,
			     struct sk_buff *skb, bool takets)
{
	struct sja1105_mgmt_entry mgmt_route = {0};
	struct sja1105_private *priv = ds->priv;
	struct ethhdr *hdr;
	int timeout = 10;
	int rc;

	hdr = eth_hdr(skb);

	mgmt_route.macaddr = ether_addr_to_u64(hdr->h_dest);
	mgmt_route.destports = BIT(port);
	mgmt_route.enfport = 1;
	mgmt_route.tsreg = 0;
	mgmt_route.takets = takets;

	rc = sja1105_dynamic_config_write(priv, BLK_IDX_MGMT_ROUTE,
					  slot, &mgmt_route, true);
	if (rc < 0) {
		kfree_skb(skb);
		return rc;
	}

	/* Transfer skb to the host port. */
	dsa_enqueue_skb(skb, dsa_to_port(ds, port)->slave);

	/* Wait until the switch has processed the frame */
	do {
		rc = sja1105_dynamic_config_read(priv, BLK_IDX_MGMT_ROUTE,
						 slot, &mgmt_route);
		if (rc < 0) {
			dev_err_ratelimited(priv->ds->dev,
					    "failed to poll for mgmt route\n");
			continue;
		}

		/* UM10944: The ENFPORT flag of the respective entry is
		 * cleared when a match is found. The host can use this
		 * flag as an acknowledgment.
		 */
		cpu_relax();
	} while (mgmt_route.enfport && --timeout);

	if (!timeout) {
		/* Clean up the management route so that a follow-up
		 * frame may not match on it by mistake.
		 * This is only hardware supported on P/Q/R/S - on E/T it is
		 * a no-op and we are silently discarding the -EOPNOTSUPP.
		 */
		sja1105_dynamic_config_write(priv, BLK_IDX_MGMT_ROUTE,
					     slot, &mgmt_route, false);
		dev_err_ratelimited(priv->ds->dev, "xmit timed out\n");
	}

	return NETDEV_TX_OK;
}

/* Deferred work is unfortunately necessary because setting up the management
 * route cannot be done from atomit context (SPI transfer takes a sleepable
 * lock on the bus)
 */
static netdev_tx_t sja1105_port_deferred_xmit(struct dsa_switch *ds, int port,
					      struct sk_buff *skb)
{
	struct sja1105_private *priv = ds->priv;
	struct sja1105_port *sp = &priv->ports[port];
	int slot = sp->mgmt_slot;
	struct sk_buff *clone;

	/* The tragic fact about the switch having 4x2 slots for installing
	 * management routes is that all of them except one are actually
	 * useless.
	 * If 2 slots are simultaneously configured for two BPDUs sent to the
	 * same (multicast) DMAC but on different egress ports, the switch
	 * would confuse them and redirect first frame it receives on the CPU
	 * port towards the port configured on the numerically first slot
	 * (therefore wrong port), then second received frame on second slot
	 * (also wrong port).
	 * So for all practical purposes, there needs to be a lock that
	 * prevents that from happening. The slot used here is utterly useless
	 * (could have simply been 0 just as fine), but we are doing it
	 * nonetheless, in case a smarter idea ever comes up in the future.
	 */
	mutex_lock(&priv->mgmt_lock);

	/* The clone, if there, was made by dsa_skb_tx_timestamp */
	clone = DSA_SKB_CB(skb)->clone;

	sja1105_mgmt_xmit(ds, port, slot, skb, !!clone);

	if (!clone)
		goto out;

<<<<<<< HEAD
	sja1105_ptp_txtstamp_skb(ds, slot, clone);
=======
	sja1105_ptp_txtstamp_skb(ds, port, clone);
>>>>>>> a7196caf

out:
	mutex_unlock(&priv->mgmt_lock);
	return NETDEV_TX_OK;
}

/* The MAXAGE setting belongs to the L2 Forwarding Parameters table,
 * which cannot be reconfigured at runtime. So a switch reset is required.
 */
static int sja1105_set_ageing_time(struct dsa_switch *ds,
				   unsigned int ageing_time)
{
	struct sja1105_l2_lookup_params_entry *l2_lookup_params;
	struct sja1105_private *priv = ds->priv;
	struct sja1105_table *table;
	unsigned int maxage;

	table = &priv->static_config.tables[BLK_IDX_L2_LOOKUP_PARAMS];
	l2_lookup_params = table->entries;

	maxage = SJA1105_AGEING_TIME_MS(ageing_time);

	if (l2_lookup_params->maxage == maxage)
		return 0;

	l2_lookup_params->maxage = maxage;

	return sja1105_static_config_reload(priv, SJA1105_AGEING_TIME);
<<<<<<< HEAD
}

static int sja1105_port_setup_tc(struct dsa_switch *ds, int port,
				 enum tc_setup_type type,
				 void *type_data)
{
	switch (type) {
	case TC_SETUP_QDISC_TAPRIO:
		return sja1105_setup_tc_taprio(ds, port, type_data);
	default:
		return -EOPNOTSUPP;
	}
}

=======
}

static int sja1105_port_setup_tc(struct dsa_switch *ds, int port,
				 enum tc_setup_type type,
				 void *type_data)
{
	switch (type) {
	case TC_SETUP_QDISC_TAPRIO:
		return sja1105_setup_tc_taprio(ds, port, type_data);
	default:
		return -EOPNOTSUPP;
	}
}

>>>>>>> a7196caf
/* We have a single mirror (@to) port, but can configure ingress and egress
 * mirroring on all other (@from) ports.
 * We need to allow mirroring rules only as long as the @to port is always the
 * same, and we need to unset the @to port from mirr_port only when there is no
 * mirroring rule that references it.
 */
static int sja1105_mirror_apply(struct sja1105_private *priv, int from, int to,
				bool ingress, bool enabled)
{
	struct sja1105_general_params_entry *general_params;
	struct sja1105_mac_config_entry *mac;
	struct sja1105_table *table;
	bool already_enabled;
	u64 new_mirr_port;
	int rc;

	table = &priv->static_config.tables[BLK_IDX_GENERAL_PARAMS];
	general_params = table->entries;

	mac = priv->static_config.tables[BLK_IDX_MAC_CONFIG].entries;

	already_enabled = (general_params->mirr_port != SJA1105_NUM_PORTS);
	if (already_enabled && enabled && general_params->mirr_port != to) {
		dev_err(priv->ds->dev,
			"Delete mirroring rules towards port %llu first\n",
			general_params->mirr_port);
		return -EBUSY;
	}

	new_mirr_port = to;
	if (!enabled) {
		bool keep = false;
		int port;

		/* Anybody still referencing mirr_port? */
		for (port = 0; port < SJA1105_NUM_PORTS; port++) {
			if (mac[port].ing_mirr || mac[port].egr_mirr) {
				keep = true;
				break;
			}
		}
		/* Unset already_enabled for next time */
		if (!keep)
			new_mirr_port = SJA1105_NUM_PORTS;
	}
	if (new_mirr_port != general_params->mirr_port) {
		general_params->mirr_port = new_mirr_port;

		rc = sja1105_dynamic_config_write(priv, BLK_IDX_GENERAL_PARAMS,
						  0, general_params, true);
		if (rc < 0)
			return rc;
	}

	if (ingress)
		mac[from].ing_mirr = enabled;
	else
		mac[from].egr_mirr = enabled;

	return sja1105_dynamic_config_write(priv, BLK_IDX_MAC_CONFIG, from,
					    &mac[from], true);
<<<<<<< HEAD
}

static int sja1105_mirror_add(struct dsa_switch *ds, int port,
			      struct dsa_mall_mirror_tc_entry *mirror,
			      bool ingress)
{
	return sja1105_mirror_apply(ds->priv, port, mirror->to_local_port,
				    ingress, true);
}

static void sja1105_mirror_del(struct dsa_switch *ds, int port,
			       struct dsa_mall_mirror_tc_entry *mirror)
{
=======
}

static int sja1105_mirror_add(struct dsa_switch *ds, int port,
			      struct dsa_mall_mirror_tc_entry *mirror,
			      bool ingress)
{
	return sja1105_mirror_apply(ds->priv, port, mirror->to_local_port,
				    ingress, true);
}

static void sja1105_mirror_del(struct dsa_switch *ds, int port,
			       struct dsa_mall_mirror_tc_entry *mirror)
{
>>>>>>> a7196caf
	sja1105_mirror_apply(ds->priv, port, mirror->to_local_port,
			     mirror->ingress, false);
}

static const struct dsa_switch_ops sja1105_switch_ops = {
	.get_tag_protocol	= sja1105_get_tag_protocol,
	.setup			= sja1105_setup,
	.teardown		= sja1105_teardown,
	.set_ageing_time	= sja1105_set_ageing_time,
	.phylink_validate	= sja1105_phylink_validate,
	.phylink_mac_config	= sja1105_mac_config,
	.phylink_mac_link_up	= sja1105_mac_link_up,
	.phylink_mac_link_down	= sja1105_mac_link_down,
	.get_strings		= sja1105_get_strings,
	.get_ethtool_stats	= sja1105_get_ethtool_stats,
	.get_sset_count		= sja1105_get_sset_count,
	.get_ts_info		= sja1105_get_ts_info,
	.port_enable		= sja1105_port_enable,
	.port_fdb_dump		= sja1105_fdb_dump,
	.port_fdb_add		= sja1105_fdb_add,
	.port_fdb_del		= sja1105_fdb_del,
	.port_bridge_join	= sja1105_bridge_join,
	.port_bridge_leave	= sja1105_bridge_leave,
	.port_stp_state_set	= sja1105_bridge_stp_state_set,
	.port_vlan_prepare	= sja1105_vlan_prepare,
	.port_vlan_filtering	= sja1105_vlan_filtering,
	.port_vlan_add		= sja1105_vlan_add,
	.port_vlan_del		= sja1105_vlan_del,
	.port_mdb_prepare	= sja1105_mdb_prepare,
	.port_mdb_add		= sja1105_mdb_add,
	.port_mdb_del		= sja1105_mdb_del,
	.port_deferred_xmit	= sja1105_port_deferred_xmit,
	.port_hwtstamp_get	= sja1105_hwtstamp_get,
	.port_hwtstamp_set	= sja1105_hwtstamp_set,
	.port_rxtstamp		= sja1105_port_rxtstamp,
	.port_txtstamp		= sja1105_port_txtstamp,
	.port_setup_tc		= sja1105_port_setup_tc,
	.port_mirror_add	= sja1105_mirror_add,
	.port_mirror_del	= sja1105_mirror_del,
};

static int sja1105_check_device_id(struct sja1105_private *priv)
{
	const struct sja1105_regs *regs = priv->info->regs;
	u8 prod_id[SJA1105_SIZE_DEVICE_ID] = {0};
	struct device *dev = &priv->spidev->dev;
	u32 device_id;
	u64 part_no;
	int rc;

	rc = sja1105_xfer_u32(priv, SPI_READ, regs->device_id, &device_id,
			      NULL);
	if (rc < 0)
		return rc;

	if (device_id != priv->info->device_id) {
		dev_err(dev, "Expected device ID 0x%llx but read 0x%x\n",
			priv->info->device_id, device_id);
		return -ENODEV;
	}

	rc = sja1105_xfer_buf(priv, SPI_READ, regs->prod_id, prod_id,
			      SJA1105_SIZE_DEVICE_ID);
	if (rc < 0)
		return rc;

	sja1105_unpack(prod_id, &part_no, 19, 4, SJA1105_SIZE_DEVICE_ID);

	if (part_no != priv->info->part_no) {
		dev_err(dev, "Expected part number 0x%llx but read 0x%llx\n",
			priv->info->part_no, part_no);
		return -ENODEV;
	}

	return 0;
}

static int sja1105_probe(struct spi_device *spi)
{
	struct sja1105_tagger_data *tagger_data;
	struct device *dev = &spi->dev;
	struct sja1105_private *priv;
	struct dsa_switch *ds;
	int rc, i;

	if (!dev->of_node) {
		dev_err(dev, "No DTS bindings for SJA1105 driver\n");
		return -EINVAL;
	}

	priv = devm_kzalloc(dev, sizeof(struct sja1105_private), GFP_KERNEL);
	if (!priv)
		return -ENOMEM;

	/* Configure the optional reset pin and bring up switch */
	priv->reset_gpio = devm_gpiod_get(dev, "reset", GPIOD_OUT_HIGH);
	if (IS_ERR(priv->reset_gpio))
		dev_dbg(dev, "reset-gpios not defined, ignoring\n");
	else
		sja1105_hw_reset(priv->reset_gpio, 1, 1);

	/* Populate our driver private structure (priv) based on
	 * the device tree node that was probed (spi)
	 */
	priv->spidev = spi;
	spi_set_drvdata(spi, priv);

	/* Configure the SPI bus */
	spi->bits_per_word = 8;
	rc = spi_setup(spi);
	if (rc < 0) {
		dev_err(dev, "Could not init SPI\n");
		return rc;
	}

	priv->info = of_device_get_match_data(dev);

	/* Detect hardware device */
	rc = sja1105_check_device_id(priv);
	if (rc < 0) {
		dev_err(dev, "Device ID check failed: %d\n", rc);
		return rc;
	}

	dev_info(dev, "Probed switch chip: %s\n", priv->info->name);

	ds = devm_kzalloc(dev, sizeof(*ds), GFP_KERNEL);
	if (!ds)
		return -ENOMEM;

	ds->dev = dev;
	ds->num_ports = SJA1105_NUM_PORTS;
	ds->ops = &sja1105_switch_ops;
	ds->priv = priv;
	priv->ds = ds;

	tagger_data = &priv->tagger_data;

	mutex_init(&priv->ptp_data.lock);
	mutex_init(&priv->mgmt_lock);

	sja1105_tas_setup(ds);

	rc = dsa_register_switch(priv->ds);
	if (rc)
		return rc;

	/* Connections between dsa_port and sja1105_port */
	for (i = 0; i < SJA1105_NUM_PORTS; i++) {
		struct sja1105_port *sp = &priv->ports[i];

		dsa_to_port(ds, i)->priv = sp;
		sp->dp = dsa_to_port(ds, i);
		sp->data = tagger_data;
	}

	return 0;
}

static int sja1105_remove(struct spi_device *spi)
{
	struct sja1105_private *priv = spi_get_drvdata(spi);

	dsa_unregister_switch(priv->ds);
	return 0;
}

static const struct of_device_id sja1105_dt_ids[] = {
	{ .compatible = "nxp,sja1105e", .data = &sja1105e_info },
	{ .compatible = "nxp,sja1105t", .data = &sja1105t_info },
	{ .compatible = "nxp,sja1105p", .data = &sja1105p_info },
	{ .compatible = "nxp,sja1105q", .data = &sja1105q_info },
	{ .compatible = "nxp,sja1105r", .data = &sja1105r_info },
	{ .compatible = "nxp,sja1105s", .data = &sja1105s_info },
	{ /* sentinel */ },
};
MODULE_DEVICE_TABLE(of, sja1105_dt_ids);

static struct spi_driver sja1105_driver = {
	.driver = {
		.name  = "sja1105",
		.owner = THIS_MODULE,
		.of_match_table = of_match_ptr(sja1105_dt_ids),
	},
	.probe  = sja1105_probe,
	.remove = sja1105_remove,
};

module_spi_driver(sja1105_driver);

MODULE_AUTHOR("Vladimir Oltean <olteanv@gmail.com>");
MODULE_AUTHOR("Georg Waibel <georg.waibel@sensor-technik.de>");
MODULE_DESCRIPTION("SJA1105 Driver");
MODULE_LICENSE("GPL v2");<|MERGE_RESOLUTION|>--- conflicted
+++ resolved
@@ -1855,11 +1855,7 @@
 	if (!clone)
 		goto out;
 
-<<<<<<< HEAD
-	sja1105_ptp_txtstamp_skb(ds, slot, clone);
-=======
 	sja1105_ptp_txtstamp_skb(ds, port, clone);
->>>>>>> a7196caf
 
 out:
 	mutex_unlock(&priv->mgmt_lock);
@@ -1888,7 +1884,6 @@
 	l2_lookup_params->maxage = maxage;
 
 	return sja1105_static_config_reload(priv, SJA1105_AGEING_TIME);
-<<<<<<< HEAD
 }
 
 static int sja1105_port_setup_tc(struct dsa_switch *ds, int port,
@@ -1903,22 +1898,6 @@
 	}
 }
 
-=======
-}
-
-static int sja1105_port_setup_tc(struct dsa_switch *ds, int port,
-				 enum tc_setup_type type,
-				 void *type_data)
-{
-	switch (type) {
-	case TC_SETUP_QDISC_TAPRIO:
-		return sja1105_setup_tc_taprio(ds, port, type_data);
-	default:
-		return -EOPNOTSUPP;
-	}
-}
-
->>>>>>> a7196caf
 /* We have a single mirror (@to) port, but can configure ingress and egress
  * mirroring on all other (@from) ports.
  * We need to allow mirroring rules only as long as the @to port is always the
@@ -1980,7 +1959,6 @@
 
 	return sja1105_dynamic_config_write(priv, BLK_IDX_MAC_CONFIG, from,
 					    &mac[from], true);
-<<<<<<< HEAD
 }
 
 static int sja1105_mirror_add(struct dsa_switch *ds, int port,
@@ -1994,21 +1972,6 @@
 static void sja1105_mirror_del(struct dsa_switch *ds, int port,
 			       struct dsa_mall_mirror_tc_entry *mirror)
 {
-=======
-}
-
-static int sja1105_mirror_add(struct dsa_switch *ds, int port,
-			      struct dsa_mall_mirror_tc_entry *mirror,
-			      bool ingress)
-{
-	return sja1105_mirror_apply(ds->priv, port, mirror->to_local_port,
-				    ingress, true);
-}
-
-static void sja1105_mirror_del(struct dsa_switch *ds, int port,
-			       struct dsa_mall_mirror_tc_entry *mirror)
-{
->>>>>>> a7196caf
 	sja1105_mirror_apply(ds->priv, port, mirror->to_local_port,
 			     mirror->ingress, false);
 }
