--- conflicted
+++ resolved
@@ -636,10 +636,7 @@
 	__CFG_FW_FEAT(RTL8852C, ge, 0, 27, 56, 10, BEACON_FILTER),
 	__CFG_FW_FEAT(RTL8922A, ge, 0, 34, 30, 0, CRASH_TRIGGER),
 	__CFG_FW_FEAT(RTL8922A, ge, 0, 34, 11, 0, MACID_PAUSE_SLEEP),
-<<<<<<< HEAD
-=======
 	__CFG_FW_FEAT(RTL8922A, ge, 0, 34, 35, 0, SCAN_OFFLOAD),
->>>>>>> dd66185c
 };
 
 static void rtw89_fw_iterate_feature_cfg(struct rtw89_fw_info *fw,
@@ -1977,123 +1974,6 @@
 
 int rtw89_fw_h2c_ba_cam_v1(struct rtw89_dev *rtwdev, struct rtw89_sta *rtwsta,
 			   bool valid, struct ieee80211_ampdu_params *params)
-<<<<<<< HEAD
-{
-	const struct rtw89_chip_info *chip = rtwdev->chip;
-	struct rtw89_vif *rtwvif = rtwsta->rtwvif;
-	struct rtw89_h2c_ba_cam_v1 *h2c;
-	u8 macid = rtwsta->mac_id;
-	u32 len = sizeof(*h2c);
-	struct sk_buff *skb;
-	u8 entry_idx;
-	u8 bmap_size;
-	int ret;
-
-	ret = valid ?
-	      rtw89_core_acquire_sta_ba_entry(rtwdev, rtwsta, params->tid, &entry_idx) :
-	      rtw89_core_release_sta_ba_entry(rtwdev, rtwsta, params->tid, &entry_idx);
-	if (ret) {
-		/* it still works even if we don't have static BA CAM, because
-		 * hardware can create dynamic BA CAM automatically.
-		 */
-		rtw89_debug(rtwdev, RTW89_DBG_TXRX,
-			    "failed to %s entry tid=%d for h2c ba cam\n",
-			    valid ? "alloc" : "free", params->tid);
-		return 0;
-	}
-
-	skb = rtw89_fw_h2c_alloc_skb_with_hdr(rtwdev, len);
-	if (!skb) {
-		rtw89_err(rtwdev, "failed to alloc skb for h2c ba cam\n");
-		return -ENOMEM;
-	}
-	skb_put(skb, len);
-	h2c = (struct rtw89_h2c_ba_cam_v1 *)skb->data;
-
-	if (params->buf_size > 512)
-		bmap_size = 10;
-	else if (params->buf_size > 256)
-		bmap_size = 8;
-	else if (params->buf_size > 64)
-		bmap_size = 4;
-	else
-		bmap_size = 0;
-
-	h2c->w0 = le32_encode_bits(valid, RTW89_H2C_BA_CAM_V1_W0_VALID) |
-		  le32_encode_bits(1, RTW89_H2C_BA_CAM_V1_W0_INIT_REQ) |
-		  le32_encode_bits(macid, RTW89_H2C_BA_CAM_V1_W0_MACID_MASK) |
-		  le32_encode_bits(params->tid, RTW89_H2C_BA_CAM_V1_W0_TID_MASK) |
-		  le32_encode_bits(bmap_size, RTW89_H2C_BA_CAM_V1_W0_BMAP_SIZE_MASK) |
-		  le32_encode_bits(params->ssn, RTW89_H2C_BA_CAM_V1_W0_SSN_MASK);
-
-	entry_idx += chip->bacam_dynamic_num; /* std entry right after dynamic ones */
-	h2c->w1 = le32_encode_bits(entry_idx, RTW89_H2C_BA_CAM_V1_W1_ENTRY_IDX_MASK) |
-		  le32_encode_bits(1, RTW89_H2C_BA_CAM_V1_W1_STD_ENTRY_EN) |
-		  le32_encode_bits(!!rtwvif->mac_idx, RTW89_H2C_BA_CAM_V1_W1_BAND_SEL);
-
-	rtw89_h2c_pkt_set_hdr(rtwdev, skb, FWCMD_TYPE_H2C,
-			      H2C_CAT_MAC,
-			      H2C_CL_BA_CAM,
-			      H2C_FUNC_MAC_BA_CAM_V1, 0, 1,
-			      len);
-
-	ret = rtw89_h2c_tx(rtwdev, skb, false);
-	if (ret) {
-		rtw89_err(rtwdev, "failed to send h2c\n");
-		goto fail;
-	}
-
-	return 0;
-fail:
-	dev_kfree_skb_any(skb);
-
-	return ret;
-}
-EXPORT_SYMBOL(rtw89_fw_h2c_ba_cam_v1);
-
-int rtw89_fw_h2c_init_ba_cam_users(struct rtw89_dev *rtwdev, u8 users,
-				   u8 offset, u8 mac_idx)
-{
-	struct rtw89_h2c_ba_cam_init *h2c;
-	u32 len = sizeof(*h2c);
-	struct sk_buff *skb;
-	int ret;
-
-	skb = rtw89_fw_h2c_alloc_skb_with_hdr(rtwdev, len);
-	if (!skb) {
-		rtw89_err(rtwdev, "failed to alloc skb for h2c ba cam init\n");
-		return -ENOMEM;
-	}
-	skb_put(skb, len);
-	h2c = (struct rtw89_h2c_ba_cam_init *)skb->data;
-
-	h2c->w0 = le32_encode_bits(users, RTW89_H2C_BA_CAM_INIT_USERS_MASK) |
-		  le32_encode_bits(offset, RTW89_H2C_BA_CAM_INIT_OFFSET_MASK) |
-		  le32_encode_bits(mac_idx, RTW89_H2C_BA_CAM_INIT_BAND_SEL);
-
-	rtw89_h2c_pkt_set_hdr(rtwdev, skb, FWCMD_TYPE_H2C,
-			      H2C_CAT_MAC,
-			      H2C_CL_BA_CAM,
-			      H2C_FUNC_MAC_BA_CAM_INIT, 0, 1,
-			      len);
-
-	ret = rtw89_h2c_tx(rtwdev, skb, false);
-	if (ret) {
-		rtw89_err(rtwdev, "failed to send h2c\n");
-		goto fail;
-	}
-
-	return 0;
-fail:
-	dev_kfree_skb_any(skb);
-
-	return ret;
-}
-
-#define H2C_LOG_CFG_LEN 12
-int rtw89_fw_h2c_fw_log(struct rtw89_dev *rtwdev, bool enable)
-=======
->>>>>>> dd66185c
 {
 	const struct rtw89_chip_info *chip = rtwdev->chip;
 	struct rtw89_vif *rtwvif = rtwsta->rtwvif;
@@ -2802,246 +2682,6 @@
 	return ret;
 }
 EXPORT_SYMBOL(rtw89_fw_h2c_assoc_cmac_tbl);
-<<<<<<< HEAD
-
-static void __get_sta_eht_pkt_padding(struct rtw89_dev *rtwdev,
-				      struct ieee80211_sta *sta, u8 *pads)
-{
-	u8 nss = min(sta->deflink.rx_nss, rtwdev->hal.tx_nss) - 1;
-	u16 ppe_thres_hdr;
-	u8 ppe16, ppe8;
-	u8 n, idx, sh;
-	u8 ru_bitmap;
-	bool ppe_th;
-	u16 ppe;
-	int i;
-
-	ppe_th = !!u8_get_bits(sta->deflink.eht_cap.eht_cap_elem.phy_cap_info[5],
-			       IEEE80211_EHT_PHY_CAP5_PPE_THRESHOLD_PRESENT);
-	if (!ppe_th) {
-		u8 pad;
-
-		pad = u8_get_bits(sta->deflink.eht_cap.eht_cap_elem.phy_cap_info[5],
-				  IEEE80211_EHT_PHY_CAP5_COMMON_NOMINAL_PKT_PAD_MASK);
-
-		for (i = 0; i < RTW89_PPE_BW_NUM; i++)
-			pads[i] = pad;
-
-		return;
-	}
-
-	ppe_thres_hdr = get_unaligned_le16(sta->deflink.eht_cap.eht_ppe_thres);
-	ru_bitmap = u16_get_bits(ppe_thres_hdr,
-				 IEEE80211_EHT_PPE_THRES_RU_INDEX_BITMASK_MASK);
-	n = hweight8(ru_bitmap);
-	n = IEEE80211_EHT_PPE_THRES_INFO_HEADER_SIZE +
-	    (n * IEEE80211_EHT_PPE_THRES_INFO_PPET_SIZE * 2) * nss;
-
-	for (i = 0; i < RTW89_PPE_BW_NUM; i++) {
-		if (!(ru_bitmap & BIT(i))) {
-			pads[i] = 1;
-			continue;
-		}
-
-		idx = n >> 3;
-		sh = n & 7;
-		n += IEEE80211_EHT_PPE_THRES_INFO_PPET_SIZE * 2;
-
-		ppe = get_unaligned_le16(sta->deflink.eht_cap.eht_ppe_thres + idx);
-		ppe16 = (ppe >> sh) & IEEE80211_PPE_THRES_NSS_MASK;
-		sh += IEEE80211_EHT_PPE_THRES_INFO_PPET_SIZE;
-		ppe8 = (ppe >> sh) & IEEE80211_PPE_THRES_NSS_MASK;
-
-		if (ppe16 != 7 && ppe8 == 7)
-			pads[i] = 2;
-		else if (ppe8 != 7)
-			pads[i] = 1;
-		else
-			pads[i] = 0;
-	}
-}
-
-int rtw89_fw_h2c_assoc_cmac_tbl_g7(struct rtw89_dev *rtwdev,
-				   struct ieee80211_vif *vif,
-				   struct ieee80211_sta *sta)
-{
-	const struct rtw89_chan *chan = rtw89_chan_get(rtwdev, RTW89_SUB_ENTITY_0);
-	struct rtw89_vif *rtwvif = (struct rtw89_vif *)vif->drv_priv;
-	struct rtw89_sta *rtwsta = sta_to_rtwsta_safe(sta);
-	u8 mac_id = rtwsta ? rtwsta->mac_id : rtwvif->mac_id;
-	struct rtw89_h2c_cctlinfo_ud_g7 *h2c;
-	u8 pads[RTW89_PPE_BW_NUM];
-	u32 len = sizeof(*h2c);
-	struct sk_buff *skb;
-	u16 lowest_rate;
-	int ret;
-
-	memset(pads, 0, sizeof(pads));
-	if (sta) {
-		if (sta->deflink.eht_cap.has_eht)
-			__get_sta_eht_pkt_padding(rtwdev, sta, pads);
-		else if (sta->deflink.he_cap.has_he)
-			__get_sta_he_pkt_padding(rtwdev, sta, pads);
-	}
-
-	if (vif->p2p)
-		lowest_rate = RTW89_HW_RATE_OFDM6;
-	else if (chan->band_type == RTW89_BAND_2G)
-		lowest_rate = RTW89_HW_RATE_CCK1;
-	else
-		lowest_rate = RTW89_HW_RATE_OFDM6;
-
-	skb = rtw89_fw_h2c_alloc_skb_with_hdr(rtwdev, len);
-	if (!skb) {
-		rtw89_err(rtwdev, "failed to alloc skb for cmac g7\n");
-		return -ENOMEM;
-	}
-	skb_put(skb, len);
-	h2c = (struct rtw89_h2c_cctlinfo_ud_g7 *)skb->data;
-
-	h2c->c0 = le32_encode_bits(mac_id, CCTLINFO_G7_C0_MACID) |
-		  le32_encode_bits(1, CCTLINFO_G7_C0_OP);
-
-	h2c->w0 = le32_encode_bits(1, CCTLINFO_G7_W0_DISRTSFB) |
-		  le32_encode_bits(1, CCTLINFO_G7_W0_DISDATAFB);
-	h2c->m0 = cpu_to_le32(CCTLINFO_G7_W0_DISRTSFB |
-			      CCTLINFO_G7_W0_DISDATAFB);
-
-	h2c->w1 = le32_encode_bits(lowest_rate, CCTLINFO_G7_W1_RTS_RTY_LOWEST_RATE);
-	h2c->m1 = cpu_to_le32(CCTLINFO_G7_W1_RTS_RTY_LOWEST_RATE);
-
-	h2c->w2 = le32_encode_bits(0, CCTLINFO_G7_W2_DATA_TXCNT_LMT_SEL);
-	h2c->m2 = cpu_to_le32(CCTLINFO_G7_W2_DATA_TXCNT_LMT_SEL);
-
-	h2c->w3 = le32_encode_bits(0, CCTLINFO_G7_W3_RTS_TXCNT_LMT_SEL);
-	h2c->m3 = cpu_to_le32(CCTLINFO_G7_W3_RTS_TXCNT_LMT_SEL);
-
-	h2c->w4 = le32_encode_bits(rtwvif->port, CCTLINFO_G7_W4_MULTI_PORT_ID);
-	h2c->m4 = cpu_to_le32(CCTLINFO_G7_W4_MULTI_PORT_ID);
-
-	if (rtwvif->net_type == RTW89_NET_TYPE_AP_MODE) {
-		h2c->w4 |= le32_encode_bits(0, CCTLINFO_G7_W4_DATA_DCM);
-		h2c->m4 |= cpu_to_le32(CCTLINFO_G7_W4_DATA_DCM);
-	}
-
-	if (vif->bss_conf.eht_support) {
-		h2c->w4 |= le32_encode_bits(~vif->bss_conf.eht_puncturing,
-					    CCTLINFO_G7_W4_ACT_SUBCH_CBW);
-		h2c->m4 |= cpu_to_le32(CCTLINFO_G7_W4_ACT_SUBCH_CBW);
-	}
-
-	h2c->w5 = le32_encode_bits(pads[RTW89_CHANNEL_WIDTH_20],
-				   CCTLINFO_G7_W5_NOMINAL_PKT_PADDING0) |
-		  le32_encode_bits(pads[RTW89_CHANNEL_WIDTH_40],
-				   CCTLINFO_G7_W5_NOMINAL_PKT_PADDING1) |
-		  le32_encode_bits(pads[RTW89_CHANNEL_WIDTH_80],
-				   CCTLINFO_G7_W5_NOMINAL_PKT_PADDING2) |
-		  le32_encode_bits(pads[RTW89_CHANNEL_WIDTH_160],
-				   CCTLINFO_G7_W5_NOMINAL_PKT_PADDING3) |
-		  le32_encode_bits(pads[RTW89_CHANNEL_WIDTH_320],
-				   CCTLINFO_G7_W5_NOMINAL_PKT_PADDING4);
-	h2c->m5 = cpu_to_le32(CCTLINFO_G7_W5_NOMINAL_PKT_PADDING0 |
-			      CCTLINFO_G7_W5_NOMINAL_PKT_PADDING1 |
-			      CCTLINFO_G7_W5_NOMINAL_PKT_PADDING2 |
-			      CCTLINFO_G7_W5_NOMINAL_PKT_PADDING3 |
-			      CCTLINFO_G7_W5_NOMINAL_PKT_PADDING4);
-
-	h2c->w6 = le32_encode_bits(vif->type == NL80211_IFTYPE_STATION ? 1 : 0,
-				   CCTLINFO_G7_W6_ULDL);
-	h2c->m6 = cpu_to_le32(CCTLINFO_G7_W6_ULDL);
-
-	if (sta) {
-		h2c->w8 = le32_encode_bits(sta->deflink.he_cap.has_he,
-					   CCTLINFO_G7_W8_BSR_QUEUE_SIZE_FORMAT);
-		h2c->m8 = cpu_to_le32(CCTLINFO_G7_W8_BSR_QUEUE_SIZE_FORMAT);
-	}
-
-	rtw89_h2c_pkt_set_hdr(rtwdev, skb, FWCMD_TYPE_H2C,
-			      H2C_CAT_MAC, H2C_CL_MAC_FR_EXCHG,
-			      H2C_FUNC_MAC_CCTLINFO_UD_G7, 0, 1,
-			      len);
-
-	ret = rtw89_h2c_tx(rtwdev, skb, false);
-	if (ret) {
-		rtw89_err(rtwdev, "failed to send h2c\n");
-		goto fail;
-	}
-
-	return 0;
-fail:
-	dev_kfree_skb_any(skb);
-
-	return ret;
-}
-EXPORT_SYMBOL(rtw89_fw_h2c_assoc_cmac_tbl_g7);
-
-int rtw89_fw_h2c_ampdu_cmac_tbl_g7(struct rtw89_dev *rtwdev,
-				   struct ieee80211_vif *vif,
-				   struct ieee80211_sta *sta)
-{
-	struct rtw89_sta *rtwsta = (struct rtw89_sta *)sta->drv_priv;
-	struct rtw89_h2c_cctlinfo_ud_g7 *h2c;
-	u32 len = sizeof(*h2c);
-	struct sk_buff *skb;
-	u16 agg_num = 0;
-	u8 ba_bmap = 0;
-	int ret;
-	u8 tid;
-
-	skb = rtw89_fw_h2c_alloc_skb_with_hdr(rtwdev, len);
-	if (!skb) {
-		rtw89_err(rtwdev, "failed to alloc skb for ampdu cmac g7\n");
-		return -ENOMEM;
-	}
-	skb_put(skb, len);
-	h2c = (struct rtw89_h2c_cctlinfo_ud_g7 *)skb->data;
-
-	for_each_set_bit(tid, rtwsta->ampdu_map, IEEE80211_NUM_TIDS) {
-		if (agg_num == 0)
-			agg_num = rtwsta->ampdu_params[tid].agg_num;
-		else
-			agg_num = min(agg_num, rtwsta->ampdu_params[tid].agg_num);
-	}
-
-	if (agg_num <= 0x20)
-		ba_bmap = 3;
-	else if (agg_num > 0x20 && agg_num <= 0x40)
-		ba_bmap = 0;
-	else if (agg_num > 0x40 && agg_num <= 0x80)
-		ba_bmap = 1;
-	else if (agg_num > 0x80 && agg_num <= 0x100)
-		ba_bmap = 2;
-	else if (agg_num > 0x100 && agg_num <= 0x200)
-		ba_bmap = 4;
-	else if (agg_num > 0x200 && agg_num <= 0x400)
-		ba_bmap = 5;
-
-	h2c->c0 = le32_encode_bits(rtwsta->mac_id, CCTLINFO_G7_C0_MACID) |
-		  le32_encode_bits(1, CCTLINFO_G7_C0_OP);
-
-	h2c->w3 = le32_encode_bits(ba_bmap, CCTLINFO_G7_W3_BA_BMAP);
-	h2c->m3 = cpu_to_le32(CCTLINFO_G7_W3_BA_BMAP);
-
-	rtw89_h2c_pkt_set_hdr(rtwdev, skb, FWCMD_TYPE_H2C,
-			      H2C_CAT_MAC, H2C_CL_MAC_FR_EXCHG,
-			      H2C_FUNC_MAC_CCTLINFO_UD_G7, 0, 0,
-			      len);
-
-	ret = rtw89_h2c_tx(rtwdev, skb, false);
-	if (ret) {
-		rtw89_err(rtwdev, "failed to send h2c\n");
-		goto fail;
-	}
-
-	return 0;
-fail:
-	dev_kfree_skb_any(skb);
-
-	return ret;
-}
-EXPORT_SYMBOL(rtw89_fw_h2c_ampdu_cmac_tbl_g7);
-=======
->>>>>>> dd66185c
 
 static void __get_sta_eht_pkt_padding(struct rtw89_dev *rtwdev,
 				      struct ieee80211_sta *sta, u8 *pads)
@@ -5298,24 +4938,6 @@
 	return ret;
 }
 
-<<<<<<< HEAD
-int rtw89_fw_h2c_scan_list_offload(struct rtw89_dev *rtwdev, int ch_num,
-				   struct list_head *chan_list)
-{
-	struct rtw89_wait_info *wait = &rtwdev->mac.fw_ofld_wait;
-	struct rtw89_h2c_chinfo_elem *elem;
-	struct rtw89_mac_chinfo *ch_info;
-	struct rtw89_h2c_chinfo *h2c;
-	struct sk_buff *skb;
-	unsigned int cond;
-	int skb_len;
-	int ret;
-
-	static_assert(sizeof(*elem) == RTW89_MAC_CHINFO_SIZE);
-
-	skb_len = struct_size(h2c, elem, ch_num);
-	skb = rtw89_fw_h2c_alloc_skb_with_hdr(rtwdev, skb_len);
-=======
 int rtw89_fw_h2c_rf_dpk(struct rtw89_dev *rtwdev, enum rtw89_phy_idx phy_idx)
 {
 	const struct rtw89_chan *chan = rtw89_chan_get(rtwdev,
@@ -5326,48 +4948,10 @@
 	int ret;
 
 	skb = rtw89_fw_h2c_alloc_skb_with_hdr(rtwdev, len);
->>>>>>> dd66185c
 	if (!skb) {
 		rtw89_err(rtwdev, "failed to alloc skb for h2c RF DPK\n");
 		return -ENOMEM;
 	}
-<<<<<<< HEAD
-	skb_put(skb, sizeof(*h2c));
-	h2c = (struct rtw89_h2c_chinfo *)skb->data;
-
-	h2c->ch_num = ch_num;
-	h2c->elem_size = sizeof(*elem) / 4; /* in unit of 4 bytes */
-
-	list_for_each_entry(ch_info, chan_list, list) {
-		elem = (struct rtw89_h2c_chinfo_elem *)skb_put(skb, sizeof(*elem));
-
-		elem->w0 = le32_encode_bits(ch_info->period, RTW89_H2C_CHINFO_W0_PERIOD) |
-			   le32_encode_bits(ch_info->dwell_time, RTW89_H2C_CHINFO_W0_DWELL) |
-			   le32_encode_bits(ch_info->central_ch, RTW89_H2C_CHINFO_W0_CENTER_CH) |
-			   le32_encode_bits(ch_info->pri_ch, RTW89_H2C_CHINFO_W0_PRI_CH);
-
-		elem->w1 = le32_encode_bits(ch_info->bw, RTW89_H2C_CHINFO_W1_BW) |
-			   le32_encode_bits(ch_info->notify_action, RTW89_H2C_CHINFO_W1_ACTION) |
-			   le32_encode_bits(ch_info->num_pkt, RTW89_H2C_CHINFO_W1_NUM_PKT) |
-			   le32_encode_bits(ch_info->tx_pkt, RTW89_H2C_CHINFO_W1_TX) |
-			   le32_encode_bits(ch_info->pause_data, RTW89_H2C_CHINFO_W1_PAUSE_DATA) |
-			   le32_encode_bits(ch_info->ch_band, RTW89_H2C_CHINFO_W1_BAND) |
-			   le32_encode_bits(ch_info->probe_id, RTW89_H2C_CHINFO_W1_PKT_ID) |
-			   le32_encode_bits(ch_info->dfs_ch, RTW89_H2C_CHINFO_W1_DFS) |
-			   le32_encode_bits(ch_info->tx_null, RTW89_H2C_CHINFO_W1_TX_NULL) |
-			   le32_encode_bits(ch_info->rand_seq_num, RTW89_H2C_CHINFO_W1_RANDOM);
-
-		elem->w2 = le32_encode_bits(ch_info->pkt_id[0], RTW89_H2C_CHINFO_W2_PKT0) |
-			   le32_encode_bits(ch_info->pkt_id[1], RTW89_H2C_CHINFO_W2_PKT1) |
-			   le32_encode_bits(ch_info->pkt_id[2], RTW89_H2C_CHINFO_W2_PKT2) |
-			   le32_encode_bits(ch_info->pkt_id[3], RTW89_H2C_CHINFO_W2_PKT3);
-
-		elem->w3 = le32_encode_bits(ch_info->pkt_id[4], RTW89_H2C_CHINFO_W3_PKT4) |
-			   le32_encode_bits(ch_info->pkt_id[5], RTW89_H2C_CHINFO_W3_PKT5) |
-			   le32_encode_bits(ch_info->pkt_id[6], RTW89_H2C_CHINFO_W3_PKT6) |
-			   le32_encode_bits(ch_info->pkt_id[7], RTW89_H2C_CHINFO_W3_PKT7);
-	}
-=======
 	skb_put(skb, len);
 	h2c = (struct rtw89_h2c_rf_dpk *)skb->data;
 
@@ -5379,19 +4963,12 @@
 	h2c->cur_bw = chan->band_width;
 	h2c->cur_ch = chan->channel;
 	h2c->dpk_dbg_en = rtw89_debug_is_enabled(rtwdev, RTW89_DBG_RFK);
->>>>>>> dd66185c
 
 	rtw89_h2c_pkt_set_hdr(rtwdev, skb, FWCMD_TYPE_H2C,
 			      H2C_CAT_OUTSRC, H2C_CL_OUTSRC_RF_FW_RFK,
 			      H2C_FUNC_RFK_DPK_OFFLOAD, 0, 0, len);
 
-<<<<<<< HEAD
-	cond = RTW89_SCANOFLD_WAIT_COND_ADD_CH;
-
-	ret = rtw89_h2c_tx_and_wait(rtwdev, skb, wait, cond);
-=======
 	ret = rtw89_h2c_tx(rtwdev, skb, false);
->>>>>>> dd66185c
 	if (ret) {
 		rtw89_err(rtwdev, "failed to send h2c\n");
 		goto fail;
@@ -5432,19 +5009,8 @@
 	h2c->cv = hal->cv;
 
 	rtw89_h2c_pkt_set_hdr(rtwdev, skb, FWCMD_TYPE_H2C,
-<<<<<<< HEAD
-			      H2C_CAT_MAC, H2C_CL_MAC_FW_OFLD,
-			      H2C_FUNC_SCANOFLD, 1, 1,
-			      len);
-
-	if (option->enable)
-		cond = RTW89_SCANOFLD_WAIT_COND_START;
-	else
-		cond = RTW89_SCANOFLD_WAIT_COND_STOP;
-=======
 			      H2C_CAT_OUTSRC, H2C_CL_OUTSRC_RF_FW_RFK,
 			      H2C_FUNC_RFK_TXGAPK_OFFLOAD, 0, 0, len);
->>>>>>> dd66185c
 
 	ret = rtw89_h2c_tx(rtwdev, skb, false);
 	if (ret) {
