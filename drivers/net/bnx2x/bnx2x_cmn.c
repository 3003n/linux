--- conflicted
+++ resolved
@@ -309,15 +309,6 @@
  */
 #define TPA_TSTAMP_OPT_LEN	12
 /**
-<<<<<<< HEAD
- * Calculate the approximate value of the MSS for this
- * aggregation using the first packet of it.
- *
- * @param bp
- * @param parsing_flags Parsing flags from the START CQE
- * @param len_on_bd Total length of the first packet for the
- *		     aggregation.
-=======
  * bnx2x_set_lro_mss - calculate the approximate value of the MSS
  *
  * @bp:			driver handle
@@ -327,7 +318,6 @@
  *
  * Approximate value of the MSS for this aggregation calculated using
  * the first packet of it.
->>>>>>> d762f438
  */
 static inline u16 bnx2x_set_lro_mss(struct bnx2x *bp, u16 parsing_flags,
 				    u16 len_on_bd)
@@ -945,10 +935,7 @@
 	u16 ring_prod;
 	int i, j;
 
-<<<<<<< HEAD
-=======
 	/* Allocate TPA resources */
->>>>>>> d762f438
 	for_each_rx_queue(bp, j) {
 		struct bnx2x_fastpath *fp = &bp->fp[j];
 
@@ -1083,20 +1070,7 @@
 	for_each_rx_queue(bp, j) {
 		struct bnx2x_fastpath *fp = &bp->fp[j];
 
-<<<<<<< HEAD
-		for (i = 0; i < NUM_RX_BD; i++) {
-			struct sw_rx_bd *rx_buf = &fp->rx_buf_ring[i];
-			struct sk_buff *skb = rx_buf->skb;
-
-			if (skb == NULL)
-				continue;
-
-			dma_unmap_single(&bp->pdev->dev,
-					 dma_unmap_addr(rx_buf, mapping),
-					 fp->rx_buf_size, DMA_FROM_DEVICE);
-=======
 		bnx2x_free_rx_bds(fp);
->>>>>>> d762f438
 
 		if (!fp->disable_tpa)
 			bnx2x_free_tpa_pool(bp, fp, CHIP_IS_E1(bp) ?
@@ -1473,19 +1447,11 @@
 	/* must be called before memory allocation and HW init */
 	bnx2x_ilt_set_info(bp);
 
-<<<<<<< HEAD
-	/* Set the receive queues buffer size */
-	bnx2x_set_rx_buf_size(bp);
-
-	if (bnx2x_alloc_mem(bp))
-		return -ENOMEM;
-=======
 	/* zero fastpath structures preserving invariants like napi which are
 	 * allocated only once
 	 */
 	for_each_queue(bp, i)
 		bnx2x_bz_fp(bp, i);
->>>>>>> d762f438
 
 	/* Set the receive queues buffer size */
 	bnx2x_set_rx_buf_size(bp);
