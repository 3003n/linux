--- conflicted
+++ resolved
@@ -47,14 +47,8 @@
 void qedr_dealloc_ucontext(struct ib_ucontext *uctx);
 
 int qedr_mmap(struct ib_ucontext *, struct vm_area_struct *vma);
-<<<<<<< HEAD
-int qedr_alloc_pd(struct ib_pd *pd, struct ib_ucontext *uctx,
-		  struct ib_udata *udata);
-void qedr_dealloc_pd(struct ib_pd *pd);
-=======
 int qedr_alloc_pd(struct ib_pd *pd, struct ib_udata *udata);
 void qedr_dealloc_pd(struct ib_pd *pd, struct ib_udata *udata);
->>>>>>> 0ecfebd2
 
 struct ib_cq *qedr_create_cq(struct ib_device *ibdev,
 			     const struct ib_cq_init_attr *attr,
@@ -78,15 +72,9 @@
 void qedr_destroy_srq(struct ib_srq *ibsrq, struct ib_udata *udata);
 int qedr_post_srq_recv(struct ib_srq *ibsrq, const struct ib_recv_wr *wr,
 		       const struct ib_recv_wr **bad_recv_wr);
-<<<<<<< HEAD
-struct ib_ah *qedr_create_ah(struct ib_pd *ibpd, struct rdma_ah_attr *attr,
-			     u32 flags, struct ib_udata *udata);
-int qedr_destroy_ah(struct ib_ah *ibah, u32 flags);
-=======
 int qedr_create_ah(struct ib_ah *ibah, struct rdma_ah_attr *attr, u32 flags,
 		   struct ib_udata *udata);
 void qedr_destroy_ah(struct ib_ah *ibah, u32 flags);
->>>>>>> 0ecfebd2
 
 int qedr_dereg_mr(struct ib_mr *ib_mr, struct ib_udata *udata);
 struct ib_mr *qedr_get_dma_mr(struct ib_pd *, int acc);
