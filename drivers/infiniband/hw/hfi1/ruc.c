--- conflicted
+++ resolved
@@ -362,10 +362,6 @@
 	sqp->s_flags |= RVT_S_BUSY;
 
 again:
-<<<<<<< HEAD
-	smp_read_barrier_depends(); /* see post_one_send() */
-=======
->>>>>>> 5fa4ec9c
 	if (sqp->s_last == READ_ONCE(sqp->s_head))
 		goto clr_busy;
 	wqe = rvt_get_swqe_ptr(sqp, sqp->s_last);
