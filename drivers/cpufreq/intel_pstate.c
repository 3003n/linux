// SPDX-License-Identifier: GPL-2.0-only
/*
 * intel_pstate.c: Native P state management for Intel processors
 *
 * (C) Copyright 2012 Intel Corporation
 * Author: Dirk Brandewie <dirk.j.brandewie@intel.com>
 */

#define pr_fmt(fmt) KBUILD_MODNAME ": " fmt

#include <linux/kernel.h>
#include <linux/kernel_stat.h>
#include <linux/module.h>
#include <linux/ktime.h>
#include <linux/hrtimer.h>
#include <linux/tick.h>
#include <linux/slab.h>
#include <linux/sched/cpufreq.h>
#include <linux/list.h>
#include <linux/cpu.h>
#include <linux/cpufreq.h>
#include <linux/sysfs.h>
#include <linux/types.h>
#include <linux/fs.h>
#include <linux/acpi.h>
#include <linux/vmalloc.h>
#include <linux/pm_qos.h>
#include <trace/events/power.h>

#include <asm/div64.h>
#include <asm/msr.h>
#include <asm/cpu_device_id.h>
#include <asm/cpufeature.h>
#include <asm/intel-family.h>

#define INTEL_PSTATE_SAMPLING_INTERVAL	(10 * NSEC_PER_MSEC)

#define INTEL_CPUFREQ_TRANSITION_LATENCY	20000
#define INTEL_CPUFREQ_TRANSITION_DELAY_HWP	5000
#define INTEL_CPUFREQ_TRANSITION_DELAY		500

#ifdef CONFIG_ACPI
#include <acpi/processor.h>
#include <acpi/cppc_acpi.h>
#endif

#define FRAC_BITS 8
#define int_tofp(X) ((int64_t)(X) << FRAC_BITS)
#define fp_toint(X) ((X) >> FRAC_BITS)

#define ONE_EIGHTH_FP ((int64_t)1 << (FRAC_BITS - 3))

#define EXT_BITS 6
#define EXT_FRAC_BITS (EXT_BITS + FRAC_BITS)
#define fp_ext_toint(X) ((X) >> EXT_FRAC_BITS)
#define int_ext_tofp(X) ((int64_t)(X) << EXT_FRAC_BITS)

static inline int32_t mul_fp(int32_t x, int32_t y)
{
	return ((int64_t)x * (int64_t)y) >> FRAC_BITS;
}

static inline int32_t div_fp(s64 x, s64 y)
{
	return div64_s64((int64_t)x << FRAC_BITS, y);
}

static inline int ceiling_fp(int32_t x)
{
	int mask, ret;

	ret = fp_toint(x);
	mask = (1 << FRAC_BITS) - 1;
	if (x & mask)
		ret += 1;
	return ret;
}

static inline u64 mul_ext_fp(u64 x, u64 y)
{
	return (x * y) >> EXT_FRAC_BITS;
}

static inline u64 div_ext_fp(u64 x, u64 y)
{
	return div64_u64(x << EXT_FRAC_BITS, y);
}

/**
 * struct sample -	Store performance sample
 * @core_avg_perf:	Ratio of APERF/MPERF which is the actual average
 *			performance during last sample period
 * @busy_scaled:	Scaled busy value which is used to calculate next
 *			P state. This can be different than core_avg_perf
 *			to account for cpu idle period
 * @aperf:		Difference of actual performance frequency clock count
 *			read from APERF MSR between last and current sample
 * @mperf:		Difference of maximum performance frequency clock count
 *			read from MPERF MSR between last and current sample
 * @tsc:		Difference of time stamp counter between last and
 *			current sample
 * @time:		Current time from scheduler
 *
 * This structure is used in the cpudata structure to store performance sample
 * data for choosing next P State.
 */
struct sample {
	int32_t core_avg_perf;
	int32_t busy_scaled;
	u64 aperf;
	u64 mperf;
	u64 tsc;
	u64 time;
};

/**
 * struct pstate_data - Store P state data
 * @current_pstate:	Current requested P state
 * @min_pstate:		Min P state possible for this platform
 * @max_pstate:		Max P state possible for this platform
 * @max_pstate_physical:This is physical Max P state for a processor
 *			This can be higher than the max_pstate which can
 *			be limited by platform thermal design power limits
 * @perf_ctl_scaling:	PERF_CTL P-state to frequency scaling factor
 * @scaling:		Scaling factor between performance and frequency
 * @turbo_pstate:	Max Turbo P state possible for this platform
 * @min_freq:		@min_pstate frequency in cpufreq units
 * @max_freq:		@max_pstate frequency in cpufreq units
 * @turbo_freq:		@turbo_pstate frequency in cpufreq units
 *
 * Stores the per cpu model P state limits and current P state.
 */
struct pstate_data {
	int	current_pstate;
	int	min_pstate;
	int	max_pstate;
	int	max_pstate_physical;
	int	perf_ctl_scaling;
	int	scaling;
	int	turbo_pstate;
	unsigned int min_freq;
	unsigned int max_freq;
	unsigned int turbo_freq;
};

/**
 * struct vid_data -	Stores voltage information data
 * @min:		VID data for this platform corresponding to
 *			the lowest P state
 * @max:		VID data corresponding to the highest P State.
 * @turbo:		VID data for turbo P state
 * @ratio:		Ratio of (vid max - vid min) /
 *			(max P state - Min P State)
 *
 * Stores the voltage data for DVFS (Dynamic Voltage and Frequency Scaling)
 * This data is used in Atom platforms, where in addition to target P state,
 * the voltage data needs to be specified to select next P State.
 */
struct vid_data {
	int min;
	int max;
	int turbo;
	int32_t ratio;
};

/**
 * struct global_params - Global parameters, mostly tunable via sysfs.
 * @no_turbo:		Whether or not to use turbo P-states.
 * @turbo_disabled:	Whether or not turbo P-states are available at all,
 *			based on the MSR_IA32_MISC_ENABLE value and whether or
 *			not the maximum reported turbo P-state is different from
 *			the maximum reported non-turbo one.
 * @turbo_disabled_mf:	The @turbo_disabled value reflected by cpuinfo.max_freq.
 * @min_perf_pct:	Minimum capacity limit in percent of the maximum turbo
 *			P-state capacity.
 * @max_perf_pct:	Maximum capacity limit in percent of the maximum turbo
 *			P-state capacity.
 */
struct global_params {
	bool no_turbo;
	bool turbo_disabled;
	bool turbo_disabled_mf;
	int max_perf_pct;
	int min_perf_pct;
};

/**
 * struct cpudata -	Per CPU instance data storage
 * @cpu:		CPU number for this instance data
 * @policy:		CPUFreq policy value
 * @update_util:	CPUFreq utility callback information
 * @update_util_set:	CPUFreq utility callback is set
 * @iowait_boost:	iowait-related boost fraction
 * @last_update:	Time of the last update.
 * @pstate:		Stores P state limits for this CPU
 * @vid:		Stores VID limits for this CPU
 * @last_sample_time:	Last Sample time
 * @aperf_mperf_shift:	APERF vs MPERF counting frequency difference
 * @prev_aperf:		Last APERF value read from APERF MSR
 * @prev_mperf:		Last MPERF value read from MPERF MSR
 * @prev_tsc:		Last timestamp counter (TSC) value
 * @prev_cummulative_iowait: IO Wait time difference from last and
 *			current sample
 * @sample:		Storage for storing last Sample data
 * @min_perf_ratio:	Minimum capacity in terms of PERF or HWP ratios
 * @max_perf_ratio:	Maximum capacity in terms of PERF or HWP ratios
 * @acpi_perf_data:	Stores ACPI perf information read from _PSS
 * @valid_pss_table:	Set to true for valid ACPI _PSS entries found
 * @epp_powersave:	Last saved HWP energy performance preference
 *			(EPP) or energy performance bias (EPB),
 *			when policy switched to performance
 * @epp_policy:		Last saved policy used to set EPP/EPB
 * @epp_default:	Power on default HWP energy performance
 *			preference/bias
 * @epp_cached		Cached HWP energy-performance preference value
 * @hwp_req_cached:	Cached value of the last HWP Request MSR
 * @hwp_cap_cached:	Cached value of the last HWP Capabilities MSR
 * @last_io_update:	Last time when IO wake flag was set
 * @sched_flags:	Store scheduler flags for possible cross CPU update
 * @hwp_boost_min:	Last HWP boosted min performance
 * @suspended:		Whether or not the driver has been suspended.
 *
 * This structure stores per CPU instance data for all CPUs.
 */
struct cpudata {
	int cpu;

	unsigned int policy;
	struct update_util_data update_util;
	bool   update_util_set;

	struct pstate_data pstate;
	struct vid_data vid;

	u64	last_update;
	u64	last_sample_time;
	u64	aperf_mperf_shift;
	u64	prev_aperf;
	u64	prev_mperf;
	u64	prev_tsc;
	u64	prev_cummulative_iowait;
	struct sample sample;
	int32_t	min_perf_ratio;
	int32_t	max_perf_ratio;
#ifdef CONFIG_ACPI
	struct acpi_processor_performance acpi_perf_data;
	bool valid_pss_table;
#endif
	unsigned int iowait_boost;
	s16 epp_powersave;
	s16 epp_policy;
	s16 epp_default;
	s16 epp_cached;
	u64 hwp_req_cached;
	u64 hwp_cap_cached;
	u64 last_io_update;
	unsigned int sched_flags;
	u32 hwp_boost_min;
	bool suspended;
};

static struct cpudata **all_cpu_data;

/**
 * struct pstate_funcs - Per CPU model specific callbacks
 * @get_max:		Callback to get maximum non turbo effective P state
 * @get_max_physical:	Callback to get maximum non turbo physical P state
 * @get_min:		Callback to get minimum P state
 * @get_turbo:		Callback to get turbo P state
 * @get_scaling:	Callback to get frequency scaling factor
 * @get_aperf_mperf_shift: Callback to get the APERF vs MPERF frequency difference
 * @get_val:		Callback to convert P state to actual MSR write value
 * @get_vid:		Callback to get VID data for Atom platforms
 *
 * Core and Atom CPU models have different way to get P State limits. This
 * structure is used to store those callbacks.
 */
struct pstate_funcs {
	int (*get_max)(void);
	int (*get_max_physical)(void);
	int (*get_min)(void);
	int (*get_turbo)(void);
	int (*get_scaling)(void);
	int (*get_aperf_mperf_shift)(void);
	u64 (*get_val)(struct cpudata*, int pstate);
	void (*get_vid)(struct cpudata *);
};

static struct pstate_funcs pstate_funcs __read_mostly;

static int hwp_active __read_mostly;
static int hwp_mode_bdw __read_mostly;
static bool per_cpu_limits __read_mostly;
static bool hwp_boost __read_mostly;

static struct cpufreq_driver *intel_pstate_driver __read_mostly;

#ifdef CONFIG_ACPI
static bool acpi_ppc;
#endif

static struct global_params global;

static DEFINE_MUTEX(intel_pstate_driver_lock);
static DEFINE_MUTEX(intel_pstate_limits_lock);

#ifdef CONFIG_ACPI

static bool intel_pstate_acpi_pm_profile_server(void)
{
	if (acpi_gbl_FADT.preferred_profile == PM_ENTERPRISE_SERVER ||
	    acpi_gbl_FADT.preferred_profile == PM_PERFORMANCE_SERVER)
		return true;

	return false;
}

static bool intel_pstate_get_ppc_enable_status(void)
{
	if (intel_pstate_acpi_pm_profile_server())
		return true;

	return acpi_ppc;
}

#ifdef CONFIG_ACPI_CPPC_LIB

/* The work item is needed to avoid CPU hotplug locking issues */
static void intel_pstste_sched_itmt_work_fn(struct work_struct *work)
{
	sched_set_itmt_support();
}

static DECLARE_WORK(sched_itmt_work, intel_pstste_sched_itmt_work_fn);

static void intel_pstate_set_itmt_prio(int cpu)
{
	struct cppc_perf_caps cppc_perf;
	static u32 max_highest_perf = 0, min_highest_perf = U32_MAX;
	int ret;

	ret = cppc_get_perf_caps(cpu, &cppc_perf);
	if (ret)
		return;

	/*
	 * The priorities can be set regardless of whether or not
	 * sched_set_itmt_support(true) has been called and it is valid to
	 * update them at any time after it has been called.
	 */
	sched_set_itmt_core_prio(cppc_perf.highest_perf, cpu);

	if (max_highest_perf <= min_highest_perf) {
		if (cppc_perf.highest_perf > max_highest_perf)
			max_highest_perf = cppc_perf.highest_perf;

		if (cppc_perf.highest_perf < min_highest_perf)
			min_highest_perf = cppc_perf.highest_perf;

		if (max_highest_perf > min_highest_perf) {
			/*
			 * This code can be run during CPU online under the
			 * CPU hotplug locks, so sched_set_itmt_support()
			 * cannot be called from here.  Queue up a work item
			 * to invoke it.
			 */
			schedule_work(&sched_itmt_work);
		}
	}
}

static int intel_pstate_get_cppc_guaranteed(int cpu)
{
	struct cppc_perf_caps cppc_perf;
	int ret;

	ret = cppc_get_perf_caps(cpu, &cppc_perf);
	if (ret)
		return ret;

	if (cppc_perf.guaranteed_perf)
		return cppc_perf.guaranteed_perf;

	return cppc_perf.nominal_perf;
}

#else /* CONFIG_ACPI_CPPC_LIB */
static inline void intel_pstate_set_itmt_prio(int cpu)
{
}
#endif /* CONFIG_ACPI_CPPC_LIB */

static void intel_pstate_init_acpi_perf_limits(struct cpufreq_policy *policy)
{
	struct cpudata *cpu;
	int ret;
	int i;

	if (hwp_active) {
		intel_pstate_set_itmt_prio(policy->cpu);
		return;
	}

	if (!intel_pstate_get_ppc_enable_status())
		return;

	cpu = all_cpu_data[policy->cpu];

	ret = acpi_processor_register_performance(&cpu->acpi_perf_data,
						  policy->cpu);
	if (ret)
		return;

	/*
	 * Check if the control value in _PSS is for PERF_CTL MSR, which should
	 * guarantee that the states returned by it map to the states in our
	 * list directly.
	 */
	if (cpu->acpi_perf_data.control_register.space_id !=
						ACPI_ADR_SPACE_FIXED_HARDWARE)
		goto err;

	/*
	 * If there is only one entry _PSS, simply ignore _PSS and continue as
	 * usual without taking _PSS into account
	 */
	if (cpu->acpi_perf_data.state_count < 2)
		goto err;

	pr_debug("CPU%u - ACPI _PSS perf data\n", policy->cpu);
	for (i = 0; i < cpu->acpi_perf_data.state_count; i++) {
		pr_debug("     %cP%d: %u MHz, %u mW, 0x%x\n",
			 (i == cpu->acpi_perf_data.state ? '*' : ' '), i,
			 (u32) cpu->acpi_perf_data.states[i].core_frequency,
			 (u32) cpu->acpi_perf_data.states[i].power,
			 (u32) cpu->acpi_perf_data.states[i].control);
	}

	/*
	 * The _PSS table doesn't contain whole turbo frequency range.
	 * This just contains +1 MHZ above the max non turbo frequency,
	 * with control value corresponding to max turbo ratio. But
	 * when cpufreq set policy is called, it will call with this
	 * max frequency, which will cause a reduced performance as
	 * this driver uses real max turbo frequency as the max
	 * frequency. So correct this frequency in _PSS table to
	 * correct max turbo frequency based on the turbo state.
	 * Also need to convert to MHz as _PSS freq is in MHz.
	 */
	if (!global.turbo_disabled)
		cpu->acpi_perf_data.states[0].core_frequency =
					policy->cpuinfo.max_freq / 1000;
	cpu->valid_pss_table = true;
	pr_debug("_PPC limits will be enforced\n");

	return;

 err:
	cpu->valid_pss_table = false;
	acpi_processor_unregister_performance(policy->cpu);
}

static void intel_pstate_exit_perf_limits(struct cpufreq_policy *policy)
{
	struct cpudata *cpu;

	cpu = all_cpu_data[policy->cpu];
	if (!cpu->valid_pss_table)
		return;

	acpi_processor_unregister_performance(policy->cpu);
}

static bool intel_pstate_cppc_perf_valid(u32 perf, struct cppc_perf_caps *caps)
{
	return perf && perf <= caps->highest_perf && perf >= caps->lowest_perf;
}

static bool intel_pstate_cppc_perf_caps(struct cpudata *cpu,
					struct cppc_perf_caps *caps)
{
	if (cppc_get_perf_caps(cpu->cpu, caps))
		return false;

	return caps->highest_perf && caps->lowest_perf <= caps->highest_perf;
}
#else /* CONFIG_ACPI */
static inline void intel_pstate_init_acpi_perf_limits(struct cpufreq_policy *policy)
{
}

static inline void intel_pstate_exit_perf_limits(struct cpufreq_policy *policy)
{
}

static inline bool intel_pstate_acpi_pm_profile_server(void)
{
	return false;
}
#endif /* CONFIG_ACPI */

#ifndef CONFIG_ACPI_CPPC_LIB
static inline int intel_pstate_get_cppc_guaranteed(int cpu)
{
	return -ENOTSUPP;
}
#endif /* CONFIG_ACPI_CPPC_LIB */

static void intel_pstate_hybrid_hwp_perf_ctl_parity(struct cpudata *cpu)
{
	pr_debug("CPU%d: Using PERF_CTL scaling for HWP\n", cpu->cpu);

	cpu->pstate.scaling = cpu->pstate.perf_ctl_scaling;
}

/**
 * intel_pstate_hybrid_hwp_calibrate - Calibrate HWP performance levels.
 * @cpu: Target CPU.
 *
 * On hybrid processors, HWP may expose more performance levels than there are
 * P-states accessible through the PERF_CTL interface.  If that happens, the
 * scaling factor between HWP performance levels and CPU frequency will be less
 * than the scaling factor between P-state values and CPU frequency.
 *
 * In that case, the scaling factor between HWP performance levels and CPU
 * frequency needs to be determined which can be done with the help of the
 * observation that certain HWP performance levels should correspond to certain
 * P-states, like for example the HWP highest performance should correspond
 * to the maximum turbo P-state of the CPU.
 */
static void intel_pstate_hybrid_hwp_calibrate(struct cpudata *cpu)
{
	int perf_ctl_max_phys = cpu->pstate.max_pstate_physical;
	int perf_ctl_scaling = cpu->pstate.perf_ctl_scaling;
	int perf_ctl_turbo = pstate_funcs.get_turbo();
	int turbo_freq = perf_ctl_turbo * perf_ctl_scaling;
	int perf_ctl_max = pstate_funcs.get_max();
	int max_freq = perf_ctl_max * perf_ctl_scaling;
	int scaling = INT_MAX;
	int freq;

	pr_debug("CPU%d: perf_ctl_max_phys = %d\n", cpu->cpu, perf_ctl_max_phys);
	pr_debug("CPU%d: perf_ctl_max = %d\n", cpu->cpu, perf_ctl_max);
	pr_debug("CPU%d: perf_ctl_turbo = %d\n", cpu->cpu, perf_ctl_turbo);
	pr_debug("CPU%d: perf_ctl_scaling = %d\n", cpu->cpu, perf_ctl_scaling);

	pr_debug("CPU%d: HWP_CAP guaranteed = %d\n", cpu->cpu, cpu->pstate.max_pstate);
	pr_debug("CPU%d: HWP_CAP highest = %d\n", cpu->cpu, cpu->pstate.turbo_pstate);

#ifdef CONFIG_ACPI
	if (IS_ENABLED(CONFIG_ACPI_CPPC_LIB)) {
		struct cppc_perf_caps caps;

		if (intel_pstate_cppc_perf_caps(cpu, &caps)) {
			if (intel_pstate_cppc_perf_valid(caps.nominal_perf, &caps)) {
				pr_debug("CPU%d: Using CPPC nominal\n", cpu->cpu);

				/*
				 * If the CPPC nominal performance is valid, it
				 * can be assumed to correspond to cpu_khz.
				 */
				if (caps.nominal_perf == perf_ctl_max_phys) {
					intel_pstate_hybrid_hwp_perf_ctl_parity(cpu);
					return;
				}
				scaling = DIV_ROUND_UP(cpu_khz, caps.nominal_perf);
			} else if (intel_pstate_cppc_perf_valid(caps.guaranteed_perf, &caps)) {
				pr_debug("CPU%d: Using CPPC guaranteed\n", cpu->cpu);

				/*
				 * If the CPPC guaranteed performance is valid,
				 * it can be assumed to correspond to max_freq.
				 */
				if (caps.guaranteed_perf == perf_ctl_max) {
					intel_pstate_hybrid_hwp_perf_ctl_parity(cpu);
					return;
				}
				scaling = DIV_ROUND_UP(max_freq, caps.guaranteed_perf);
			}
		}
	}
#endif
	/*
	 * If using the CPPC data to compute the HWP-to-frequency scaling factor
	 * doesn't work, use the HWP_CAP gauranteed perf for this purpose with
	 * the assumption that it corresponds to max_freq.
	 */
	if (scaling > perf_ctl_scaling) {
		pr_debug("CPU%d: Using HWP_CAP guaranteed\n", cpu->cpu);

		if (cpu->pstate.max_pstate == perf_ctl_max) {
			intel_pstate_hybrid_hwp_perf_ctl_parity(cpu);
			return;
		}
		scaling = DIV_ROUND_UP(max_freq, cpu->pstate.max_pstate);
		if (scaling > perf_ctl_scaling) {
			/*
			 * This should not happen, because it would mean that
			 * the number of HWP perf levels was less than the
			 * number of P-states, so use the PERF_CTL scaling in
			 * that case.
			 */
			pr_debug("CPU%d: scaling (%d) out of range\n", cpu->cpu,
				scaling);

			intel_pstate_hybrid_hwp_perf_ctl_parity(cpu);
			return;
		}
	}

	/*
	 * If the product of the HWP performance scaling factor obtained above
	 * and the HWP_CAP highest performance is greater than the maximum turbo
	 * frequency corresponding to the pstate_funcs.get_turbo() return value,
	 * the scaling factor is too high, so recompute it so that the HWP_CAP
	 * highest performance corresponds to the maximum turbo frequency.
	 */
	if (turbo_freq < cpu->pstate.turbo_pstate * scaling) {
		pr_debug("CPU%d: scaling too high (%d)\n", cpu->cpu, scaling);

		cpu->pstate.turbo_freq = turbo_freq;
		scaling = DIV_ROUND_UP(turbo_freq, cpu->pstate.turbo_pstate);
	}

	cpu->pstate.scaling = scaling;

	pr_debug("CPU%d: HWP-to-frequency scaling factor: %d\n", cpu->cpu, scaling);

	cpu->pstate.max_freq = rounddown(cpu->pstate.max_pstate * scaling,
					 perf_ctl_scaling);

	freq = perf_ctl_max_phys * perf_ctl_scaling;
	cpu->pstate.max_pstate_physical = DIV_ROUND_UP(freq, scaling);

	cpu->pstate.min_freq = cpu->pstate.min_pstate * perf_ctl_scaling;
	/*
	 * Cast the min P-state value retrieved via pstate_funcs.get_min() to
	 * the effective range of HWP performance levels.
	 */
	cpu->pstate.min_pstate = DIV_ROUND_UP(cpu->pstate.min_freq, scaling);
}

static inline void update_turbo_state(void)
{
	u64 misc_en;
	struct cpudata *cpu;

	cpu = all_cpu_data[0];
	rdmsrl(MSR_IA32_MISC_ENABLE, misc_en);
	global.turbo_disabled =
		(misc_en & MSR_IA32_MISC_ENABLE_TURBO_DISABLE ||
		 cpu->pstate.max_pstate == cpu->pstate.turbo_pstate);
}

static int min_perf_pct_min(void)
{
	struct cpudata *cpu = all_cpu_data[0];
	int turbo_pstate = cpu->pstate.turbo_pstate;

	return turbo_pstate ?
		(cpu->pstate.min_pstate * 100 / turbo_pstate) : 0;
}

static s16 intel_pstate_get_epb(struct cpudata *cpu_data)
{
	u64 epb;
	int ret;

	if (!boot_cpu_has(X86_FEATURE_EPB))
		return -ENXIO;

	ret = rdmsrl_on_cpu(cpu_data->cpu, MSR_IA32_ENERGY_PERF_BIAS, &epb);
	if (ret)
		return (s16)ret;

	return (s16)(epb & 0x0f);
}

static s16 intel_pstate_get_epp(struct cpudata *cpu_data, u64 hwp_req_data)
{
	s16 epp;

	if (boot_cpu_has(X86_FEATURE_HWP_EPP)) {
		/*
		 * When hwp_req_data is 0, means that caller didn't read
		 * MSR_HWP_REQUEST, so need to read and get EPP.
		 */
		if (!hwp_req_data) {
			epp = rdmsrl_on_cpu(cpu_data->cpu, MSR_HWP_REQUEST,
					    &hwp_req_data);
			if (epp)
				return epp;
		}
		epp = (hwp_req_data >> 24) & 0xff;
	} else {
		/* When there is no EPP present, HWP uses EPB settings */
		epp = intel_pstate_get_epb(cpu_data);
	}

	return epp;
}

static int intel_pstate_set_epb(int cpu, s16 pref)
{
	u64 epb;
	int ret;

	if (!boot_cpu_has(X86_FEATURE_EPB))
		return -ENXIO;

	ret = rdmsrl_on_cpu(cpu, MSR_IA32_ENERGY_PERF_BIAS, &epb);
	if (ret)
		return ret;

	epb = (epb & ~0x0f) | pref;
	wrmsrl_on_cpu(cpu, MSR_IA32_ENERGY_PERF_BIAS, epb);

	return 0;
}

/*
 * EPP/EPB display strings corresponding to EPP index in the
 * energy_perf_strings[]
 *	index		String
 *-------------------------------------
 *	0		default
 *	1		performance
 *	2		balance_performance
 *	3		balance_power
 *	4		power
 */
static const char * const energy_perf_strings[] = {
	"default",
	"performance",
	"balance_performance",
	"balance_power",
	"power",
	NULL
};
static const unsigned int epp_values[] = {
	HWP_EPP_PERFORMANCE,
	HWP_EPP_BALANCE_PERFORMANCE,
	HWP_EPP_BALANCE_POWERSAVE,
	HWP_EPP_POWERSAVE
};

static int intel_pstate_get_energy_pref_index(struct cpudata *cpu_data, int *raw_epp)
{
	s16 epp;
	int index = -EINVAL;

	*raw_epp = 0;
	epp = intel_pstate_get_epp(cpu_data, 0);
	if (epp < 0)
		return epp;

	if (boot_cpu_has(X86_FEATURE_HWP_EPP)) {
		if (epp == HWP_EPP_PERFORMANCE)
			return 1;
		if (epp == HWP_EPP_BALANCE_PERFORMANCE)
			return 2;
		if (epp == HWP_EPP_BALANCE_POWERSAVE)
			return 3;
		if (epp == HWP_EPP_POWERSAVE)
			return 4;
		*raw_epp = epp;
		return 0;
	} else if (boot_cpu_has(X86_FEATURE_EPB)) {
		/*
		 * Range:
		 *	0x00-0x03	:	Performance
		 *	0x04-0x07	:	Balance performance
		 *	0x08-0x0B	:	Balance power
		 *	0x0C-0x0F	:	Power
		 * The EPB is a 4 bit value, but our ranges restrict the
		 * value which can be set. Here only using top two bits
		 * effectively.
		 */
		index = (epp >> 2) + 1;
	}

	return index;
}

static int intel_pstate_set_epp(struct cpudata *cpu, u32 epp)
{
	int ret;

	/*
	 * Use the cached HWP Request MSR value, because in the active mode the
	 * register itself may be updated by intel_pstate_hwp_boost_up() or
	 * intel_pstate_hwp_boost_down() at any time.
	 */
	u64 value = READ_ONCE(cpu->hwp_req_cached);

	value &= ~GENMASK_ULL(31, 24);
	value |= (u64)epp << 24;
	/*
	 * The only other updater of hwp_req_cached in the active mode,
	 * intel_pstate_hwp_set(), is called under the same lock as this
	 * function, so it cannot run in parallel with the update below.
	 */
	WRITE_ONCE(cpu->hwp_req_cached, value);
	ret = wrmsrl_on_cpu(cpu->cpu, MSR_HWP_REQUEST, value);
	if (!ret)
		cpu->epp_cached = epp;

	return ret;
}

static int intel_pstate_set_energy_pref_index(struct cpudata *cpu_data,
					      int pref_index, bool use_raw,
					      u32 raw_epp)
{
	int epp = -EINVAL;
	int ret;

	if (!pref_index)
		epp = cpu_data->epp_default;

	if (boot_cpu_has(X86_FEATURE_HWP_EPP)) {
		if (use_raw)
			epp = raw_epp;
		else if (epp == -EINVAL)
			epp = epp_values[pref_index - 1];

		/*
		 * To avoid confusion, refuse to set EPP to any values different
		 * from 0 (performance) if the current policy is "performance",
		 * because those values would be overridden.
		 */
		if (epp > 0 && cpu_data->policy == CPUFREQ_POLICY_PERFORMANCE)
			return -EBUSY;

		ret = intel_pstate_set_epp(cpu_data, epp);
	} else {
		if (epp == -EINVAL)
			epp = (pref_index - 1) << 2;
		ret = intel_pstate_set_epb(cpu_data->cpu, epp);
	}

	return ret;
}

static ssize_t show_energy_performance_available_preferences(
				struct cpufreq_policy *policy, char *buf)
{
	int i = 0;
	int ret = 0;

	while (energy_perf_strings[i] != NULL)
		ret += sprintf(&buf[ret], "%s ", energy_perf_strings[i++]);

	ret += sprintf(&buf[ret], "\n");

	return ret;
}

cpufreq_freq_attr_ro(energy_performance_available_preferences);

static struct cpufreq_driver intel_pstate;

static ssize_t store_energy_performance_preference(
		struct cpufreq_policy *policy, const char *buf, size_t count)
{
	struct cpudata *cpu = all_cpu_data[policy->cpu];
	char str_preference[21];
	bool raw = false;
	ssize_t ret;
	u32 epp = 0;

	ret = sscanf(buf, "%20s", str_preference);
	if (ret != 1)
		return -EINVAL;

	ret = match_string(energy_perf_strings, -1, str_preference);
	if (ret < 0) {
		if (!boot_cpu_has(X86_FEATURE_HWP_EPP))
			return ret;

		ret = kstrtouint(buf, 10, &epp);
		if (ret)
			return ret;

		if (epp > 255)
			return -EINVAL;

		raw = true;
	}

	/*
	 * This function runs with the policy R/W semaphore held, which
	 * guarantees that the driver pointer will not change while it is
	 * running.
	 */
	if (!intel_pstate_driver)
		return -EAGAIN;

	mutex_lock(&intel_pstate_limits_lock);

	if (intel_pstate_driver == &intel_pstate) {
		ret = intel_pstate_set_energy_pref_index(cpu, ret, raw, epp);
	} else {
		/*
		 * In the passive mode the governor needs to be stopped on the
		 * target CPU before the EPP update and restarted after it,
		 * which is super-heavy-weight, so make sure it is worth doing
		 * upfront.
		 */
		if (!raw)
			epp = ret ? epp_values[ret - 1] : cpu->epp_default;

		if (cpu->epp_cached != epp) {
			int err;

			cpufreq_stop_governor(policy);
			ret = intel_pstate_set_epp(cpu, epp);
			err = cpufreq_start_governor(policy);
			if (!ret)
				ret = err;
		}
	}

	mutex_unlock(&intel_pstate_limits_lock);

	return ret ?: count;
}

static ssize_t show_energy_performance_preference(
				struct cpufreq_policy *policy, char *buf)
{
	struct cpudata *cpu_data = all_cpu_data[policy->cpu];
	int preference, raw_epp;

	preference = intel_pstate_get_energy_pref_index(cpu_data, &raw_epp);
	if (preference < 0)
		return preference;

	if (raw_epp)
		return  sprintf(buf, "%d\n", raw_epp);
	else
		return  sprintf(buf, "%s\n", energy_perf_strings[preference]);
}

cpufreq_freq_attr_rw(energy_performance_preference);

static ssize_t show_base_frequency(struct cpufreq_policy *policy, char *buf)
{
	struct cpudata *cpu = all_cpu_data[policy->cpu];
	int ratio, freq;

	ratio = intel_pstate_get_cppc_guaranteed(policy->cpu);
	if (ratio <= 0) {
		u64 cap;

		rdmsrl_on_cpu(policy->cpu, MSR_HWP_CAPABILITIES, &cap);
		ratio = HWP_GUARANTEED_PERF(cap);
	}

	freq = ratio * cpu->pstate.scaling;
	if (cpu->pstate.scaling != cpu->pstate.perf_ctl_scaling)
		freq = rounddown(freq, cpu->pstate.perf_ctl_scaling);

	return sprintf(buf, "%d\n", freq);
}

cpufreq_freq_attr_ro(base_frequency);

static struct freq_attr *hwp_cpufreq_attrs[] = {
	&energy_performance_preference,
	&energy_performance_available_preferences,
	&base_frequency,
	NULL,
};

static void __intel_pstate_get_hwp_cap(struct cpudata *cpu)
{
	u64 cap;

	rdmsrl_on_cpu(cpu->cpu, MSR_HWP_CAPABILITIES, &cap);
	WRITE_ONCE(cpu->hwp_cap_cached, cap);
	cpu->pstate.max_pstate = HWP_GUARANTEED_PERF(cap);
	cpu->pstate.turbo_pstate = HWP_HIGHEST_PERF(cap);
}

static void intel_pstate_get_hwp_cap(struct cpudata *cpu)
{
	int scaling = cpu->pstate.scaling;

	__intel_pstate_get_hwp_cap(cpu);

	cpu->pstate.max_freq = cpu->pstate.max_pstate * scaling;
	cpu->pstate.turbo_freq = cpu->pstate.turbo_pstate * scaling;
	if (scaling != cpu->pstate.perf_ctl_scaling) {
		int perf_ctl_scaling = cpu->pstate.perf_ctl_scaling;

		cpu->pstate.max_freq = rounddown(cpu->pstate.max_freq,
						 perf_ctl_scaling);
		cpu->pstate.turbo_freq = rounddown(cpu->pstate.turbo_freq,
						   perf_ctl_scaling);
	}
}

static void intel_pstate_hwp_set(unsigned int cpu)
{
	struct cpudata *cpu_data = all_cpu_data[cpu];
	int max, min;
	u64 value;
	s16 epp;

	max = cpu_data->max_perf_ratio;
	min = cpu_data->min_perf_ratio;

	if (cpu_data->policy == CPUFREQ_POLICY_PERFORMANCE)
		min = max;

	rdmsrl_on_cpu(cpu, MSR_HWP_REQUEST, &value);

	value &= ~HWP_MIN_PERF(~0L);
	value |= HWP_MIN_PERF(min);

	value &= ~HWP_MAX_PERF(~0L);
	value |= HWP_MAX_PERF(max);

	if (cpu_data->epp_policy == cpu_data->policy)
		goto skip_epp;

	cpu_data->epp_policy = cpu_data->policy;

	if (cpu_data->policy == CPUFREQ_POLICY_PERFORMANCE) {
		epp = intel_pstate_get_epp(cpu_data, value);
		cpu_data->epp_powersave = epp;
		/* If EPP read was failed, then don't try to write */
		if (epp < 0)
			goto skip_epp;

		epp = 0;
	} else {
		/* skip setting EPP, when saved value is invalid */
		if (cpu_data->epp_powersave < 0)
			goto skip_epp;

		/*
		 * No need to restore EPP when it is not zero. This
		 * means:
		 *  - Policy is not changed
		 *  - user has manually changed
		 *  - Error reading EPB
		 */
		epp = intel_pstate_get_epp(cpu_data, value);
		if (epp)
			goto skip_epp;

		epp = cpu_data->epp_powersave;
	}
	if (boot_cpu_has(X86_FEATURE_HWP_EPP)) {
		value &= ~GENMASK_ULL(31, 24);
		value |= (u64)epp << 24;
	} else {
		intel_pstate_set_epb(cpu, epp);
	}
skip_epp:
	WRITE_ONCE(cpu_data->hwp_req_cached, value);
	wrmsrl_on_cpu(cpu, MSR_HWP_REQUEST, value);
}

static void intel_pstate_hwp_offline(struct cpudata *cpu)
{
	u64 value = READ_ONCE(cpu->hwp_req_cached);
	int min_perf;

	if (boot_cpu_has(X86_FEATURE_HWP_EPP)) {
		/*
		 * In case the EPP has been set to "performance" by the
		 * active mode "performance" scaling algorithm, replace that
		 * temporary value with the cached EPP one.
		 */
		value &= ~GENMASK_ULL(31, 24);
		value |= HWP_ENERGY_PERF_PREFERENCE(cpu->epp_cached);
		WRITE_ONCE(cpu->hwp_req_cached, value);
	}

	value &= ~GENMASK_ULL(31, 0);
	min_perf = HWP_LOWEST_PERF(READ_ONCE(cpu->hwp_cap_cached));

	/* Set hwp_max = hwp_min */
	value |= HWP_MAX_PERF(min_perf);
	value |= HWP_MIN_PERF(min_perf);

	/* Set EPP to min */
	if (boot_cpu_has(X86_FEATURE_HWP_EPP))
		value |= HWP_ENERGY_PERF_PREFERENCE(HWP_EPP_POWERSAVE);

	wrmsrl_on_cpu(cpu->cpu, MSR_HWP_REQUEST, value);
}

#define POWER_CTL_EE_ENABLE	1
#define POWER_CTL_EE_DISABLE	2

static int power_ctl_ee_state;

static void set_power_ctl_ee_state(bool input)
{
	u64 power_ctl;

	mutex_lock(&intel_pstate_driver_lock);
	rdmsrl(MSR_IA32_POWER_CTL, power_ctl);
	if (input) {
		power_ctl &= ~BIT(MSR_IA32_POWER_CTL_BIT_EE);
		power_ctl_ee_state = POWER_CTL_EE_ENABLE;
	} else {
		power_ctl |= BIT(MSR_IA32_POWER_CTL_BIT_EE);
		power_ctl_ee_state = POWER_CTL_EE_DISABLE;
	}
	wrmsrl(MSR_IA32_POWER_CTL, power_ctl);
	mutex_unlock(&intel_pstate_driver_lock);
}

static void intel_pstate_hwp_enable(struct cpudata *cpudata);

static void intel_pstate_hwp_reenable(struct cpudata *cpu)
{
	intel_pstate_hwp_enable(cpu);
	wrmsrl_on_cpu(cpu->cpu, MSR_HWP_REQUEST, READ_ONCE(cpu->hwp_req_cached));
}

static int intel_pstate_suspend(struct cpufreq_policy *policy)
{
	struct cpudata *cpu = all_cpu_data[policy->cpu];

	pr_debug("CPU %d suspending\n", cpu->cpu);

	cpu->suspended = true;

	return 0;
}

static int intel_pstate_resume(struct cpufreq_policy *policy)
{
	struct cpudata *cpu = all_cpu_data[policy->cpu];

	pr_debug("CPU %d resuming\n", cpu->cpu);

	/* Only restore if the system default is changed */
	if (power_ctl_ee_state == POWER_CTL_EE_ENABLE)
		set_power_ctl_ee_state(true);
	else if (power_ctl_ee_state == POWER_CTL_EE_DISABLE)
		set_power_ctl_ee_state(false);

	if (cpu->suspended && hwp_active) {
		mutex_lock(&intel_pstate_limits_lock);

		/* Re-enable HWP, because "online" has not done that. */
		intel_pstate_hwp_reenable(cpu);

		mutex_unlock(&intel_pstate_limits_lock);
	}

	cpu->suspended = false;

	return 0;
}

static void intel_pstate_update_policies(void)
{
	int cpu;

	for_each_possible_cpu(cpu)
		cpufreq_update_policy(cpu);
}

static void intel_pstate_update_max_freq(unsigned int cpu)
{
	struct cpufreq_policy *policy = cpufreq_cpu_acquire(cpu);
	struct cpudata *cpudata;

	if (!policy)
		return;

	cpudata = all_cpu_data[cpu];
	policy->cpuinfo.max_freq = global.turbo_disabled_mf ?
			cpudata->pstate.max_freq : cpudata->pstate.turbo_freq;

	refresh_frequency_limits(policy);

	cpufreq_cpu_release(policy);
}

static void intel_pstate_update_limits(unsigned int cpu)
{
	mutex_lock(&intel_pstate_driver_lock);

	update_turbo_state();
	/*
	 * If turbo has been turned on or off globally, policy limits for
	 * all CPUs need to be updated to reflect that.
	 */
	if (global.turbo_disabled_mf != global.turbo_disabled) {
		global.turbo_disabled_mf = global.turbo_disabled;
		arch_set_max_freq_ratio(global.turbo_disabled);
		for_each_possible_cpu(cpu)
			intel_pstate_update_max_freq(cpu);
	} else {
		cpufreq_update_policy(cpu);
	}

	mutex_unlock(&intel_pstate_driver_lock);
}

/************************** sysfs begin ************************/
#define show_one(file_name, object)					\
	static ssize_t show_##file_name					\
	(struct kobject *kobj, struct kobj_attribute *attr, char *buf)	\
	{								\
		return sprintf(buf, "%u\n", global.object);		\
	}

static ssize_t intel_pstate_show_status(char *buf);
static int intel_pstate_update_status(const char *buf, size_t size);

static ssize_t show_status(struct kobject *kobj,
			   struct kobj_attribute *attr, char *buf)
{
	ssize_t ret;

	mutex_lock(&intel_pstate_driver_lock);
	ret = intel_pstate_show_status(buf);
	mutex_unlock(&intel_pstate_driver_lock);

	return ret;
}

static ssize_t store_status(struct kobject *a, struct kobj_attribute *b,
			    const char *buf, size_t count)
{
	char *p = memchr(buf, '\n', count);
	int ret;

	mutex_lock(&intel_pstate_driver_lock);
	ret = intel_pstate_update_status(buf, p ? p - buf : count);
	mutex_unlock(&intel_pstate_driver_lock);

	return ret < 0 ? ret : count;
}

static ssize_t show_turbo_pct(struct kobject *kobj,
				struct kobj_attribute *attr, char *buf)
{
	struct cpudata *cpu;
	int total, no_turbo, turbo_pct;
	uint32_t turbo_fp;

	mutex_lock(&intel_pstate_driver_lock);

	if (!intel_pstate_driver) {
		mutex_unlock(&intel_pstate_driver_lock);
		return -EAGAIN;
	}

	cpu = all_cpu_data[0];

	total = cpu->pstate.turbo_pstate - cpu->pstate.min_pstate + 1;
	no_turbo = cpu->pstate.max_pstate - cpu->pstate.min_pstate + 1;
	turbo_fp = div_fp(no_turbo, total);
	turbo_pct = 100 - fp_toint(mul_fp(turbo_fp, int_tofp(100)));

	mutex_unlock(&intel_pstate_driver_lock);

	return sprintf(buf, "%u\n", turbo_pct);
}

static ssize_t show_num_pstates(struct kobject *kobj,
				struct kobj_attribute *attr, char *buf)
{
	struct cpudata *cpu;
	int total;

	mutex_lock(&intel_pstate_driver_lock);

	if (!intel_pstate_driver) {
		mutex_unlock(&intel_pstate_driver_lock);
		return -EAGAIN;
	}

	cpu = all_cpu_data[0];
	total = cpu->pstate.turbo_pstate - cpu->pstate.min_pstate + 1;

	mutex_unlock(&intel_pstate_driver_lock);

	return sprintf(buf, "%u\n", total);
}

static ssize_t show_no_turbo(struct kobject *kobj,
			     struct kobj_attribute *attr, char *buf)
{
	ssize_t ret;

	mutex_lock(&intel_pstate_driver_lock);

	if (!intel_pstate_driver) {
		mutex_unlock(&intel_pstate_driver_lock);
		return -EAGAIN;
	}

	update_turbo_state();
	if (global.turbo_disabled)
		ret = sprintf(buf, "%u\n", global.turbo_disabled);
	else
		ret = sprintf(buf, "%u\n", global.no_turbo);

	mutex_unlock(&intel_pstate_driver_lock);

	return ret;
}

static ssize_t store_no_turbo(struct kobject *a, struct kobj_attribute *b,
			      const char *buf, size_t count)
{
	unsigned int input;
	int ret;

	ret = sscanf(buf, "%u", &input);
	if (ret != 1)
		return -EINVAL;

	mutex_lock(&intel_pstate_driver_lock);

	if (!intel_pstate_driver) {
		mutex_unlock(&intel_pstate_driver_lock);
		return -EAGAIN;
	}

	mutex_lock(&intel_pstate_limits_lock);

	update_turbo_state();
	if (global.turbo_disabled) {
		pr_notice_once("Turbo disabled by BIOS or unavailable on processor\n");
		mutex_unlock(&intel_pstate_limits_lock);
		mutex_unlock(&intel_pstate_driver_lock);
		return -EPERM;
	}

	global.no_turbo = clamp_t(int, input, 0, 1);

	if (global.no_turbo) {
		struct cpudata *cpu = all_cpu_data[0];
		int pct = cpu->pstate.max_pstate * 100 / cpu->pstate.turbo_pstate;

		/* Squash the global minimum into the permitted range. */
		if (global.min_perf_pct > pct)
			global.min_perf_pct = pct;
	}

	mutex_unlock(&intel_pstate_limits_lock);

	intel_pstate_update_policies();

	mutex_unlock(&intel_pstate_driver_lock);

	return count;
}

static void update_qos_request(enum freq_qos_req_type type)
{
	struct freq_qos_request *req;
	struct cpufreq_policy *policy;
	int i;

	for_each_possible_cpu(i) {
		struct cpudata *cpu = all_cpu_data[i];
		unsigned int freq, perf_pct;

		policy = cpufreq_cpu_get(i);
		if (!policy)
			continue;

		req = policy->driver_data;
		cpufreq_cpu_put(policy);

		if (!req)
			continue;

		if (hwp_active)
			intel_pstate_get_hwp_cap(cpu);

		if (type == FREQ_QOS_MIN) {
			perf_pct = global.min_perf_pct;
		} else {
			req++;
			perf_pct = global.max_perf_pct;
		}

		freq = DIV_ROUND_UP(cpu->pstate.turbo_freq * perf_pct, 100);

		if (freq_qos_update_request(req, freq) < 0)
			pr_warn("Failed to update freq constraint: CPU%d\n", i);
	}
}

static ssize_t store_max_perf_pct(struct kobject *a, struct kobj_attribute *b,
				  const char *buf, size_t count)
{
	unsigned int input;
	int ret;

	ret = sscanf(buf, "%u", &input);
	if (ret != 1)
		return -EINVAL;

	mutex_lock(&intel_pstate_driver_lock);

	if (!intel_pstate_driver) {
		mutex_unlock(&intel_pstate_driver_lock);
		return -EAGAIN;
	}

	mutex_lock(&intel_pstate_limits_lock);

	global.max_perf_pct = clamp_t(int, input, global.min_perf_pct, 100);

	mutex_unlock(&intel_pstate_limits_lock);

	if (intel_pstate_driver == &intel_pstate)
		intel_pstate_update_policies();
	else
		update_qos_request(FREQ_QOS_MAX);

	mutex_unlock(&intel_pstate_driver_lock);

	return count;
}

static ssize_t store_min_perf_pct(struct kobject *a, struct kobj_attribute *b,
				  const char *buf, size_t count)
{
	unsigned int input;
	int ret;

	ret = sscanf(buf, "%u", &input);
	if (ret != 1)
		return -EINVAL;

	mutex_lock(&intel_pstate_driver_lock);

	if (!intel_pstate_driver) {
		mutex_unlock(&intel_pstate_driver_lock);
		return -EAGAIN;
	}

	mutex_lock(&intel_pstate_limits_lock);

	global.min_perf_pct = clamp_t(int, input,
				      min_perf_pct_min(), global.max_perf_pct);

	mutex_unlock(&intel_pstate_limits_lock);

	if (intel_pstate_driver == &intel_pstate)
		intel_pstate_update_policies();
	else
		update_qos_request(FREQ_QOS_MIN);

	mutex_unlock(&intel_pstate_driver_lock);

	return count;
}

static ssize_t show_hwp_dynamic_boost(struct kobject *kobj,
				struct kobj_attribute *attr, char *buf)
{
	return sprintf(buf, "%u\n", hwp_boost);
}

static ssize_t store_hwp_dynamic_boost(struct kobject *a,
				       struct kobj_attribute *b,
				       const char *buf, size_t count)
{
	unsigned int input;
	int ret;

	ret = kstrtouint(buf, 10, &input);
	if (ret)
		return ret;

	mutex_lock(&intel_pstate_driver_lock);
	hwp_boost = !!input;
	intel_pstate_update_policies();
	mutex_unlock(&intel_pstate_driver_lock);

	return count;
}

static ssize_t show_energy_efficiency(struct kobject *kobj, struct kobj_attribute *attr,
				      char *buf)
{
	u64 power_ctl;
	int enable;

	rdmsrl(MSR_IA32_POWER_CTL, power_ctl);
	enable = !!(power_ctl & BIT(MSR_IA32_POWER_CTL_BIT_EE));
	return sprintf(buf, "%d\n", !enable);
}

static ssize_t store_energy_efficiency(struct kobject *a, struct kobj_attribute *b,
				       const char *buf, size_t count)
{
	bool input;
	int ret;

	ret = kstrtobool(buf, &input);
	if (ret)
		return ret;

	set_power_ctl_ee_state(input);

	return count;
}

show_one(max_perf_pct, max_perf_pct);
show_one(min_perf_pct, min_perf_pct);

define_one_global_rw(status);
define_one_global_rw(no_turbo);
define_one_global_rw(max_perf_pct);
define_one_global_rw(min_perf_pct);
define_one_global_ro(turbo_pct);
define_one_global_ro(num_pstates);
define_one_global_rw(hwp_dynamic_boost);
define_one_global_rw(energy_efficiency);

static struct attribute *intel_pstate_attributes[] = {
	&status.attr,
	&no_turbo.attr,
	NULL
};

static const struct attribute_group intel_pstate_attr_group = {
	.attrs = intel_pstate_attributes,
};

static const struct x86_cpu_id intel_pstate_cpu_ee_disable_ids[];

static struct kobject *intel_pstate_kobject;

static void __init intel_pstate_sysfs_expose_params(void)
{
	int rc;

	intel_pstate_kobject = kobject_create_and_add("intel_pstate",
						&cpu_subsys.dev_root->kobj);
	if (WARN_ON(!intel_pstate_kobject))
		return;

	rc = sysfs_create_group(intel_pstate_kobject, &intel_pstate_attr_group);
	if (WARN_ON(rc))
		return;

	if (!boot_cpu_has(X86_FEATURE_HYBRID_CPU)) {
		rc = sysfs_create_file(intel_pstate_kobject, &turbo_pct.attr);
		WARN_ON(rc);

		rc = sysfs_create_file(intel_pstate_kobject, &num_pstates.attr);
		WARN_ON(rc);
	}

	/*
	 * If per cpu limits are enforced there are no global limits, so
	 * return without creating max/min_perf_pct attributes
	 */
	if (per_cpu_limits)
		return;

	rc = sysfs_create_file(intel_pstate_kobject, &max_perf_pct.attr);
	WARN_ON(rc);

	rc = sysfs_create_file(intel_pstate_kobject, &min_perf_pct.attr);
	WARN_ON(rc);

	if (x86_match_cpu(intel_pstate_cpu_ee_disable_ids)) {
		rc = sysfs_create_file(intel_pstate_kobject, &energy_efficiency.attr);
		WARN_ON(rc);
	}
}

static void __init intel_pstate_sysfs_remove(void)
{
	if (!intel_pstate_kobject)
		return;

	sysfs_remove_group(intel_pstate_kobject, &intel_pstate_attr_group);

	if (!boot_cpu_has(X86_FEATURE_HYBRID_CPU)) {
		sysfs_remove_file(intel_pstate_kobject, &num_pstates.attr);
		sysfs_remove_file(intel_pstate_kobject, &turbo_pct.attr);
	}

	if (!per_cpu_limits) {
		sysfs_remove_file(intel_pstate_kobject, &max_perf_pct.attr);
		sysfs_remove_file(intel_pstate_kobject, &min_perf_pct.attr);

		if (x86_match_cpu(intel_pstate_cpu_ee_disable_ids))
			sysfs_remove_file(intel_pstate_kobject, &energy_efficiency.attr);
	}

	kobject_put(intel_pstate_kobject);
}

static void intel_pstate_sysfs_expose_hwp_dynamic_boost(void)
{
	int rc;

	if (!hwp_active)
		return;

	rc = sysfs_create_file(intel_pstate_kobject, &hwp_dynamic_boost.attr);
	WARN_ON_ONCE(rc);
}

static void intel_pstate_sysfs_hide_hwp_dynamic_boost(void)
{
	if (!hwp_active)
		return;

	sysfs_remove_file(intel_pstate_kobject, &hwp_dynamic_boost.attr);
}

/************************** sysfs end ************************/

static void intel_pstate_hwp_enable(struct cpudata *cpudata)
{
	/* First disable HWP notification interrupt as we don't process them */
	if (boot_cpu_has(X86_FEATURE_HWP_NOTIFY))
		wrmsrl_on_cpu(cpudata->cpu, MSR_HWP_INTERRUPT, 0x00);

	wrmsrl_on_cpu(cpudata->cpu, MSR_PM_ENABLE, 0x1);
	if (cpudata->epp_default == -EINVAL)
		cpudata->epp_default = intel_pstate_get_epp(cpudata, 0);
}

static int atom_get_min_pstate(void)
{
	u64 value;

	rdmsrl(MSR_ATOM_CORE_RATIOS, value);
	return (value >> 8) & 0x7F;
}

static int atom_get_max_pstate(void)
{
	u64 value;

	rdmsrl(MSR_ATOM_CORE_RATIOS, value);
	return (value >> 16) & 0x7F;
}

static int atom_get_turbo_pstate(void)
{
	u64 value;

	rdmsrl(MSR_ATOM_CORE_TURBO_RATIOS, value);
	return value & 0x7F;
}

static u64 atom_get_val(struct cpudata *cpudata, int pstate)
{
	u64 val;
	int32_t vid_fp;
	u32 vid;

	val = (u64)pstate << 8;
	if (global.no_turbo && !global.turbo_disabled)
		val |= (u64)1 << 32;

	vid_fp = cpudata->vid.min + mul_fp(
		int_tofp(pstate - cpudata->pstate.min_pstate),
		cpudata->vid.ratio);

	vid_fp = clamp_t(int32_t, vid_fp, cpudata->vid.min, cpudata->vid.max);
	vid = ceiling_fp(vid_fp);

	if (pstate > cpudata->pstate.max_pstate)
		vid = cpudata->vid.turbo;

	return val | vid;
}

static int silvermont_get_scaling(void)
{
	u64 value;
	int i;
	/* Defined in Table 35-6 from SDM (Sept 2015) */
	static int silvermont_freq_table[] = {
		83300, 100000, 133300, 116700, 80000};

	rdmsrl(MSR_FSB_FREQ, value);
	i = value & 0x7;
	WARN_ON(i > 4);

	return silvermont_freq_table[i];
}

static int airmont_get_scaling(void)
{
	u64 value;
	int i;
	/* Defined in Table 35-10 from SDM (Sept 2015) */
	static int airmont_freq_table[] = {
		83300, 100000, 133300, 116700, 80000,
		93300, 90000, 88900, 87500};

	rdmsrl(MSR_FSB_FREQ, value);
	i = value & 0xF;
	WARN_ON(i > 8);

	return airmont_freq_table[i];
}

static void atom_get_vid(struct cpudata *cpudata)
{
	u64 value;

	rdmsrl(MSR_ATOM_CORE_VIDS, value);
	cpudata->vid.min = int_tofp((value >> 8) & 0x7f);
	cpudata->vid.max = int_tofp((value >> 16) & 0x7f);
	cpudata->vid.ratio = div_fp(
		cpudata->vid.max - cpudata->vid.min,
		int_tofp(cpudata->pstate.max_pstate -
			cpudata->pstate.min_pstate));

	rdmsrl(MSR_ATOM_CORE_TURBO_VIDS, value);
	cpudata->vid.turbo = value & 0x7f;
}

static int core_get_min_pstate(void)
{
	u64 value;

	rdmsrl(MSR_PLATFORM_INFO, value);
	return (value >> 40) & 0xFF;
}

static int core_get_max_pstate_physical(void)
{
	u64 value;

	rdmsrl(MSR_PLATFORM_INFO, value);
	return (value >> 8) & 0xFF;
}

static int core_get_tdp_ratio(u64 plat_info)
{
	/* Check how many TDP levels present */
	if (plat_info & 0x600000000) {
		u64 tdp_ctrl;
		u64 tdp_ratio;
		int tdp_msr;
		int err;

		/* Get the TDP level (0, 1, 2) to get ratios */
		err = rdmsrl_safe(MSR_CONFIG_TDP_CONTROL, &tdp_ctrl);
		if (err)
			return err;

		/* TDP MSR are continuous starting at 0x648 */
		tdp_msr = MSR_CONFIG_TDP_NOMINAL + (tdp_ctrl & 0x03);
		err = rdmsrl_safe(tdp_msr, &tdp_ratio);
		if (err)
			return err;

		/* For level 1 and 2, bits[23:16] contain the ratio */
		if (tdp_ctrl & 0x03)
			tdp_ratio >>= 16;

		tdp_ratio &= 0xff; /* ratios are only 8 bits long */
		pr_debug("tdp_ratio %x\n", (int)tdp_ratio);

		return (int)tdp_ratio;
	}

	return -ENXIO;
}

static int core_get_max_pstate(void)
{
	u64 tar;
	u64 plat_info;
	int max_pstate;
	int tdp_ratio;
	int err;

	rdmsrl(MSR_PLATFORM_INFO, plat_info);
	max_pstate = (plat_info >> 8) & 0xFF;

	tdp_ratio = core_get_tdp_ratio(plat_info);
	if (tdp_ratio <= 0)
		return max_pstate;

	if (hwp_active) {
		/* Turbo activation ratio is not used on HWP platforms */
		return tdp_ratio;
	}

	err = rdmsrl_safe(MSR_TURBO_ACTIVATION_RATIO, &tar);
	if (!err) {
		int tar_levels;

		/* Do some sanity checking for safety */
		tar_levels = tar & 0xff;
		if (tdp_ratio - 1 == tar_levels) {
			max_pstate = tar_levels;
			pr_debug("max_pstate=TAC %x\n", max_pstate);
		}
	}

	return max_pstate;
}

static int core_get_turbo_pstate(void)
{
	u64 value;
	int nont, ret;

	rdmsrl(MSR_TURBO_RATIO_LIMIT, value);
	nont = core_get_max_pstate();
	ret = (value) & 255;
	if (ret <= nont)
		ret = nont;
	return ret;
}

static inline int core_get_scaling(void)
{
	return 100000;
}

static u64 core_get_val(struct cpudata *cpudata, int pstate)
{
	u64 val;

	val = (u64)pstate << 8;
	if (global.no_turbo && !global.turbo_disabled)
		val |= (u64)1 << 32;

	return val;
}

static int knl_get_aperf_mperf_shift(void)
{
	return 10;
}

static int knl_get_turbo_pstate(void)
{
	u64 value;
	int nont, ret;

	rdmsrl(MSR_TURBO_RATIO_LIMIT, value);
	nont = core_get_max_pstate();
	ret = (((value) >> 8) & 0xFF);
	if (ret <= nont)
		ret = nont;
	return ret;
}

static void intel_pstate_set_pstate(struct cpudata *cpu, int pstate)
{
	trace_cpu_frequency(pstate * cpu->pstate.scaling, cpu->cpu);
	cpu->pstate.current_pstate = pstate;
	/*
	 * Generally, there is no guarantee that this code will always run on
	 * the CPU being updated, so force the register update to run on the
	 * right CPU.
	 */
	wrmsrl_on_cpu(cpu->cpu, MSR_IA32_PERF_CTL,
		      pstate_funcs.get_val(cpu, pstate));
}

static void intel_pstate_set_min_pstate(struct cpudata *cpu)
{
	intel_pstate_set_pstate(cpu, cpu->pstate.min_pstate);
}

static void intel_pstate_max_within_limits(struct cpudata *cpu)
{
	int pstate = max(cpu->pstate.min_pstate, cpu->max_perf_ratio);

	update_turbo_state();
	intel_pstate_set_pstate(cpu, pstate);
}

static void intel_pstate_get_cpu_pstates(struct cpudata *cpu)
{
	bool hybrid_cpu = boot_cpu_has(X86_FEATURE_HYBRID_CPU);
	int perf_ctl_max_phys = pstate_funcs.get_max_physical();
	int perf_ctl_scaling = hybrid_cpu ? cpu_khz / perf_ctl_max_phys :
					    pstate_funcs.get_scaling();

	cpu->pstate.min_pstate = pstate_funcs.get_min();
	cpu->pstate.max_pstate_physical = perf_ctl_max_phys;
	cpu->pstate.perf_ctl_scaling = perf_ctl_scaling;

	if (hwp_active && !hwp_mode_bdw) {
		__intel_pstate_get_hwp_cap(cpu);

		if (hybrid_cpu)
			intel_pstate_hybrid_hwp_calibrate(cpu);
		else
			cpu->pstate.scaling = perf_ctl_scaling;
	} else {
		cpu->pstate.scaling = perf_ctl_scaling;
		cpu->pstate.max_pstate = pstate_funcs.get_max();
		cpu->pstate.turbo_pstate = pstate_funcs.get_turbo();
	}

	if (cpu->pstate.scaling == perf_ctl_scaling) {
		cpu->pstate.min_freq = cpu->pstate.min_pstate * perf_ctl_scaling;
		cpu->pstate.max_freq = cpu->pstate.max_pstate * perf_ctl_scaling;
		cpu->pstate.turbo_freq = cpu->pstate.turbo_pstate * perf_ctl_scaling;
	}

	if (pstate_funcs.get_aperf_mperf_shift)
		cpu->aperf_mperf_shift = pstate_funcs.get_aperf_mperf_shift();

	if (pstate_funcs.get_vid)
		pstate_funcs.get_vid(cpu);

	intel_pstate_set_min_pstate(cpu);
}

/*
 * Long hold time will keep high perf limits for long time,
 * which negatively impacts perf/watt for some workloads,
 * like specpower. 3ms is based on experiements on some
 * workoads.
 */
static int hwp_boost_hold_time_ns = 3 * NSEC_PER_MSEC;

static inline void intel_pstate_hwp_boost_up(struct cpudata *cpu)
{
	u64 hwp_req = READ_ONCE(cpu->hwp_req_cached);
	u64 hwp_cap = READ_ONCE(cpu->hwp_cap_cached);
	u32 max_limit = (hwp_req & 0xff00) >> 8;
	u32 min_limit = (hwp_req & 0xff);
	u32 boost_level1;

	/*
	 * Cases to consider (User changes via sysfs or boot time):
	 * If, P0 (Turbo max) = P1 (Guaranteed max) = min:
	 *	No boost, return.
	 * If, P0 (Turbo max) > P1 (Guaranteed max) = min:
	 *     Should result in one level boost only for P0.
	 * If, P0 (Turbo max) = P1 (Guaranteed max) > min:
	 *     Should result in two level boost:
	 *         (min + p1)/2 and P1.
	 * If, P0 (Turbo max) > P1 (Guaranteed max) > min:
	 *     Should result in three level boost:
	 *        (min + p1)/2, P1 and P0.
	 */

	/* If max and min are equal or already at max, nothing to boost */
	if (max_limit == min_limit || cpu->hwp_boost_min >= max_limit)
		return;

	if (!cpu->hwp_boost_min)
		cpu->hwp_boost_min = min_limit;

	/* level at half way mark between min and guranteed */
	boost_level1 = (HWP_GUARANTEED_PERF(hwp_cap) + min_limit) >> 1;

	if (cpu->hwp_boost_min < boost_level1)
		cpu->hwp_boost_min = boost_level1;
	else if (cpu->hwp_boost_min < HWP_GUARANTEED_PERF(hwp_cap))
		cpu->hwp_boost_min = HWP_GUARANTEED_PERF(hwp_cap);
	else if (cpu->hwp_boost_min == HWP_GUARANTEED_PERF(hwp_cap) &&
		 max_limit != HWP_GUARANTEED_PERF(hwp_cap))
		cpu->hwp_boost_min = max_limit;
	else
		return;

	hwp_req = (hwp_req & ~GENMASK_ULL(7, 0)) | cpu->hwp_boost_min;
	wrmsrl(MSR_HWP_REQUEST, hwp_req);
	cpu->last_update = cpu->sample.time;
}

static inline void intel_pstate_hwp_boost_down(struct cpudata *cpu)
{
	if (cpu->hwp_boost_min) {
		bool expired;

		/* Check if we are idle for hold time to boost down */
		expired = time_after64(cpu->sample.time, cpu->last_update +
				       hwp_boost_hold_time_ns);
		if (expired) {
			wrmsrl(MSR_HWP_REQUEST, cpu->hwp_req_cached);
			cpu->hwp_boost_min = 0;
		}
	}
	cpu->last_update = cpu->sample.time;
}

static inline void intel_pstate_update_util_hwp_local(struct cpudata *cpu,
						      u64 time)
{
	cpu->sample.time = time;

	if (cpu->sched_flags & SCHED_CPUFREQ_IOWAIT) {
		bool do_io = false;

		cpu->sched_flags = 0;
		/*
		 * Set iowait_boost flag and update time. Since IO WAIT flag
		 * is set all the time, we can't just conclude that there is
		 * some IO bound activity is scheduled on this CPU with just
		 * one occurrence. If we receive at least two in two
		 * consecutive ticks, then we treat as boost candidate.
		 */
		if (time_before64(time, cpu->last_io_update + 2 * TICK_NSEC))
			do_io = true;

		cpu->last_io_update = time;

		if (do_io)
			intel_pstate_hwp_boost_up(cpu);

	} else {
		intel_pstate_hwp_boost_down(cpu);
	}
}

static inline void intel_pstate_update_util_hwp(struct update_util_data *data,
						u64 time, unsigned int flags)
{
	struct cpudata *cpu = container_of(data, struct cpudata, update_util);

	cpu->sched_flags |= flags;

	if (smp_processor_id() == cpu->cpu)
		intel_pstate_update_util_hwp_local(cpu, time);
}

static inline void intel_pstate_calc_avg_perf(struct cpudata *cpu)
{
	struct sample *sample = &cpu->sample;

	sample->core_avg_perf = div_ext_fp(sample->aperf, sample->mperf);
}

static inline bool intel_pstate_sample(struct cpudata *cpu, u64 time)
{
	u64 aperf, mperf;
	unsigned long flags;
	u64 tsc;

	local_irq_save(flags);
	rdmsrl(MSR_IA32_APERF, aperf);
	rdmsrl(MSR_IA32_MPERF, mperf);
	tsc = rdtsc();
	if (cpu->prev_mperf == mperf || cpu->prev_tsc == tsc) {
		local_irq_restore(flags);
		return false;
	}
	local_irq_restore(flags);

	cpu->last_sample_time = cpu->sample.time;
	cpu->sample.time = time;
	cpu->sample.aperf = aperf;
	cpu->sample.mperf = mperf;
	cpu->sample.tsc =  tsc;
	cpu->sample.aperf -= cpu->prev_aperf;
	cpu->sample.mperf -= cpu->prev_mperf;
	cpu->sample.tsc -= cpu->prev_tsc;

	cpu->prev_aperf = aperf;
	cpu->prev_mperf = mperf;
	cpu->prev_tsc = tsc;
	/*
	 * First time this function is invoked in a given cycle, all of the
	 * previous sample data fields are equal to zero or stale and they must
	 * be populated with meaningful numbers for things to work, so assume
	 * that sample.time will always be reset before setting the utilization
	 * update hook and make the caller skip the sample then.
	 */
	if (cpu->last_sample_time) {
		intel_pstate_calc_avg_perf(cpu);
		return true;
	}
	return false;
}

static inline int32_t get_avg_frequency(struct cpudata *cpu)
{
	return mul_ext_fp(cpu->sample.core_avg_perf, cpu_khz);
}

static inline int32_t get_avg_pstate(struct cpudata *cpu)
{
	return mul_ext_fp(cpu->pstate.max_pstate_physical,
			  cpu->sample.core_avg_perf);
}

static inline int32_t get_target_pstate(struct cpudata *cpu)
{
	struct sample *sample = &cpu->sample;
	int32_t busy_frac;
	int target, avg_pstate;

	busy_frac = div_fp(sample->mperf << cpu->aperf_mperf_shift,
			   sample->tsc);

	if (busy_frac < cpu->iowait_boost)
		busy_frac = cpu->iowait_boost;

	sample->busy_scaled = busy_frac * 100;

	target = global.no_turbo || global.turbo_disabled ?
			cpu->pstate.max_pstate : cpu->pstate.turbo_pstate;
	target += target >> 2;
	target = mul_fp(target, busy_frac);
	if (target < cpu->pstate.min_pstate)
		target = cpu->pstate.min_pstate;

	/*
	 * If the average P-state during the previous cycle was higher than the
	 * current target, add 50% of the difference to the target to reduce
	 * possible performance oscillations and offset possible performance
	 * loss related to moving the workload from one CPU to another within
	 * a package/module.
	 */
	avg_pstate = get_avg_pstate(cpu);
	if (avg_pstate > target)
		target += (avg_pstate - target) >> 1;

	return target;
}

static int intel_pstate_prepare_request(struct cpudata *cpu, int pstate)
{
	int min_pstate = max(cpu->pstate.min_pstate, cpu->min_perf_ratio);
	int max_pstate = max(min_pstate, cpu->max_perf_ratio);

	return clamp_t(int, pstate, min_pstate, max_pstate);
}

static void intel_pstate_update_pstate(struct cpudata *cpu, int pstate)
{
	if (pstate == cpu->pstate.current_pstate)
		return;

	cpu->pstate.current_pstate = pstate;
	wrmsrl(MSR_IA32_PERF_CTL, pstate_funcs.get_val(cpu, pstate));
}

static void intel_pstate_adjust_pstate(struct cpudata *cpu)
{
	int from = cpu->pstate.current_pstate;
	struct sample *sample;
	int target_pstate;

	update_turbo_state();

	target_pstate = get_target_pstate(cpu);
	target_pstate = intel_pstate_prepare_request(cpu, target_pstate);
	trace_cpu_frequency(target_pstate * cpu->pstate.scaling, cpu->cpu);
	intel_pstate_update_pstate(cpu, target_pstate);

	sample = &cpu->sample;
	trace_pstate_sample(mul_ext_fp(100, sample->core_avg_perf),
		fp_toint(sample->busy_scaled),
		from,
		cpu->pstate.current_pstate,
		sample->mperf,
		sample->aperf,
		sample->tsc,
		get_avg_frequency(cpu),
		fp_toint(cpu->iowait_boost * 100));
}

static void intel_pstate_update_util(struct update_util_data *data, u64 time,
				     unsigned int flags)
{
	struct cpudata *cpu = container_of(data, struct cpudata, update_util);
	u64 delta_ns;

	/* Don't allow remote callbacks */
	if (smp_processor_id() != cpu->cpu)
		return;

	delta_ns = time - cpu->last_update;
	if (flags & SCHED_CPUFREQ_IOWAIT) {
		/* Start over if the CPU may have been idle. */
		if (delta_ns > TICK_NSEC) {
			cpu->iowait_boost = ONE_EIGHTH_FP;
		} else if (cpu->iowait_boost >= ONE_EIGHTH_FP) {
			cpu->iowait_boost <<= 1;
			if (cpu->iowait_boost > int_tofp(1))
				cpu->iowait_boost = int_tofp(1);
		} else {
			cpu->iowait_boost = ONE_EIGHTH_FP;
		}
	} else if (cpu->iowait_boost) {
		/* Clear iowait_boost if the CPU may have been idle. */
		if (delta_ns > TICK_NSEC)
			cpu->iowait_boost = 0;
		else
			cpu->iowait_boost >>= 1;
	}
	cpu->last_update = time;
	delta_ns = time - cpu->sample.time;
	if ((s64)delta_ns < INTEL_PSTATE_SAMPLING_INTERVAL)
		return;

	if (intel_pstate_sample(cpu, time))
		intel_pstate_adjust_pstate(cpu);
}

static struct pstate_funcs core_funcs = {
	.get_max = core_get_max_pstate,
	.get_max_physical = core_get_max_pstate_physical,
	.get_min = core_get_min_pstate,
	.get_turbo = core_get_turbo_pstate,
	.get_scaling = core_get_scaling,
	.get_val = core_get_val,
};

static const struct pstate_funcs silvermont_funcs = {
	.get_max = atom_get_max_pstate,
	.get_max_physical = atom_get_max_pstate,
	.get_min = atom_get_min_pstate,
	.get_turbo = atom_get_turbo_pstate,
	.get_val = atom_get_val,
	.get_scaling = silvermont_get_scaling,
	.get_vid = atom_get_vid,
};

static const struct pstate_funcs airmont_funcs = {
	.get_max = atom_get_max_pstate,
	.get_max_physical = atom_get_max_pstate,
	.get_min = atom_get_min_pstate,
	.get_turbo = atom_get_turbo_pstate,
	.get_val = atom_get_val,
	.get_scaling = airmont_get_scaling,
	.get_vid = atom_get_vid,
};

static const struct pstate_funcs knl_funcs = {
	.get_max = core_get_max_pstate,
	.get_max_physical = core_get_max_pstate_physical,
	.get_min = core_get_min_pstate,
	.get_turbo = knl_get_turbo_pstate,
	.get_aperf_mperf_shift = knl_get_aperf_mperf_shift,
	.get_scaling = core_get_scaling,
	.get_val = core_get_val,
};

#define X86_MATCH(model, policy)					 \
	X86_MATCH_VENDOR_FAM_MODEL_FEATURE(INTEL, 6, INTEL_FAM6_##model, \
					   X86_FEATURE_APERFMPERF, &policy)

static const struct x86_cpu_id intel_pstate_cpu_ids[] = {
	X86_MATCH(SANDYBRIDGE,		core_funcs),
	X86_MATCH(SANDYBRIDGE_X,	core_funcs),
	X86_MATCH(ATOM_SILVERMONT,	silvermont_funcs),
	X86_MATCH(IVYBRIDGE,		core_funcs),
	X86_MATCH(HASWELL,		core_funcs),
	X86_MATCH(BROADWELL,		core_funcs),
	X86_MATCH(IVYBRIDGE_X,		core_funcs),
	X86_MATCH(HASWELL_X,		core_funcs),
	X86_MATCH(HASWELL_L,		core_funcs),
	X86_MATCH(HASWELL_G,		core_funcs),
	X86_MATCH(BROADWELL_G,		core_funcs),
	X86_MATCH(ATOM_AIRMONT,		airmont_funcs),
	X86_MATCH(SKYLAKE_L,		core_funcs),
	X86_MATCH(BROADWELL_X,		core_funcs),
	X86_MATCH(SKYLAKE,		core_funcs),
	X86_MATCH(BROADWELL_D,		core_funcs),
	X86_MATCH(XEON_PHI_KNL,		knl_funcs),
	X86_MATCH(XEON_PHI_KNM,		knl_funcs),
	X86_MATCH(ATOM_GOLDMONT,	core_funcs),
	X86_MATCH(ATOM_GOLDMONT_PLUS,	core_funcs),
	X86_MATCH(SKYLAKE_X,		core_funcs),
	X86_MATCH(COMETLAKE,		core_funcs),
	X86_MATCH(ICELAKE_X,		core_funcs),
	{}
};
MODULE_DEVICE_TABLE(x86cpu, intel_pstate_cpu_ids);

static const struct x86_cpu_id intel_pstate_cpu_oob_ids[] __initconst = {
	X86_MATCH(BROADWELL_D,		core_funcs),
	X86_MATCH(BROADWELL_X,		core_funcs),
	X86_MATCH(SKYLAKE_X,		core_funcs),
	{}
};

static const struct x86_cpu_id intel_pstate_cpu_ee_disable_ids[] = {
	X86_MATCH(KABYLAKE,		core_funcs),
	{}
};

static const struct x86_cpu_id intel_pstate_hwp_boost_ids[] = {
	X86_MATCH(SKYLAKE_X,		core_funcs),
	X86_MATCH(SKYLAKE,		core_funcs),
	{}
};

static int intel_pstate_init_cpu(unsigned int cpunum)
{
	struct cpudata *cpu;

	cpu = all_cpu_data[cpunum];

	if (!cpu) {
		cpu = kzalloc(sizeof(*cpu), GFP_KERNEL);
		if (!cpu)
			return -ENOMEM;

		all_cpu_data[cpunum] = cpu;

		cpu->cpu = cpunum;

		cpu->epp_default = -EINVAL;

		if (hwp_active) {
			const struct x86_cpu_id *id;

			intel_pstate_hwp_enable(cpu);

			id = x86_match_cpu(intel_pstate_hwp_boost_ids);
			if (id && intel_pstate_acpi_pm_profile_server())
				hwp_boost = true;
		}
	} else if (hwp_active) {
		/*
		 * Re-enable HWP in case this happens after a resume from ACPI
		 * S3 if the CPU was offline during the whole system/resume
		 * cycle.
		 */
		intel_pstate_hwp_reenable(cpu);
	}

	cpu->epp_powersave = -EINVAL;
	cpu->epp_policy = 0;

	intel_pstate_get_cpu_pstates(cpu);

	pr_debug("controlling: cpu %d\n", cpunum);

	return 0;
}

static void intel_pstate_set_update_util_hook(unsigned int cpu_num)
{
	struct cpudata *cpu = all_cpu_data[cpu_num];

	if (hwp_active && !hwp_boost)
		return;

	if (cpu->update_util_set)
		return;

	/* Prevent intel_pstate_update_util() from using stale data. */
	cpu->sample.time = 0;
	cpufreq_add_update_util_hook(cpu_num, &cpu->update_util,
				     (hwp_active ?
				      intel_pstate_update_util_hwp :
				      intel_pstate_update_util));
	cpu->update_util_set = true;
}

static void intel_pstate_clear_update_util_hook(unsigned int cpu)
{
	struct cpudata *cpu_data = all_cpu_data[cpu];

	if (!cpu_data->update_util_set)
		return;

	cpufreq_remove_update_util_hook(cpu);
	cpu_data->update_util_set = false;
	synchronize_rcu();
}

static int intel_pstate_get_max_freq(struct cpudata *cpu)
{
	return global.turbo_disabled || global.no_turbo ?
			cpu->pstate.max_freq : cpu->pstate.turbo_freq;
}

static void intel_pstate_update_perf_limits(struct cpudata *cpu,
					    unsigned int policy_min,
					    unsigned int policy_max)
{
	int perf_ctl_scaling = cpu->pstate.perf_ctl_scaling;
	int32_t max_policy_perf, min_policy_perf;

	max_policy_perf = policy_max / perf_ctl_scaling;
	if (policy_max == policy_min) {
		min_policy_perf = max_policy_perf;
	} else {
		min_policy_perf = policy_min / perf_ctl_scaling;
		min_policy_perf = clamp_t(int32_t, min_policy_perf,
					  0, max_policy_perf);
	}

	/*
	 * HWP needs some special consideration, because HWP_REQUEST uses
	 * abstract values to represent performance rather than pure ratios.
	 */
	if (hwp_active) {
		intel_pstate_get_hwp_cap(cpu);

		if (cpu->pstate.scaling != perf_ctl_scaling) {
			int scaling = cpu->pstate.scaling;
			int freq;

			freq = max_policy_perf * perf_ctl_scaling;
			max_policy_perf = DIV_ROUND_UP(freq, scaling);
			freq = min_policy_perf * perf_ctl_scaling;
			min_policy_perf = DIV_ROUND_UP(freq, scaling);
		}
	}

	pr_debug("cpu:%d min_policy_perf:%d max_policy_perf:%d\n",
		 cpu->cpu, min_policy_perf, max_policy_perf);

	/* Normalize user input to [min_perf, max_perf] */
	if (per_cpu_limits) {
		cpu->min_perf_ratio = min_policy_perf;
		cpu->max_perf_ratio = max_policy_perf;
	} else {
		int turbo_max = cpu->pstate.turbo_pstate;
		int32_t global_min, global_max;

		/* Global limits are in percent of the maximum turbo P-state. */
		global_max = DIV_ROUND_UP(turbo_max * global.max_perf_pct, 100);
		global_min = DIV_ROUND_UP(turbo_max * global.min_perf_pct, 100);
		global_min = clamp_t(int32_t, global_min, 0, global_max);

		pr_debug("cpu:%d global_min:%d global_max:%d\n", cpu->cpu,
			 global_min, global_max);

		cpu->min_perf_ratio = max(min_policy_perf, global_min);
		cpu->min_perf_ratio = min(cpu->min_perf_ratio, max_policy_perf);
		cpu->max_perf_ratio = min(max_policy_perf, global_max);
		cpu->max_perf_ratio = max(min_policy_perf, cpu->max_perf_ratio);

		/* Make sure min_perf <= max_perf */
		cpu->min_perf_ratio = min(cpu->min_perf_ratio,
					  cpu->max_perf_ratio);

	}
	pr_debug("cpu:%d max_perf_ratio:%d min_perf_ratio:%d\n", cpu->cpu,
		 cpu->max_perf_ratio,
		 cpu->min_perf_ratio);
}

static int intel_pstate_set_policy(struct cpufreq_policy *policy)
{
	struct cpudata *cpu;

	if (!policy->cpuinfo.max_freq)
		return -ENODEV;

	pr_debug("set_policy cpuinfo.max %u policy->max %u\n",
		 policy->cpuinfo.max_freq, policy->max);

	cpu = all_cpu_data[policy->cpu];
	cpu->policy = policy->policy;

	mutex_lock(&intel_pstate_limits_lock);

	intel_pstate_update_perf_limits(cpu, policy->min, policy->max);

	if (cpu->policy == CPUFREQ_POLICY_PERFORMANCE) {
		/*
		 * NOHZ_FULL CPUs need this as the governor callback may not
		 * be invoked on them.
		 */
		intel_pstate_clear_update_util_hook(policy->cpu);
		intel_pstate_max_within_limits(cpu);
	} else {
		intel_pstate_set_update_util_hook(policy->cpu);
	}

	if (hwp_active) {
		/*
		 * When hwp_boost was active before and dynamically it
		 * was turned off, in that case we need to clear the
		 * update util hook.
		 */
		if (!hwp_boost)
			intel_pstate_clear_update_util_hook(policy->cpu);
		intel_pstate_hwp_set(policy->cpu);
	}

	mutex_unlock(&intel_pstate_limits_lock);

	return 0;
}

static void intel_pstate_adjust_policy_max(struct cpudata *cpu,
					   struct cpufreq_policy_data *policy)
{
	if (!hwp_active &&
	    cpu->pstate.max_pstate_physical > cpu->pstate.max_pstate &&
	    policy->max < policy->cpuinfo.max_freq &&
	    policy->max > cpu->pstate.max_freq) {
		pr_debug("policy->max > max non turbo frequency\n");
		policy->max = policy->cpuinfo.max_freq;
	}
}

static void intel_pstate_verify_cpu_policy(struct cpudata *cpu,
					   struct cpufreq_policy_data *policy)
{
	int max_freq;

	update_turbo_state();
	if (hwp_active) {
		intel_pstate_get_hwp_cap(cpu);
		max_freq = global.no_turbo || global.turbo_disabled ?
				cpu->pstate.max_freq : cpu->pstate.turbo_freq;
	} else {
		max_freq = intel_pstate_get_max_freq(cpu);
	}
	cpufreq_verify_within_limits(policy, policy->cpuinfo.min_freq, max_freq);

	intel_pstate_adjust_policy_max(cpu, policy);
}

static int intel_pstate_verify_policy(struct cpufreq_policy_data *policy)
{
	intel_pstate_verify_cpu_policy(all_cpu_data[policy->cpu], policy);

	return 0;
}

static int intel_cpufreq_cpu_offline(struct cpufreq_policy *policy)
{
	struct cpudata *cpu = all_cpu_data[policy->cpu];

	pr_debug("CPU %d going offline\n", cpu->cpu);

	if (cpu->suspended)
		return 0;

	/*
	 * If the CPU is an SMT thread and it goes offline with the performance
	 * settings different from the minimum, it will prevent its sibling
	 * from getting to lower performance levels, so force the minimum
	 * performance on CPU offline to prevent that from happening.
	 */
	if (hwp_active)
		intel_pstate_hwp_offline(cpu);
	else
		intel_pstate_set_min_pstate(cpu);

	intel_pstate_exit_perf_limits(policy);

	return 0;
}

static int intel_pstate_cpu_online(struct cpufreq_policy *policy)
{
	struct cpudata *cpu = all_cpu_data[policy->cpu];

	pr_debug("CPU %d going online\n", cpu->cpu);

	intel_pstate_init_acpi_perf_limits(policy);

	if (hwp_active) {
		/*
		 * Re-enable HWP and clear the "suspended" flag to let "resume"
		 * know that it need not do that.
		 */
		intel_pstate_hwp_reenable(cpu);
		cpu->suspended = false;
	}

	return 0;
}

static int intel_pstate_cpu_offline(struct cpufreq_policy *policy)
{
	intel_pstate_clear_update_util_hook(policy->cpu);

	return intel_cpufreq_cpu_offline(policy);
}

static int intel_pstate_cpu_exit(struct cpufreq_policy *policy)
{
	pr_debug("CPU %d exiting\n", policy->cpu);

	policy->fast_switch_possible = false;

	return 0;
}

static int __intel_pstate_cpu_init(struct cpufreq_policy *policy)
{
	struct cpudata *cpu;
	int rc;

	rc = intel_pstate_init_cpu(policy->cpu);
	if (rc)
		return rc;

	cpu = all_cpu_data[policy->cpu];

	cpu->max_perf_ratio = 0xFF;
	cpu->min_perf_ratio = 0;

	/* cpuinfo and default policy values */
	policy->cpuinfo.min_freq = cpu->pstate.min_freq;
	update_turbo_state();
	global.turbo_disabled_mf = global.turbo_disabled;
	policy->cpuinfo.max_freq = global.turbo_disabled ?
			cpu->pstate.max_freq : cpu->pstate.turbo_freq;

	policy->min = policy->cpuinfo.min_freq;
	policy->max = policy->cpuinfo.max_freq;

	intel_pstate_init_acpi_perf_limits(policy);

	policy->fast_switch_possible = true;

	return 0;
}

static int intel_pstate_cpu_init(struct cpufreq_policy *policy)
{
	int ret = __intel_pstate_cpu_init(policy);

	if (ret)
		return ret;

	/*
	 * Set the policy to powersave to provide a valid fallback value in case
	 * the default cpufreq governor is neither powersave nor performance.
	 */
	policy->policy = CPUFREQ_POLICY_POWERSAVE;

	if (hwp_active) {
		struct cpudata *cpu = all_cpu_data[policy->cpu];

		cpu->epp_cached = intel_pstate_get_epp(cpu, 0);
	}

	return 0;
}

static struct cpufreq_driver intel_pstate = {
	.flags		= CPUFREQ_CONST_LOOPS,
	.verify		= intel_pstate_verify_policy,
	.setpolicy	= intel_pstate_set_policy,
	.suspend	= intel_pstate_suspend,
	.resume		= intel_pstate_resume,
	.init		= intel_pstate_cpu_init,
	.exit		= intel_pstate_cpu_exit,
	.offline	= intel_pstate_cpu_offline,
	.online		= intel_pstate_cpu_online,
	.update_limits	= intel_pstate_update_limits,
	.name		= "intel_pstate",
};

static int intel_cpufreq_verify_policy(struct cpufreq_policy_data *policy)
{
	struct cpudata *cpu = all_cpu_data[policy->cpu];

	intel_pstate_verify_cpu_policy(cpu, policy);
	intel_pstate_update_perf_limits(cpu, policy->min, policy->max);

	return 0;
}

/* Use of trace in passive mode:
 *
 * In passive mode the trace core_busy field (also known as the
 * performance field, and lablelled as such on the graphs; also known as
 * core_avg_perf) is not needed and so is re-assigned to indicate if the
 * driver call was via the normal or fast switch path. Various graphs
 * output from the intel_pstate_tracer.py utility that include core_busy
 * (or performance or core_avg_perf) have a fixed y-axis from 0 to 100%,
 * so we use 10 to indicate the normal path through the driver, and
 * 90 to indicate the fast switch path through the driver.
 * The scaled_busy field is not used, and is set to 0.
 */

#define	INTEL_PSTATE_TRACE_TARGET 10
#define	INTEL_PSTATE_TRACE_FAST_SWITCH 90

static void intel_cpufreq_trace(struct cpudata *cpu, unsigned int trace_type, int old_pstate)
{
	struct sample *sample;

	if (!trace_pstate_sample_enabled())
		return;

	if (!intel_pstate_sample(cpu, ktime_get()))
		return;

	sample = &cpu->sample;
	trace_pstate_sample(trace_type,
		0,
		old_pstate,
		cpu->pstate.current_pstate,
		sample->mperf,
		sample->aperf,
		sample->tsc,
		get_avg_frequency(cpu),
		fp_toint(cpu->iowait_boost * 100));
}

static void intel_cpufreq_hwp_update(struct cpudata *cpu, u32 min, u32 max,
				     u32 desired, bool fast_switch)
{
	u64 prev = READ_ONCE(cpu->hwp_req_cached), value = prev;

	value &= ~HWP_MIN_PERF(~0L);
	value |= HWP_MIN_PERF(min);

	value &= ~HWP_MAX_PERF(~0L);
	value |= HWP_MAX_PERF(max);

	value &= ~HWP_DESIRED_PERF(~0L);
	value |= HWP_DESIRED_PERF(desired);

	if (value == prev)
		return;

	WRITE_ONCE(cpu->hwp_req_cached, value);
	if (fast_switch)
		wrmsrl(MSR_HWP_REQUEST, value);
	else
		wrmsrl_on_cpu(cpu->cpu, MSR_HWP_REQUEST, value);
}

static void intel_cpufreq_perf_ctl_update(struct cpudata *cpu,
					  u32 target_pstate, bool fast_switch)
{
	if (fast_switch)
		wrmsrl(MSR_IA32_PERF_CTL,
		       pstate_funcs.get_val(cpu, target_pstate));
	else
		wrmsrl_on_cpu(cpu->cpu, MSR_IA32_PERF_CTL,
			      pstate_funcs.get_val(cpu, target_pstate));
}

static int intel_cpufreq_update_pstate(struct cpufreq_policy *policy,
				       int target_pstate, bool fast_switch)
{
	struct cpudata *cpu = all_cpu_data[policy->cpu];
	int old_pstate = cpu->pstate.current_pstate;

	target_pstate = intel_pstate_prepare_request(cpu, target_pstate);
	if (hwp_active) {
		int max_pstate = policy->strict_target ?
					target_pstate : cpu->max_perf_ratio;

		intel_cpufreq_hwp_update(cpu, target_pstate, max_pstate, 0,
					 fast_switch);
	} else if (target_pstate != old_pstate) {
		intel_cpufreq_perf_ctl_update(cpu, target_pstate, fast_switch);
	}

	cpu->pstate.current_pstate = target_pstate;

	intel_cpufreq_trace(cpu, fast_switch ? INTEL_PSTATE_TRACE_FAST_SWITCH :
			    INTEL_PSTATE_TRACE_TARGET, old_pstate);

	return target_pstate;
}

static int intel_cpufreq_target(struct cpufreq_policy *policy,
				unsigned int target_freq,
				unsigned int relation)
{
	struct cpudata *cpu = all_cpu_data[policy->cpu];
	struct cpufreq_freqs freqs;
	int target_pstate;

	update_turbo_state();

	freqs.old = policy->cur;
	freqs.new = target_freq;

	cpufreq_freq_transition_begin(policy, &freqs);

	switch (relation) {
	case CPUFREQ_RELATION_L:
		target_pstate = DIV_ROUND_UP(freqs.new, cpu->pstate.scaling);
		break;
	case CPUFREQ_RELATION_H:
		target_pstate = freqs.new / cpu->pstate.scaling;
		break;
	default:
		target_pstate = DIV_ROUND_CLOSEST(freqs.new, cpu->pstate.scaling);
		break;
	}

	target_pstate = intel_cpufreq_update_pstate(policy, target_pstate, false);

	freqs.new = target_pstate * cpu->pstate.scaling;

	cpufreq_freq_transition_end(policy, &freqs, false);

	return 0;
}

static unsigned int intel_cpufreq_fast_switch(struct cpufreq_policy *policy,
					      unsigned int target_freq)
{
	struct cpudata *cpu = all_cpu_data[policy->cpu];
	int target_pstate;

	update_turbo_state();

	target_pstate = DIV_ROUND_UP(target_freq, cpu->pstate.scaling);

	target_pstate = intel_cpufreq_update_pstate(policy, target_pstate, true);

	return target_pstate * cpu->pstate.scaling;
}

static void intel_cpufreq_adjust_perf(unsigned int cpunum,
				      unsigned long min_perf,
				      unsigned long target_perf,
				      unsigned long capacity)
{
	struct cpudata *cpu = all_cpu_data[cpunum];
	u64 hwp_cap = READ_ONCE(cpu->hwp_cap_cached);
	int old_pstate = cpu->pstate.current_pstate;
	int cap_pstate, min_pstate, max_pstate, target_pstate;

	update_turbo_state();
	cap_pstate = global.turbo_disabled ? HWP_GUARANTEED_PERF(hwp_cap) :
					     HWP_HIGHEST_PERF(hwp_cap);

	/* Optimization: Avoid unnecessary divisions. */

	target_pstate = cap_pstate;
	if (target_perf < capacity)
		target_pstate = DIV_ROUND_UP(cap_pstate * target_perf, capacity);

	min_pstate = cap_pstate;
	if (min_perf < capacity)
		min_pstate = DIV_ROUND_UP(cap_pstate * min_perf, capacity);

	if (min_pstate < cpu->pstate.min_pstate)
		min_pstate = cpu->pstate.min_pstate;

	if (min_pstate < cpu->min_perf_ratio)
		min_pstate = cpu->min_perf_ratio;

	max_pstate = min(cap_pstate, cpu->max_perf_ratio);
	if (max_pstate < min_pstate)
		max_pstate = min_pstate;

	target_pstate = clamp_t(int, target_pstate, min_pstate, max_pstate);

	intel_cpufreq_hwp_update(cpu, min_pstate, max_pstate, target_pstate, true);

	cpu->pstate.current_pstate = target_pstate;
	intel_cpufreq_trace(cpu, INTEL_PSTATE_TRACE_FAST_SWITCH, old_pstate);
}

static int intel_cpufreq_cpu_init(struct cpufreq_policy *policy)
{
	struct freq_qos_request *req;
	struct cpudata *cpu;
	struct device *dev;
	int ret, freq;

	dev = get_cpu_device(policy->cpu);
	if (!dev)
		return -ENODEV;

	ret = __intel_pstate_cpu_init(policy);
	if (ret)
		return ret;

	policy->cpuinfo.transition_latency = INTEL_CPUFREQ_TRANSITION_LATENCY;
	/* This reflects the intel_pstate_get_cpu_pstates() setting. */
	policy->cur = policy->cpuinfo.min_freq;

	req = kcalloc(2, sizeof(*req), GFP_KERNEL);
	if (!req) {
		ret = -ENOMEM;
		goto pstate_exit;
	}

	cpu = all_cpu_data[policy->cpu];

	if (hwp_active) {
		u64 value;

		policy->transition_delay_us = INTEL_CPUFREQ_TRANSITION_DELAY_HWP;

		intel_pstate_get_hwp_cap(cpu);

		rdmsrl_on_cpu(cpu->cpu, MSR_HWP_REQUEST, &value);
		WRITE_ONCE(cpu->hwp_req_cached, value);

		cpu->epp_cached = intel_pstate_get_epp(cpu, value);
	} else {
		policy->transition_delay_us = INTEL_CPUFREQ_TRANSITION_DELAY;
	}

	freq = DIV_ROUND_UP(cpu->pstate.turbo_freq * global.min_perf_pct, 100);

	ret = freq_qos_add_request(&policy->constraints, req, FREQ_QOS_MIN,
				   freq);
	if (ret < 0) {
		dev_err(dev, "Failed to add min-freq constraint (%d)\n", ret);
		goto free_req;
	}

	freq = DIV_ROUND_UP(cpu->pstate.turbo_freq * global.max_perf_pct, 100);

	ret = freq_qos_add_request(&policy->constraints, req + 1, FREQ_QOS_MAX,
				   freq);
	if (ret < 0) {
		dev_err(dev, "Failed to add max-freq constraint (%d)\n", ret);
		goto remove_min_req;
	}

	policy->driver_data = req;

	return 0;

remove_min_req:
	freq_qos_remove_request(req);
free_req:
	kfree(req);
pstate_exit:
	intel_pstate_exit_perf_limits(policy);

	return ret;
}

static int intel_cpufreq_cpu_exit(struct cpufreq_policy *policy)
{
	struct freq_qos_request *req;

	req = policy->driver_data;

	freq_qos_remove_request(req + 1);
	freq_qos_remove_request(req);
	kfree(req);

	return intel_pstate_cpu_exit(policy);
}

static struct cpufreq_driver intel_cpufreq = {
	.flags		= CPUFREQ_CONST_LOOPS,
	.verify		= intel_cpufreq_verify_policy,
	.target		= intel_cpufreq_target,
	.fast_switch	= intel_cpufreq_fast_switch,
	.init		= intel_cpufreq_cpu_init,
	.exit		= intel_cpufreq_cpu_exit,
	.offline	= intel_cpufreq_cpu_offline,
	.online		= intel_pstate_cpu_online,
	.suspend	= intel_pstate_suspend,
	.resume		= intel_pstate_resume,
	.update_limits	= intel_pstate_update_limits,
	.name		= "intel_cpufreq",
};

static struct cpufreq_driver *default_driver;

static void intel_pstate_driver_cleanup(void)
{
	unsigned int cpu;

	get_online_cpus();
	for_each_online_cpu(cpu) {
		if (all_cpu_data[cpu]) {
			if (intel_pstate_driver == &intel_pstate)
				intel_pstate_clear_update_util_hook(cpu);

			kfree(all_cpu_data[cpu]);
			all_cpu_data[cpu] = NULL;
		}
	}
	put_online_cpus();

	intel_pstate_driver = NULL;
}

static int intel_pstate_register_driver(struct cpufreq_driver *driver)
{
	int ret;

	if (driver == &intel_pstate)
		intel_pstate_sysfs_expose_hwp_dynamic_boost();

	memset(&global, 0, sizeof(global));
	global.max_perf_pct = 100;

	intel_pstate_driver = driver;
	ret = cpufreq_register_driver(intel_pstate_driver);
	if (ret) {
		intel_pstate_driver_cleanup();
		return ret;
	}

	global.min_perf_pct = min_perf_pct_min();

	return 0;
}

static ssize_t intel_pstate_show_status(char *buf)
{
	if (!intel_pstate_driver)
		return sprintf(buf, "off\n");

	return sprintf(buf, "%s\n", intel_pstate_driver == &intel_pstate ?
					"active" : "passive");
}

static int intel_pstate_update_status(const char *buf, size_t size)
{
	if (size == 3 && !strncmp(buf, "off", size)) {
		if (!intel_pstate_driver)
			return -EINVAL;

		if (hwp_active)
			return -EBUSY;

		cpufreq_unregister_driver(intel_pstate_driver);
		intel_pstate_driver_cleanup();
		return 0;
	}

	if (size == 6 && !strncmp(buf, "active", size)) {
		if (intel_pstate_driver) {
			if (intel_pstate_driver == &intel_pstate)
				return 0;

			cpufreq_unregister_driver(intel_pstate_driver);
		}

		return intel_pstate_register_driver(&intel_pstate);
	}

	if (size == 7 && !strncmp(buf, "passive", size)) {
		if (intel_pstate_driver) {
			if (intel_pstate_driver == &intel_cpufreq)
				return 0;

			cpufreq_unregister_driver(intel_pstate_driver);
			intel_pstate_sysfs_hide_hwp_dynamic_boost();
		}

		return intel_pstate_register_driver(&intel_cpufreq);
	}

	return -EINVAL;
}

static int no_load __initdata;
static int no_hwp __initdata;
static int hwp_only __initdata;
static unsigned int force_load __initdata;

static int __init intel_pstate_msrs_not_valid(void)
{
	if (!pstate_funcs.get_max() ||
	    !pstate_funcs.get_min() ||
	    !pstate_funcs.get_turbo())
		return -ENODEV;

	return 0;
}

static void __init copy_cpu_funcs(struct pstate_funcs *funcs)
{
	pstate_funcs.get_max   = funcs->get_max;
	pstate_funcs.get_max_physical = funcs->get_max_physical;
	pstate_funcs.get_min   = funcs->get_min;
	pstate_funcs.get_turbo = funcs->get_turbo;
	pstate_funcs.get_scaling = funcs->get_scaling;
	pstate_funcs.get_val   = funcs->get_val;
	pstate_funcs.get_vid   = funcs->get_vid;
	pstate_funcs.get_aperf_mperf_shift = funcs->get_aperf_mperf_shift;
}

#ifdef CONFIG_ACPI

static bool __init intel_pstate_no_acpi_pss(void)
{
	int i;

	for_each_possible_cpu(i) {
		acpi_status status;
		union acpi_object *pss;
		struct acpi_buffer buffer = { ACPI_ALLOCATE_BUFFER, NULL };
		struct acpi_processor *pr = per_cpu(processors, i);

		if (!pr)
			continue;

		status = acpi_evaluate_object(pr->handle, "_PSS", NULL, &buffer);
		if (ACPI_FAILURE(status))
			continue;

		pss = buffer.pointer;
		if (pss && pss->type == ACPI_TYPE_PACKAGE) {
			kfree(pss);
			return false;
		}

		kfree(pss);
	}

	pr_debug("ACPI _PSS not found\n");
	return true;
}

static bool __init intel_pstate_no_acpi_pcch(void)
{
	acpi_status status;
	acpi_handle handle;

	status = acpi_get_handle(NULL, "\\_SB", &handle);
	if (ACPI_FAILURE(status))
		goto not_found;

	if (acpi_has_method(handle, "PCCH"))
		return false;

not_found:
	pr_debug("ACPI PCCH not found\n");
	return true;
}

static bool __init intel_pstate_has_acpi_ppc(void)
{
	int i;

	for_each_possible_cpu(i) {
		struct acpi_processor *pr = per_cpu(processors, i);

		if (!pr)
			continue;
		if (acpi_has_method(pr->handle, "_PPC"))
			return true;
	}
	pr_debug("ACPI _PPC not found\n");
	return false;
}

enum {
	PSS,
	PPC,
};

/* Hardware vendor-specific info that has its own power management modes */
static struct acpi_platform_list plat_info[] __initdata = {
	{"HP    ", "ProLiant", 0, ACPI_SIG_FADT, all_versions, NULL, PSS},
	{"ORACLE", "X4-2    ", 0, ACPI_SIG_FADT, all_versions, NULL, PPC},
	{"ORACLE", "X4-2L   ", 0, ACPI_SIG_FADT, all_versions, NULL, PPC},
	{"ORACLE", "X4-2B   ", 0, ACPI_SIG_FADT, all_versions, NULL, PPC},
	{"ORACLE", "X3-2    ", 0, ACPI_SIG_FADT, all_versions, NULL, PPC},
	{"ORACLE", "X3-2L   ", 0, ACPI_SIG_FADT, all_versions, NULL, PPC},
	{"ORACLE", "X3-2B   ", 0, ACPI_SIG_FADT, all_versions, NULL, PPC},
	{"ORACLE", "X4470M2 ", 0, ACPI_SIG_FADT, all_versions, NULL, PPC},
	{"ORACLE", "X4270M3 ", 0, ACPI_SIG_FADT, all_versions, NULL, PPC},
	{"ORACLE", "X4270M2 ", 0, ACPI_SIG_FADT, all_versions, NULL, PPC},
	{"ORACLE", "X4170M2 ", 0, ACPI_SIG_FADT, all_versions, NULL, PPC},
	{"ORACLE", "X4170 M3", 0, ACPI_SIG_FADT, all_versions, NULL, PPC},
	{"ORACLE", "X4275 M3", 0, ACPI_SIG_FADT, all_versions, NULL, PPC},
	{"ORACLE", "X6-2    ", 0, ACPI_SIG_FADT, all_versions, NULL, PPC},
	{"ORACLE", "Sudbury ", 0, ACPI_SIG_FADT, all_versions, NULL, PPC},
	{ } /* End */
};

#define BITMASK_OOB	(BIT(8) | BIT(18))

static bool __init intel_pstate_platform_pwr_mgmt_exists(void)
{
	const struct x86_cpu_id *id;
	u64 misc_pwr;
	int idx;

	id = x86_match_cpu(intel_pstate_cpu_oob_ids);
	if (id) {
		rdmsrl(MSR_MISC_PWR_MGMT, misc_pwr);
		if (misc_pwr & BITMASK_OOB) {
			pr_debug("Bit 8 or 18 in the MISC_PWR_MGMT MSR set\n");
			pr_debug("P states are controlled in Out of Band mode by the firmware/hardware\n");
			return true;
		}
	}

	idx = acpi_match_platform_list(plat_info);
	if (idx < 0)
		return false;

	switch (plat_info[idx].data) {
	case PSS:
		if (!intel_pstate_no_acpi_pss())
			return false;

		return intel_pstate_no_acpi_pcch();
	case PPC:
		return intel_pstate_has_acpi_ppc() && !force_load;
	}

	return false;
}

static void intel_pstate_request_control_from_smm(void)
{
	/*
	 * It may be unsafe to request P-states control from SMM if _PPC support
	 * has not been enabled.
	 */
	if (acpi_ppc)
		acpi_processor_pstate_control();
}
#else /* CONFIG_ACPI not enabled */
static inline bool intel_pstate_platform_pwr_mgmt_exists(void) { return false; }
static inline bool intel_pstate_has_acpi_ppc(void) { return false; }
static inline void intel_pstate_request_control_from_smm(void) {}
#endif /* CONFIG_ACPI */

#define INTEL_PSTATE_HWP_BROADWELL	0x01

#define X86_MATCH_HWP(model, hwp_mode)					\
	X86_MATCH_VENDOR_FAM_MODEL_FEATURE(INTEL, 6, INTEL_FAM6_##model, \
					   X86_FEATURE_HWP, hwp_mode)

static const struct x86_cpu_id hwp_support_ids[] __initconst = {
	X86_MATCH_HWP(BROADWELL_X,	INTEL_PSTATE_HWP_BROADWELL),
	X86_MATCH_HWP(BROADWELL_D,	INTEL_PSTATE_HWP_BROADWELL),
	X86_MATCH_HWP(ANY,		0),
	{}
};

static bool intel_pstate_hwp_is_enabled(void)
{
	u64 value;

	rdmsrl(MSR_PM_ENABLE, value);
	return !!(value & 0x1);
}

static int __init intel_pstate_init(void)
{
	const struct x86_cpu_id *id;
	int rc;

	if (boot_cpu_data.x86_vendor != X86_VENDOR_INTEL)
		return -ENODEV;

	id = x86_match_cpu(hwp_support_ids);
	if (id) {
		bool hwp_forced = intel_pstate_hwp_is_enabled();

		if (hwp_forced)
			pr_info("HWP enabled by BIOS\n");
		else if (no_load)
			return -ENODEV;

		copy_cpu_funcs(&core_funcs);
		/*
		 * Avoid enabling HWP for processors without EPP support,
		 * because that means incomplete HWP implementation which is a
		 * corner case and supporting it is generally problematic.
		 *
		 * If HWP is enabled already, though, there is no choice but to
		 * deal with it.
		 */
		if ((!no_hwp && boot_cpu_has(X86_FEATURE_HWP_EPP)) || hwp_forced) {
			hwp_active++;
			hwp_mode_bdw = id->driver_data;
			intel_pstate.attr = hwp_cpufreq_attrs;
			intel_cpufreq.attr = hwp_cpufreq_attrs;
			intel_cpufreq.flags |= CPUFREQ_NEED_UPDATE_LIMITS;
			intel_cpufreq.adjust_perf = intel_cpufreq_adjust_perf;
			if (!default_driver)
				default_driver = &intel_pstate;

			goto hwp_cpu_matched;
		}
		pr_info("HWP not enabled\n");
	} else {
		if (no_load)
			return -ENODEV;

		id = x86_match_cpu(intel_pstate_cpu_ids);
		if (!id) {
			pr_info("CPU model not supported\n");
			return -ENODEV;
		}

		copy_cpu_funcs((struct pstate_funcs *)id->driver_data);
	}

	if (intel_pstate_msrs_not_valid()) {
		pr_info("Invalid MSRs\n");
		return -ENODEV;
	}
	/* Without HWP start in the passive mode. */
	if (!default_driver)
		default_driver = &intel_cpufreq;

hwp_cpu_matched:
	/*
	 * The Intel pstate driver will be ignored if the platform
	 * firmware has its own power management modes.
	 */
	if (intel_pstate_platform_pwr_mgmt_exists()) {
		pr_info("P-states controlled by the platform\n");
		return -ENODEV;
	}

	if (!hwp_active && hwp_only)
		return -ENOTSUPP;

	pr_info("Intel P-state driver initializing\n");

	all_cpu_data = vzalloc(array_size(sizeof(void *), num_possible_cpus()));
	if (!all_cpu_data)
		return -ENOMEM;

	intel_pstate_request_control_from_smm();

	intel_pstate_sysfs_expose_params();

	mutex_lock(&intel_pstate_driver_lock);
	rc = intel_pstate_register_driver(default_driver);
	mutex_unlock(&intel_pstate_driver_lock);
	if (rc) {
		intel_pstate_sysfs_remove();
		return rc;
	}

	if (hwp_active) {
		const struct x86_cpu_id *id;

		id = x86_match_cpu(intel_pstate_cpu_ee_disable_ids);
		if (id) {
			set_power_ctl_ee_state(false);
			pr_info("Disabling energy efficiency optimization\n");
		}

		pr_info("HWP enabled\n");
	} else if (boot_cpu_has(X86_FEATURE_HYBRID_CPU)) {
		pr_warn("Problematic setup: Hybrid processor with disabled HWP\n");
	}

	return 0;
}
device_initcall(intel_pstate_init);

static int __init intel_pstate_setup(char *str)
{
	if (!str)
		return -EINVAL;

	if (!strcmp(str, "disable"))
		no_load = 1;
	else if (!strcmp(str, "active"))
		default_driver = &intel_pstate;
	else if (!strcmp(str, "passive"))
		default_driver = &intel_cpufreq;

	if (!strcmp(str, "no_hwp"))
		no_hwp = 1;
<<<<<<< HEAD
	}
	if (!strcmp(str, "enable"))
		no_load = 0;
=======

>>>>>>> 70248e7b
	if (!strcmp(str, "force"))
		force_load = 1;
	if (!strcmp(str, "hwp_only"))
		hwp_only = 1;
	if (!strcmp(str, "per_cpu_perf_limits"))
		per_cpu_limits = true;

#ifdef CONFIG_ACPI
	if (!strcmp(str, "support_acpi_ppc"))
		acpi_ppc = true;
#endif

	return 0;
}
early_param("intel_pstate", intel_pstate_setup);

MODULE_AUTHOR("Dirk Brandewie <dirk.j.brandewie@intel.com>");
MODULE_DESCRIPTION("'intel_pstate' - P state driver Intel Core processors");
MODULE_LICENSE("GPL");<|MERGE_RESOLUTION|>--- conflicted
+++ resolved
@@ -3366,13 +3366,9 @@
 
 	if (!strcmp(str, "no_hwp"))
 		no_hwp = 1;
-<<<<<<< HEAD
-	}
+
 	if (!strcmp(str, "enable"))
 		no_load = 0;
-=======
-
->>>>>>> 70248e7b
 	if (!strcmp(str, "force"))
 		force_load = 1;
 	if (!strcmp(str, "hwp_only"))
