--- conflicted
+++ resolved
@@ -1,15 +1,9 @@
 # SPDX-License-Identifier: GPL-2.0
 VERSION = 5
 PATCHLEVEL = 17
-<<<<<<< HEAD
-SUBLEVEL = 2
+SUBLEVEL = 3
 EXTRAVERSION = -zen
 NAME = Do Not Use Without Belt
-=======
-SUBLEVEL = 3
-EXTRAVERSION =
-NAME = Superb Owl
->>>>>>> 77b5472d
 
 # *DOCUMENTATION*
 # To see a list of typical targets execute "make help"
