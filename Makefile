--- conflicted
+++ resolved
@@ -1,15 +1,9 @@
 # SPDX-License-Identifier: GPL-2.0
 VERSION = 5
 PATCHLEVEL = 6
-<<<<<<< HEAD
-SUBLEVEL = 11
+SUBLEVEL = 12
 EXTRAVERSION = -zen
 NAME = Tea Storm
-=======
-SUBLEVEL = 12
-EXTRAVERSION =
-NAME = Kleptomaniac Octopus
->>>>>>> c4bbda21
 
 # *DOCUMENTATION*
 # To see a list of typical targets execute "make help"
