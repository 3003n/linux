# SPDX-License-Identifier: GPL-2.0
VERSION = 5
PATCHLEVEL = 3
<<<<<<< HEAD
SUBLEVEL = 16
EXTRAVERSION = -zen
NAME = The Beauty and the Bug
=======
SUBLEVEL = 18
EXTRAVERSION =
NAME = Bobtail Squid
>>>>>>> d4f3318e

# *DOCUMENTATION*
# To see a list of typical targets execute "make help"
# More info can be located in ./README
# Comments in this file are targeted only to the developer, do not
# expect to learn how to build the kernel reading this file.

# That's our default target when none is given on the command line
PHONY := _all
_all:

# We are using a recursive build, so we need to do a little thinking
# to get the ordering right.
#
# Most importantly: sub-Makefiles should only ever modify files in
# their own directory. If in some directory we have a dependency on
# a file in another dir (which doesn't happen often, but it's often
# unavoidable when linking the built-in.a targets which finally
# turn into vmlinux), we will call a sub make in that other dir, and
# after that we are sure that everything which is in that other dir
# is now up to date.
#
# The only cases where we need to modify files which have global
# effects are thus separated out and done before the recursive
# descending is started. They are now explicitly listed as the
# prepare rule.

ifneq ($(sub_make_done),1)

# Do not use make's built-in rules and variables
# (this increases performance and avoids hard-to-debug behaviour)
MAKEFLAGS += -rR

# Avoid funny character set dependencies
unexport LC_ALL
LC_COLLATE=C
LC_NUMERIC=C
export LC_COLLATE LC_NUMERIC

# Avoid interference with shell env settings
unexport GREP_OPTIONS

# Beautify output
# ---------------------------------------------------------------------------
#
# Normally, we echo the whole command before executing it. By making
# that echo $($(quiet)$(cmd)), we now have the possibility to set
# $(quiet) to choose other forms of output instead, e.g.
#
#         quiet_cmd_cc_o_c = Compiling $(RELDIR)/$@
#         cmd_cc_o_c       = $(CC) $(c_flags) -c -o $@ $<
#
# If $(quiet) is empty, the whole command will be printed.
# If it is set to "quiet_", only the short version will be printed.
# If it is set to "silent_", nothing will be printed at all, since
# the variable $(silent_cmd_cc_o_c) doesn't exist.
#
# A simple variant is to prefix commands with $(Q) - that's useful
# for commands that shall be hidden in non-verbose mode.
#
#	$(Q)ln $@ :<
#
# If KBUILD_VERBOSE equals 0 then the above command will be hidden.
# If KBUILD_VERBOSE equals 1 then the above command is displayed.
#
# To put more focus on warnings, be less verbose as default
# Use 'make V=1' to see the full commands

ifeq ("$(origin V)", "command line")
  KBUILD_VERBOSE = $(V)
endif
ifndef KBUILD_VERBOSE
  KBUILD_VERBOSE = 0
endif

ifeq ($(KBUILD_VERBOSE),1)
  quiet =
  Q =
else
  quiet=quiet_
  Q = @
endif

# If the user is running make -s (silent mode), suppress echoing of
# commands

ifneq ($(findstring s,$(filter-out --%,$(MAKEFLAGS))),)
  quiet=silent_
endif

export quiet Q KBUILD_VERBOSE

# Kbuild will save output files in the current working directory.
# This does not need to match to the root of the kernel source tree.
#
# For example, you can do this:
#
#  cd /dir/to/store/output/files; make -f /dir/to/kernel/source/Makefile
#
# If you want to save output files in a different location, there are
# two syntaxes to specify it.
#
# 1) O=
# Use "make O=dir/to/store/output/files/"
#
# 2) Set KBUILD_OUTPUT
# Set the environment variable KBUILD_OUTPUT to point to the output directory.
# export KBUILD_OUTPUT=dir/to/store/output/files/; make
#
# The O= assignment takes precedence over the KBUILD_OUTPUT environment
# variable.

# Do we want to change the working directory?
ifeq ("$(origin O)", "command line")
  KBUILD_OUTPUT := $(O)
endif

ifneq ($(KBUILD_OUTPUT),)
# Make's built-in functions such as $(abspath ...), $(realpath ...) cannot
# expand a shell special character '~'. We use a somewhat tedious way here.
abs_objtree := $(shell mkdir -p $(KBUILD_OUTPUT) && cd $(KBUILD_OUTPUT) && pwd)
$(if $(abs_objtree),, \
     $(error failed to create output directory "$(KBUILD_OUTPUT)"))

# $(realpath ...) resolves symlinks
abs_objtree := $(realpath $(abs_objtree))
else
abs_objtree := $(CURDIR)
endif # ifneq ($(KBUILD_OUTPUT),)

ifeq ($(abs_objtree),$(CURDIR))
# Suppress "Entering directory ..." unless we are changing the work directory.
MAKEFLAGS += --no-print-directory
else
need-sub-make := 1
endif

abs_srctree := $(realpath $(dir $(lastword $(MAKEFILE_LIST))))

ifneq ($(words $(subst :, ,$(abs_srctree))), 1)
$(error source directory cannot contain spaces or colons)
endif

ifneq ($(abs_srctree),$(abs_objtree))
# Look for make include files relative to root of kernel src
#
# This does not become effective immediately because MAKEFLAGS is re-parsed
# once after the Makefile is read. We need to invoke sub-make.
MAKEFLAGS += --include-dir=$(abs_srctree)
need-sub-make := 1
endif

ifneq ($(filter 3.%,$(MAKE_VERSION)),)
# 'MAKEFLAGS += -rR' does not immediately become effective for GNU Make 3.x
# We need to invoke sub-make to avoid implicit rules in the top Makefile.
need-sub-make := 1
# Cancel implicit rules for this Makefile.
$(lastword $(MAKEFILE_LIST)): ;
endif

export abs_srctree abs_objtree
export sub_make_done := 1

ifeq ($(need-sub-make),1)

PHONY += $(MAKECMDGOALS) sub-make

$(filter-out _all sub-make $(lastword $(MAKEFILE_LIST)), $(MAKECMDGOALS)) _all: sub-make
	@:

# Invoke a second make in the output directory, passing relevant variables
sub-make:
	$(Q)$(MAKE) -C $(abs_objtree) -f $(abs_srctree)/Makefile $(MAKECMDGOALS)

endif # need-sub-make
endif # sub_make_done

# We process the rest of the Makefile if this is the final invocation of make
ifeq ($(need-sub-make),)

# Do not print "Entering directory ...",
# but we want to display it when entering to the output directory
# so that IDEs/editors are able to understand relative filenames.
MAKEFLAGS += --no-print-directory

# Call a source code checker (by default, "sparse") as part of the
# C compilation.
#
# Use 'make C=1' to enable checking of only re-compiled files.
# Use 'make C=2' to enable checking of *all* source files, regardless
# of whether they are re-compiled or not.
#
# See the file "Documentation/dev-tools/sparse.rst" for more details,
# including where to get the "sparse" utility.

ifeq ("$(origin C)", "command line")
  KBUILD_CHECKSRC = $(C)
endif
ifndef KBUILD_CHECKSRC
  KBUILD_CHECKSRC = 0
endif

# Use make M=dir to specify directory of external module to build
# Old syntax make ... SUBDIRS=$PWD is still supported
# Setting the environment variable KBUILD_EXTMOD take precedence
ifdef SUBDIRS
  $(warning ================= WARNING ================)
  $(warning 'SUBDIRS' will be removed after Linux 5.3)
  $(warning )
  $(warning If you are building an individual subdirectory)
  $(warning in the kernel tree, you can do like this:)
  $(warning $$ make path/to/dir/you/want/to/build/)
  $(warning (Do not forget the trailing slash))
  $(warning )
  $(warning If you are building an external module,)
  $(warning Please use 'M=' or 'KBUILD_EXTMOD' instead)
  $(warning ==========================================)
  KBUILD_EXTMOD ?= $(SUBDIRS)
endif

ifeq ("$(origin M)", "command line")
  KBUILD_EXTMOD := $(M)
endif

export KBUILD_CHECKSRC KBUILD_EXTMOD

ifeq ($(abs_srctree),$(abs_objtree))
        # building in the source tree
        srctree := .
	building_out_of_srctree :=
else
        ifeq ($(abs_srctree)/,$(dir $(abs_objtree)))
                # building in a subdirectory of the source tree
                srctree := ..
        else
                srctree := $(abs_srctree)
        endif
	building_out_of_srctree := 1
endif

ifneq ($(KBUILD_ABS_SRCTREE),)
srctree := $(abs_srctree)
endif

objtree		:= .
VPATH		:= $(srctree)

export building_out_of_srctree srctree objtree VPATH

# To make sure we do not include .config for any of the *config targets
# catch them early, and hand them over to scripts/kconfig/Makefile
# It is allowed to specify more targets when calling make, including
# mixing *config targets and build targets.
# For example 'make oldconfig all'.
# Detect when mixed targets is specified, and make a second invocation
# of make so .config is not included in this case either (for *config).

version_h := include/generated/uapi/linux/version.h
old_version_h := include/linux/version.h

clean-targets := %clean mrproper cleandocs
no-dot-config-targets := $(clean-targets) \
			 cscope gtags TAGS tags help% %docs check% coccicheck \
			 $(version_h) headers headers_% archheaders archscripts \
			 %asm-generic kernelversion %src-pkg
no-sync-config-targets := $(no-dot-config-targets) install %install \
			   kernelrelease

config-targets  := 0
mixed-targets   := 0
dot-config      := 1
may-sync-config := 1

ifneq ($(filter $(no-dot-config-targets), $(MAKECMDGOALS)),)
	ifeq ($(filter-out $(no-dot-config-targets), $(MAKECMDGOALS)),)
		dot-config := 0
	endif
endif

ifneq ($(filter $(no-sync-config-targets), $(MAKECMDGOALS)),)
	ifeq ($(filter-out $(no-sync-config-targets), $(MAKECMDGOALS)),)
		may-sync-config := 0
	endif
endif

ifneq ($(KBUILD_EXTMOD),)
	may-sync-config := 0
endif

ifeq ($(KBUILD_EXTMOD),)
        ifneq ($(filter config %config,$(MAKECMDGOALS)),)
                config-targets := 1
                ifneq ($(words $(MAKECMDGOALS)),1)
                        mixed-targets := 1
                endif
        endif
endif

# For "make -j clean all", "make -j mrproper defconfig all", etc.
ifneq ($(filter $(clean-targets),$(MAKECMDGOALS)),)
        ifneq ($(filter-out $(clean-targets),$(MAKECMDGOALS)),)
                mixed-targets := 1
        endif
endif

# install and modules_install need also be processed one by one
ifneq ($(filter install,$(MAKECMDGOALS)),)
        ifneq ($(filter modules_install,$(MAKECMDGOALS)),)
	        mixed-targets := 1
        endif
endif

ifeq ($(mixed-targets),1)
# ===========================================================================
# We're called with mixed targets (*config and build targets).
# Handle them one by one.

PHONY += $(MAKECMDGOALS) __build_one_by_one

$(filter-out __build_one_by_one, $(MAKECMDGOALS)): __build_one_by_one
	@:

__build_one_by_one:
	$(Q)set -e; \
	for i in $(MAKECMDGOALS); do \
		$(MAKE) -f $(srctree)/Makefile $$i; \
	done

else

include scripts/Kbuild.include

# Read KERNELRELEASE from include/config/kernel.release (if it exists)
KERNELRELEASE = $(shell cat include/config/kernel.release 2> /dev/null)
KERNELVERSION = $(VERSION)$(if $(PATCHLEVEL),.$(PATCHLEVEL)$(if $(SUBLEVEL),.$(SUBLEVEL)))$(EXTRAVERSION)
export VERSION PATCHLEVEL SUBLEVEL KERNELRELEASE KERNELVERSION

include scripts/subarch.include

# Cross compiling and selecting different set of gcc/bin-utils
# ---------------------------------------------------------------------------
#
# When performing cross compilation for other architectures ARCH shall be set
# to the target architecture. (See arch/* for the possibilities).
# ARCH can be set during invocation of make:
# make ARCH=ia64
# Another way is to have ARCH set in the environment.
# The default ARCH is the host where make is executed.

# CROSS_COMPILE specify the prefix used for all executables used
# during compilation. Only gcc and related bin-utils executables
# are prefixed with $(CROSS_COMPILE).
# CROSS_COMPILE can be set on the command line
# make CROSS_COMPILE=ia64-linux-
# Alternatively CROSS_COMPILE can be set in the environment.
# Default value for CROSS_COMPILE is not to prefix executables
# Note: Some architectures assign CROSS_COMPILE in their arch/*/Makefile
ARCH		?= $(SUBARCH)

# Architecture as present in compile.h
UTS_MACHINE 	:= $(ARCH)
SRCARCH 	:= $(ARCH)

# Additional ARCH settings for x86
ifeq ($(ARCH),i386)
        SRCARCH := x86
endif
ifeq ($(ARCH),x86_64)
        SRCARCH := x86
endif

# Additional ARCH settings for sparc
ifeq ($(ARCH),sparc32)
       SRCARCH := sparc
endif
ifeq ($(ARCH),sparc64)
       SRCARCH := sparc
endif

# Additional ARCH settings for sh
ifeq ($(ARCH),sh64)
       SRCARCH := sh
endif

KCONFIG_CONFIG	?= .config
export KCONFIG_CONFIG

# SHELL used by kbuild
CONFIG_SHELL := $(shell if [ -x "$$BASH" ]; then echo $$BASH; \
	  else if [ -x /bin/bash ]; then echo /bin/bash; \
	  else echo sh; fi ; fi)

HOST_LFS_CFLAGS := $(shell getconf LFS_CFLAGS 2>/dev/null)
HOST_LFS_LDFLAGS := $(shell getconf LFS_LDFLAGS 2>/dev/null)
HOST_LFS_LIBS := $(shell getconf LFS_LIBS 2>/dev/null)

HOSTCC       = gcc
HOSTCXX      = g++
KBUILD_HOSTCFLAGS   := -Wall -Wmissing-prototypes -Wstrict-prototypes -O2 \
		-fomit-frame-pointer -std=gnu89 $(HOST_LFS_CFLAGS) \
		$(HOSTCFLAGS)
KBUILD_HOSTCXXFLAGS := -O2 $(HOST_LFS_CFLAGS) $(HOSTCXXFLAGS)
KBUILD_HOSTLDFLAGS  := $(HOST_LFS_LDFLAGS) $(HOSTLDFLAGS)
KBUILD_HOSTLDLIBS   := $(HOST_LFS_LIBS) $(HOSTLDLIBS)

# Make variables (CC, etc...)
AS		= $(CROSS_COMPILE)as
LD		= $(CROSS_COMPILE)ld
CC		= $(CROSS_COMPILE)gcc
CPP		= $(CC) -E
AR		= $(CROSS_COMPILE)ar
NM		= $(CROSS_COMPILE)nm
STRIP		= $(CROSS_COMPILE)strip
OBJCOPY		= $(CROSS_COMPILE)objcopy
OBJDUMP		= $(CROSS_COMPILE)objdump
OBJSIZE		= $(CROSS_COMPILE)size
PAHOLE		= pahole
LEX		= flex
YACC		= bison
AWK		= awk
INSTALLKERNEL  := installkernel
DEPMOD		= /sbin/depmod
PERL		= perl
PYTHON		= python
PYTHON2		= python2
PYTHON3		= python3
CHECK		= sparse

CHECKFLAGS     := -D__linux__ -Dlinux -D__STDC__ -Dunix -D__unix__ \
		  -Wbitwise -Wno-return-void -Wno-unknown-attribute $(CF)
NOSTDINC_FLAGS :=
CFLAGS_MODULE   =
AFLAGS_MODULE   =
LDFLAGS_MODULE  =
CFLAGS_KERNEL	=
AFLAGS_KERNEL	=
LDFLAGS_vmlinux =

# Use USERINCLUDE when you must reference the UAPI directories only.
USERINCLUDE    := \
		-I$(srctree)/arch/$(SRCARCH)/include/uapi \
		-I$(objtree)/arch/$(SRCARCH)/include/generated/uapi \
		-I$(srctree)/include/uapi \
		-I$(objtree)/include/generated/uapi \
                -include $(srctree)/include/linux/kconfig.h

# Use LINUXINCLUDE when you must reference the include/ directory.
# Needed to be compatible with the O= option
LINUXINCLUDE    := \
		-I$(srctree)/arch/$(SRCARCH)/include \
		-I$(objtree)/arch/$(SRCARCH)/include/generated \
		$(if $(building_out_of_srctree),-I$(srctree)/include) \
		-I$(objtree)/include \
		$(USERINCLUDE)

KBUILD_AFLAGS   := -D__ASSEMBLY__ -fno-PIE
KBUILD_CFLAGS   := -Wall -Wundef -Werror=strict-prototypes -Wno-trigraphs \
		   -fno-strict-aliasing -fno-common -fshort-wchar -fno-PIE \
		   -Werror=implicit-function-declaration -Werror=implicit-int \
		   -Wno-format-security \
		   -std=gnu89
KBUILD_CPPFLAGS := -D__KERNEL__
KBUILD_AFLAGS_KERNEL :=
KBUILD_CFLAGS_KERNEL :=
KBUILD_AFLAGS_MODULE  := -DMODULE
KBUILD_CFLAGS_MODULE  := -DMODULE
KBUILD_LDFLAGS_MODULE := -T $(srctree)/scripts/module-common.lds
KBUILD_LDFLAGS :=
GCC_PLUGINS_CFLAGS :=
CLANG_FLAGS :=

export ARCH SRCARCH CONFIG_SHELL HOSTCC KBUILD_HOSTCFLAGS CROSS_COMPILE AS LD CC
export CPP AR NM STRIP OBJCOPY OBJDUMP OBJSIZE PAHOLE LEX YACC AWK INSTALLKERNEL
export PERL PYTHON PYTHON2 PYTHON3 CHECK CHECKFLAGS MAKE UTS_MACHINE HOSTCXX
export KBUILD_HOSTCXXFLAGS KBUILD_HOSTLDFLAGS KBUILD_HOSTLDLIBS LDFLAGS_MODULE

export KBUILD_CPPFLAGS NOSTDINC_FLAGS LINUXINCLUDE OBJCOPYFLAGS KBUILD_LDFLAGS
export KBUILD_CFLAGS CFLAGS_KERNEL CFLAGS_MODULE
export CFLAGS_KASAN CFLAGS_KASAN_NOSANITIZE CFLAGS_UBSAN
export KBUILD_AFLAGS AFLAGS_KERNEL AFLAGS_MODULE
export KBUILD_AFLAGS_MODULE KBUILD_CFLAGS_MODULE KBUILD_LDFLAGS_MODULE
export KBUILD_AFLAGS_KERNEL KBUILD_CFLAGS_KERNEL
export KBUILD_ARFLAGS

# Files to ignore in find ... statements

export RCS_FIND_IGNORE := \( -name SCCS -o -name BitKeeper -o -name .svn -o    \
			  -name CVS -o -name .pc -o -name .hg -o -name .git \) \
			  -prune -o
export RCS_TAR_IGNORE := --exclude SCCS --exclude BitKeeper --exclude .svn \
			 --exclude CVS --exclude .pc --exclude .hg --exclude .git

# ===========================================================================
# Rules shared between *config targets and build targets

# Basic helpers built in scripts/basic/
PHONY += scripts_basic
scripts_basic:
	$(Q)$(MAKE) $(build)=scripts/basic
	$(Q)rm -f .tmp_quiet_recordmcount

PHONY += outputmakefile
# outputmakefile generates a Makefile in the output directory, if using a
# separate output directory. This allows convenient use of make in the
# output directory.
# At the same time when output Makefile generated, generate .gitignore to
# ignore whole output directory
outputmakefile:
ifdef building_out_of_srctree
	$(Q)ln -fsn $(srctree) source
	$(Q)$(CONFIG_SHELL) $(srctree)/scripts/mkmakefile $(srctree)
	$(Q)test -e .gitignore || \
	{ echo "# this is build directory, ignore it"; echo "*"; } > .gitignore
endif

ifneq ($(shell $(CC) --version 2>&1 | head -n 1 | grep clang),)
ifneq ($(CROSS_COMPILE),)
CLANG_FLAGS	+= --target=$(notdir $(CROSS_COMPILE:%-=%))
GCC_TOOLCHAIN_DIR := $(dir $(shell which $(CROSS_COMPILE)elfedit))
CLANG_FLAGS	+= --prefix=$(GCC_TOOLCHAIN_DIR)
GCC_TOOLCHAIN	:= $(realpath $(GCC_TOOLCHAIN_DIR)/..)
endif
ifneq ($(GCC_TOOLCHAIN),)
CLANG_FLAGS	+= --gcc-toolchain=$(GCC_TOOLCHAIN)
endif
ifeq ($(shell $(AS) --version 2>&1 | head -n 1 | grep clang),)
CLANG_FLAGS	+= -no-integrated-as
endif
CLANG_FLAGS	+= -Werror=unknown-warning-option
KBUILD_CFLAGS	+= $(CLANG_FLAGS)
KBUILD_AFLAGS	+= $(CLANG_FLAGS)
export CLANG_FLAGS
endif

# The expansion should be delayed until arch/$(SRCARCH)/Makefile is included.
# Some architectures define CROSS_COMPILE in arch/$(SRCARCH)/Makefile.
# CC_VERSION_TEXT is referenced from Kconfig (so it needs export),
# and from include/config/auto.conf.cmd to detect the compiler upgrade.
CC_VERSION_TEXT = $(shell $(CC) --version 2>/dev/null | head -n 1)

ifeq ($(config-targets),1)
# ===========================================================================
# *config targets only - make sure prerequisites are updated, and descend
# in scripts/kconfig to make the *config target

# Read arch specific Makefile to set KBUILD_DEFCONFIG as needed.
# KBUILD_DEFCONFIG may point out an alternative default configuration
# used for 'make defconfig'
include arch/$(SRCARCH)/Makefile
export KBUILD_DEFCONFIG KBUILD_KCONFIG CC_VERSION_TEXT

config: scripts_basic outputmakefile FORCE
	$(Q)$(MAKE) $(build)=scripts/kconfig $@

%config: scripts_basic outputmakefile FORCE
	$(Q)$(MAKE) $(build)=scripts/kconfig $@

else
# ===========================================================================
# Build targets only - this includes vmlinux, arch specific targets, clean
# targets and others. In general all targets except *config targets.

# If building an external module we do not care about the all: rule
# but instead _all depend on modules
PHONY += all
ifeq ($(KBUILD_EXTMOD),)
_all: all
else
_all: modules
endif

# Decide whether to build built-in, modular, or both.
# Normally, just do built-in.

KBUILD_MODULES :=
KBUILD_BUILTIN := 1

# If we have only "make modules", don't compile built-in objects.
# When we're building modules with modversions, we need to consider
# the built-in objects during the descend as well, in order to
# make sure the checksums are up to date before we record them.

ifeq ($(MAKECMDGOALS),modules)
  KBUILD_BUILTIN := $(if $(CONFIG_MODVERSIONS),1)
endif

# If we have "make <whatever> modules", compile modules
# in addition to whatever we do anyway.
# Just "make" or "make all" shall build modules as well

ifneq ($(filter all _all modules,$(MAKECMDGOALS)),)
  KBUILD_MODULES := 1
endif

ifeq ($(MAKECMDGOALS),)
  KBUILD_MODULES := 1
endif

export KBUILD_MODULES KBUILD_BUILTIN

ifeq ($(dot-config),1)
include include/config/auto.conf
endif

ifeq ($(KBUILD_EXTMOD),)
# Objects we will link into vmlinux / subdirs we need to visit
init-y		:= init/
drivers-y	:= drivers/ sound/
drivers-$(CONFIG_SAMPLES) += samples/
drivers-$(CONFIG_KERNEL_HEADER_TEST) += include/
net-y		:= net/
libs-y		:= lib/
core-y		:= usr/
virt-y		:= virt/
endif # KBUILD_EXTMOD

# The all: target is the default when no target is given on the
# command line.
# This allow a user to issue only 'make' to build a kernel including modules
# Defaults to vmlinux, but the arch makefile usually adds further targets
all: vmlinux

CFLAGS_GCOV	:= -fprofile-arcs -ftest-coverage \
	$(call cc-option,-fno-tree-loop-im) \
	$(call cc-disable-warning,maybe-uninitialized,)
export CFLAGS_GCOV

# The arch Makefiles can override CC_FLAGS_FTRACE. We may also append it later.
ifdef CONFIG_FUNCTION_TRACER
  CC_FLAGS_FTRACE := -pg
endif

RETPOLINE_CFLAGS_GCC := -mindirect-branch=thunk-extern -mindirect-branch-register
RETPOLINE_VDSO_CFLAGS_GCC := -mindirect-branch=thunk-inline -mindirect-branch-register
RETPOLINE_CFLAGS_CLANG := -mretpoline-external-thunk
RETPOLINE_VDSO_CFLAGS_CLANG := -mretpoline
RETPOLINE_CFLAGS := $(call cc-option,$(RETPOLINE_CFLAGS_GCC),$(call cc-option,$(RETPOLINE_CFLAGS_CLANG)))
RETPOLINE_VDSO_CFLAGS := $(call cc-option,$(RETPOLINE_VDSO_CFLAGS_GCC),$(call cc-option,$(RETPOLINE_VDSO_CFLAGS_CLANG)))
export RETPOLINE_CFLAGS
export RETPOLINE_VDSO_CFLAGS

# The arch Makefile can set ARCH_{CPP,A,C}FLAGS to override the default
# values of the respective KBUILD_* variables
ARCH_CPPFLAGS :=
ARCH_AFLAGS :=
ARCH_CFLAGS :=
include arch/$(SRCARCH)/Makefile

ifeq ($(dot-config),1)
ifeq ($(may-sync-config),1)
# Read in dependencies to all Kconfig* files, make sure to run syncconfig if
# changes are detected. This should be included after arch/$(SRCARCH)/Makefile
# because some architectures define CROSS_COMPILE there.
include include/config/auto.conf.cmd

$(KCONFIG_CONFIG):
	@echo >&2 '***'
	@echo >&2 '*** Configuration file "$@" not found!'
	@echo >&2 '***'
	@echo >&2 '*** Please run some configurator (e.g. "make oldconfig" or'
	@echo >&2 '*** "make menuconfig" or "make xconfig").'
	@echo >&2 '***'
	@/bin/false

# The actual configuration files used during the build are stored in
# include/generated/ and include/config/. Update them if .config is newer than
# include/config/auto.conf (which mirrors .config).
#
# This exploits the 'multi-target pattern rule' trick.
# The syncconfig should be executed only once to make all the targets.
%/auto.conf %/auto.conf.cmd %/tristate.conf: $(KCONFIG_CONFIG)
	$(Q)$(MAKE) -f $(srctree)/Makefile syncconfig
else
# External modules and some install targets need include/generated/autoconf.h
# and include/config/auto.conf but do not care if they are up-to-date.
# Use auto.conf to trigger the test
PHONY += include/config/auto.conf

include/config/auto.conf:
	$(Q)test -e include/generated/autoconf.h -a -e $@ || (		\
	echo >&2;							\
	echo >&2 "  ERROR: Kernel configuration is invalid.";		\
	echo >&2 "         include/generated/autoconf.h or $@ are missing.";\
	echo >&2 "         Run 'make oldconfig && make prepare' on kernel src to fix it.";	\
	echo >&2 ;							\
	/bin/false)

endif # may-sync-config
endif # $(dot-config)

KBUILD_CFLAGS	+= $(call cc-option,-fno-delete-null-pointer-checks,)
KBUILD_CFLAGS	+= $(call cc-disable-warning,frame-address,)
KBUILD_CFLAGS	+= $(call cc-disable-warning, format-truncation)
KBUILD_CFLAGS	+= $(call cc-disable-warning, format-overflow)
KBUILD_CFLAGS	+= $(call cc-disable-warning, address-of-packed-member)

ifdef CONFIG_CC_OPTIMIZE_FOR_SIZE
KBUILD_CFLAGS	+= -Os
else
ifdef CONFIG_CC_OPTIMIZE_HARDER
KBUILD_CFLAGS	+= -O3
else
KBUILD_CFLAGS   += -O2
endif
endif

ifdef CONFIG_CC_DISABLE_WARN_MAYBE_UNINITIALIZED
KBUILD_CFLAGS   += -Wno-maybe-uninitialized
endif

# Tell gcc to never replace conditional load with a non-conditional one
KBUILD_CFLAGS	+= $(call cc-option,--param=allow-store-data-races=0)

include scripts/Makefile.kcov
include scripts/Makefile.gcc-plugins

ifdef CONFIG_READABLE_ASM
# Disable optimizations that make assembler listings hard to read.
# reorder blocks reorders the control in the function
# ipa clone creates specialized cloned functions
# partial inlining inlines only parts of functions
KBUILD_CFLAGS += $(call cc-option,-fno-reorder-blocks,) \
                 $(call cc-option,-fno-ipa-cp-clone,) \
                 $(call cc-option,-fno-partial-inlining)
endif

ifneq ($(CONFIG_FRAME_WARN),0)
KBUILD_CFLAGS += $(call cc-option,-Wframe-larger-than=${CONFIG_FRAME_WARN})
endif

stackp-flags-$(CONFIG_CC_HAS_STACKPROTECTOR_NONE) := -fno-stack-protector
stackp-flags-$(CONFIG_STACKPROTECTOR)             := -fstack-protector
stackp-flags-$(CONFIG_STACKPROTECTOR_STRONG)      := -fstack-protector-strong

KBUILD_CFLAGS += $(stackp-flags-y)

ifdef CONFIG_CC_IS_CLANG
KBUILD_CPPFLAGS += -Qunused-arguments
KBUILD_CFLAGS += -Wno-format-invalid-specifier
KBUILD_CFLAGS += -Wno-gnu
# Quiet clang warning: comparison of unsigned expression < 0 is always false
KBUILD_CFLAGS += -Wno-tautological-compare
# CLANG uses a _MergedGlobals as optimization, but this breaks modpost, as the
# source of a reference will be _MergedGlobals and not on of the whitelisted names.
# See modpost pattern 2
KBUILD_CFLAGS += -mno-global-merge
else

# These warnings generated too much noise in a regular build.
# Use make W=1 to enable them (see scripts/Makefile.extrawarn)
KBUILD_CFLAGS += -Wno-unused-but-set-variable

# Warn about unmarked fall-throughs in switch statement.
# Disabled for clang while comment to attribute conversion happens and
# https://github.com/ClangBuiltLinux/linux/issues/636 is discussed.
KBUILD_CFLAGS += $(call cc-option,-Wimplicit-fallthrough,)
endif

KBUILD_CFLAGS += $(call cc-disable-warning, unused-const-variable)
ifdef CONFIG_FRAME_POINTER
KBUILD_CFLAGS	+= -fno-omit-frame-pointer -fno-optimize-sibling-calls
else
# Some targets (ARM with Thumb2, for example), can't be built with frame
# pointers.  For those, we don't have FUNCTION_TRACER automatically
# select FRAME_POINTER.  However, FUNCTION_TRACER adds -pg, and this is
# incompatible with -fomit-frame-pointer with current GCC, so we don't use
# -fomit-frame-pointer with FUNCTION_TRACER.
ifndef CONFIG_FUNCTION_TRACER
KBUILD_CFLAGS	+= -fomit-frame-pointer
endif
endif

# Initialize all stack variables with a pattern, if desired.
ifdef CONFIG_INIT_STACK_ALL
KBUILD_CFLAGS	+= -ftrivial-auto-var-init=pattern
endif

DEBUG_CFLAGS	:= $(call cc-option, -fno-var-tracking-assignments)

ifdef CONFIG_DEBUG_INFO
ifdef CONFIG_DEBUG_INFO_SPLIT
DEBUG_CFLAGS	+= -gsplit-dwarf
else
DEBUG_CFLAGS	+= -g
endif
KBUILD_AFLAGS	+= -Wa,-gdwarf-2
endif
ifdef CONFIG_DEBUG_INFO_DWARF4
DEBUG_CFLAGS	+= -gdwarf-4
endif

ifdef CONFIG_DEBUG_INFO_REDUCED
DEBUG_CFLAGS	+= $(call cc-option, -femit-struct-debug-baseonly) \
		   $(call cc-option,-fno-var-tracking)
endif

KBUILD_CFLAGS += $(DEBUG_CFLAGS)
export DEBUG_CFLAGS

ifdef CONFIG_FUNCTION_TRACER
ifdef CONFIG_FTRACE_MCOUNT_RECORD
  # gcc 5 supports generating the mcount tables directly
  ifeq ($(call cc-option-yn,-mrecord-mcount),y)
    CC_FLAGS_FTRACE	+= -mrecord-mcount
    export CC_USING_RECORD_MCOUNT := 1
  endif
  ifdef CONFIG_HAVE_NOP_MCOUNT
    ifeq ($(call cc-option-yn, -mnop-mcount),y)
      CC_FLAGS_FTRACE	+= -mnop-mcount
      CC_FLAGS_USING	+= -DCC_USING_NOP_MCOUNT
    endif
  endif
endif
ifdef CONFIG_HAVE_FENTRY
  ifeq ($(call cc-option-yn, -mfentry),y)
    CC_FLAGS_FTRACE	+= -mfentry
    CC_FLAGS_USING	+= -DCC_USING_FENTRY
  endif
endif
export CC_FLAGS_FTRACE
KBUILD_CFLAGS	+= $(CC_FLAGS_FTRACE) $(CC_FLAGS_USING)
KBUILD_AFLAGS	+= $(CC_FLAGS_USING)
ifdef CONFIG_DYNAMIC_FTRACE
	ifdef CONFIG_HAVE_C_RECORDMCOUNT
		BUILD_C_RECORDMCOUNT := y
		export BUILD_C_RECORDMCOUNT
	endif
endif
endif

# We trigger additional mismatches with less inlining
ifdef CONFIG_DEBUG_SECTION_MISMATCH
KBUILD_CFLAGS += $(call cc-option, -fno-inline-functions-called-once)
endif

ifdef CONFIG_LD_DEAD_CODE_DATA_ELIMINATION
KBUILD_CFLAGS_KERNEL += -ffunction-sections -fdata-sections
LDFLAGS_vmlinux += --gc-sections
endif

ifdef CONFIG_LIVEPATCH
KBUILD_CFLAGS += $(call cc-option, -flive-patching=inline-clone)
endif

# arch Makefile may override CC so keep this after arch Makefile is included
NOSTDINC_FLAGS += -nostdinc -isystem $(shell $(CC) -print-file-name=include)

# warn about C99 declaration after statement
KBUILD_CFLAGS += -Wdeclaration-after-statement

# Variable Length Arrays (VLAs) should not be used anywhere in the kernel
KBUILD_CFLAGS += -Wvla

# disable pointer signed / unsigned warnings in gcc 4.0
KBUILD_CFLAGS += -Wno-pointer-sign

# disable stringop warnings in gcc 8+
KBUILD_CFLAGS += $(call cc-disable-warning, stringop-truncation)

# disable invalid "can't wrap" optimizations for signed / pointers
KBUILD_CFLAGS	+= $(call cc-option,-fno-strict-overflow)

# clang sets -fmerge-all-constants by default as optimization, but this
# is non-conforming behavior for C and in fact breaks the kernel, so we
# need to disable it here generally.
KBUILD_CFLAGS	+= $(call cc-option,-fno-merge-all-constants)

# for gcc -fno-merge-all-constants disables everything, but it is fine
# to have actual conforming behavior enabled.
KBUILD_CFLAGS	+= $(call cc-option,-fmerge-constants)

# Make sure -fstack-check isn't enabled (like gentoo apparently did)
KBUILD_CFLAGS  += $(call cc-option,-fno-stack-check,)

# conserve stack if available
KBUILD_CFLAGS   += $(call cc-option,-fconserve-stack)

# Prohibit date/time macros, which would make the build non-deterministic
KBUILD_CFLAGS   += $(call cc-option,-Werror=date-time)

# enforce correct pointer usage
KBUILD_CFLAGS   += $(call cc-option,-Werror=incompatible-pointer-types)

# Require designated initializers for all marked structures
KBUILD_CFLAGS   += $(call cc-option,-Werror=designated-init)

# change __FILE__ to the relative path from the srctree
KBUILD_CFLAGS	+= $(call cc-option,-fmacro-prefix-map=$(srctree)/=)

# ensure -fcf-protection is disabled when using retpoline as it is
# incompatible with -mindirect-branch=thunk-extern
ifdef CONFIG_RETPOLINE
KBUILD_CFLAGS += $(call cc-option,-fcf-protection=none)
endif

# use the deterministic mode of AR if available
KBUILD_ARFLAGS := $(call ar-option,D)

include scripts/Makefile.kasan
include scripts/Makefile.extrawarn
include scripts/Makefile.ubsan

# Add any arch overrides and user supplied CPPFLAGS, AFLAGS and CFLAGS as the
# last assignments
KBUILD_CPPFLAGS += $(ARCH_CPPFLAGS) $(KCPPFLAGS)
KBUILD_AFLAGS   += $(ARCH_AFLAGS)   $(KAFLAGS)
KBUILD_CFLAGS   += $(ARCH_CFLAGS)   $(KCFLAGS)

KBUILD_LDFLAGS_MODULE += --build-id
LDFLAGS_vmlinux += --build-id

ifeq ($(CONFIG_STRIP_ASM_SYMS),y)
LDFLAGS_vmlinux	+= $(call ld-option, -X,)
endif

# insure the checker run with the right endianness
CHECKFLAGS += $(if $(CONFIG_CPU_BIG_ENDIAN),-mbig-endian,-mlittle-endian)

# the checker needs the correct machine size
CHECKFLAGS += $(if $(CONFIG_64BIT),-m64,-m32)

# Default kernel image to build when no specific target is given.
# KBUILD_IMAGE may be overruled on the command line or
# set in the environment
# Also any assignments in arch/$(ARCH)/Makefile take precedence over
# this default value
export KBUILD_IMAGE ?= vmlinux

#
# INSTALL_PATH specifies where to place the updated kernel and system map
# images. Default is /boot, but you can set it to other values
export	INSTALL_PATH ?= /boot

#
# INSTALL_DTBS_PATH specifies a prefix for relocations required by build roots.
# Like INSTALL_MOD_PATH, it isn't defined in the Makefile, but can be passed as
# an argument if needed. Otherwise it defaults to the kernel install path
#
export INSTALL_DTBS_PATH ?= $(INSTALL_PATH)/dtbs/$(KERNELRELEASE)

#
# INSTALL_MOD_PATH specifies a prefix to MODLIB for module directory
# relocations required by build roots.  This is not defined in the
# makefile but the argument can be passed to make if needed.
#

MODLIB	= $(INSTALL_MOD_PATH)/lib/modules/$(KERNELRELEASE)
export MODLIB

#
# INSTALL_MOD_STRIP, if defined, will cause modules to be
# stripped after they are installed.  If INSTALL_MOD_STRIP is '1', then
# the default option --strip-debug will be used.  Otherwise,
# INSTALL_MOD_STRIP value will be used as the options to the strip command.

ifdef INSTALL_MOD_STRIP
ifeq ($(INSTALL_MOD_STRIP),1)
mod_strip_cmd = $(STRIP) --strip-debug
else
mod_strip_cmd = $(STRIP) $(INSTALL_MOD_STRIP)
endif # INSTALL_MOD_STRIP=1
else
mod_strip_cmd = true
endif # INSTALL_MOD_STRIP
export mod_strip_cmd

# CONFIG_MODULE_COMPRESS, if defined, will cause module to be compressed
# after they are installed in agreement with CONFIG_MODULE_COMPRESS_GZIP
# or CONFIG_MODULE_COMPRESS_XZ.

mod_compress_cmd = true
ifdef CONFIG_MODULE_COMPRESS
  ifdef CONFIG_MODULE_COMPRESS_GZIP
    mod_compress_cmd = gzip -n -f
  endif # CONFIG_MODULE_COMPRESS_GZIP
  ifdef CONFIG_MODULE_COMPRESS_XZ
    mod_compress_cmd = xz -f
  endif # CONFIG_MODULE_COMPRESS_XZ
endif # CONFIG_MODULE_COMPRESS
export mod_compress_cmd

ifdef CONFIG_MODULE_SIG_ALL
$(eval $(call config_filename,MODULE_SIG_KEY))

mod_sign_cmd = scripts/sign-file $(CONFIG_MODULE_SIG_HASH) $(MODULE_SIG_KEY_SRCPREFIX)$(CONFIG_MODULE_SIG_KEY) certs/signing_key.x509
else
mod_sign_cmd = true
endif
export mod_sign_cmd

HOST_LIBELF_LIBS = $(shell pkg-config libelf --libs 2>/dev/null || echo -lelf)

ifdef CONFIG_STACK_VALIDATION
  has_libelf := $(call try-run,\
		echo "int main() {}" | $(HOSTCC) -xc -o /dev/null $(HOST_LIBELF_LIBS) -,1,0)
  ifeq ($(has_libelf),1)
    objtool_target := tools/objtool FORCE
  else
    SKIP_STACK_VALIDATION := 1
    export SKIP_STACK_VALIDATION
  endif
endif

PHONY += prepare0

export MODORDER := $(if $(KBUILD_EXTMOD),$(KBUILD_EXTMOD)/)modules.order

ifeq ($(KBUILD_EXTMOD),)
core-y		+= kernel/ certs/ mm/ fs/ ipc/ security/ crypto/ block/

vmlinux-dirs	:= $(patsubst %/,%,$(filter %/, $(init-y) $(init-m) \
		     $(core-y) $(core-m) $(drivers-y) $(drivers-m) \
		     $(net-y) $(net-m) $(libs-y) $(libs-m) $(virt-y)))

vmlinux-alldirs	:= $(sort $(vmlinux-dirs) Documentation \
		     $(patsubst %/,%,$(filter %/, $(init-) $(core-) \
			$(drivers-) $(net-) $(libs-) $(virt-))))

init-y		:= $(patsubst %/, %/built-in.a, $(init-y))
core-y		:= $(patsubst %/, %/built-in.a, $(core-y))
drivers-y	:= $(patsubst %/, %/built-in.a, $(drivers-y))
net-y		:= $(patsubst %/, %/built-in.a, $(net-y))
libs-y1		:= $(patsubst %/, %/lib.a, $(libs-y))
libs-y2		:= $(patsubst %/, %/built-in.a, $(filter-out %.a, $(libs-y)))
virt-y		:= $(patsubst %/, %/built-in.a, $(virt-y))

# Externally visible symbols (used by link-vmlinux.sh)
export KBUILD_VMLINUX_OBJS := $(head-y) $(init-y) $(core-y) $(libs-y2) \
			      $(drivers-y) $(net-y) $(virt-y)
export KBUILD_VMLINUX_LIBS := $(libs-y1)
export KBUILD_LDS          := arch/$(SRCARCH)/kernel/vmlinux.lds
export LDFLAGS_vmlinux
# used by scripts/package/Makefile
export KBUILD_ALLDIRS := $(sort $(filter-out arch/%,$(vmlinux-alldirs)) LICENSES arch include scripts tools)

vmlinux-deps := $(KBUILD_LDS) $(KBUILD_VMLINUX_OBJS) $(KBUILD_VMLINUX_LIBS)

# Recurse until adjust_autoksyms.sh is satisfied
PHONY += autoksyms_recursive
ifdef CONFIG_TRIM_UNUSED_KSYMS
autoksyms_recursive: $(vmlinux-deps) modules.order
	$(Q)$(CONFIG_SHELL) $(srctree)/scripts/adjust_autoksyms.sh \
	  "$(MAKE) -f $(srctree)/Makefile vmlinux"
endif

# For the kernel to actually contain only the needed exported symbols,
# we have to build modules as well to determine what those symbols are.
# (this can be evaluated only once include/config/auto.conf has been included)
ifdef CONFIG_TRIM_UNUSED_KSYMS
  KBUILD_MODULES := 1
endif

autoksyms_h := $(if $(CONFIG_TRIM_UNUSED_KSYMS), include/generated/autoksyms.h)

$(autoksyms_h):
	$(Q)mkdir -p $(dir $@)
	$(Q)touch $@

ARCH_POSTLINK := $(wildcard $(srctree)/arch/$(SRCARCH)/Makefile.postlink)

# Final link of vmlinux with optional arch pass after final link
cmd_link-vmlinux =                                                 \
	$(CONFIG_SHELL) $< $(LD) $(KBUILD_LDFLAGS) $(LDFLAGS_vmlinux) ;    \
	$(if $(ARCH_POSTLINK), $(MAKE) -f $(ARCH_POSTLINK) $@, true)

vmlinux: scripts/link-vmlinux.sh autoksyms_recursive $(vmlinux-deps) FORCE
	+$(call if_changed,link-vmlinux)

targets := vmlinux

# The actual objects are generated when descending,
# make sure no implicit rule kicks in
$(sort $(vmlinux-deps)): $(vmlinux-dirs) ;

# Handle descending into subdirectories listed in $(vmlinux-dirs)
# Preset locale variables to speed up the build process. Limit locale
# tweaks to this spot to avoid wrong language settings when running
# make menuconfig etc.
# Error messages still appears in the original language

PHONY += $(vmlinux-dirs)
$(vmlinux-dirs): prepare
	$(Q)$(MAKE) $(build)=$@ need-builtin=1 need-modorder=1

filechk_kernel.release = \
	echo "$(KERNELVERSION)$$($(CONFIG_SHELL) $(srctree)/scripts/setlocalversion $(srctree))"

# Store (new) KERNELRELEASE string in include/config/kernel.release
include/config/kernel.release: FORCE
	$(call filechk,kernel.release)

# Additional helpers built in scripts/
# Carefully list dependencies so we do not try to build scripts twice
# in parallel
PHONY += scripts
scripts: scripts_basic scripts_dtc
	$(Q)$(MAKE) $(build)=$(@)

# Things we need to do before we recursively start building the kernel
# or the modules are listed in "prepare".
# A multi level approach is used. prepareN is processed before prepareN-1.
# archprepare is used in arch Makefiles and when processed asm symlink,
# version.h and scripts_basic is processed / created.

PHONY += prepare archprepare prepare3

# prepare3 is used to check if we are building in a separate output directory,
# and if so do:
# 1) Check that make has not been executed in the kernel src $(srctree)
prepare3: include/config/kernel.release
ifdef building_out_of_srctree
	@$(kecho) '  Using $(srctree) as source for kernel'
	$(Q)if [ -f $(srctree)/.config -o \
		 -d $(srctree)/include/config -o \
		 -d $(srctree)/arch/$(SRCARCH)/include/generated ]; then \
		echo >&2 "  $(srctree) is not clean, please run 'make ARCH=$(ARCH) mrproper'"; \
		echo >&2 "  in the '$(srctree)' directory.";\
		/bin/false; \
	fi;
endif

archprepare: archheaders archscripts scripts prepare3 outputmakefile \
	asm-generic $(version_h) $(autoksyms_h) include/generated/utsrelease.h

prepare0: archprepare
	$(Q)$(MAKE) $(build)=scripts/mod
	$(Q)$(MAKE) $(build)=.

# All the preparing..
prepare: prepare0 prepare-objtool

# Support for using generic headers in asm-generic
asm-generic := -f $(srctree)/scripts/Makefile.asm-generic obj

PHONY += asm-generic uapi-asm-generic
asm-generic: uapi-asm-generic
	$(Q)$(MAKE) $(asm-generic)=arch/$(SRCARCH)/include/generated/asm \
	generic=include/asm-generic
uapi-asm-generic:
	$(Q)$(MAKE) $(asm-generic)=arch/$(SRCARCH)/include/generated/uapi/asm \
	generic=include/uapi/asm-generic

PHONY += prepare-objtool
prepare-objtool: $(objtool_target)
ifeq ($(SKIP_STACK_VALIDATION),1)
ifdef CONFIG_UNWINDER_ORC
	@echo "error: Cannot generate ORC metadata for CONFIG_UNWINDER_ORC=y, please install libelf-dev, libelf-devel or elfutils-libelf-devel" >&2
	@false
else
	@echo "warning: Cannot use CONFIG_STACK_VALIDATION=y, please install libelf-dev, libelf-devel or elfutils-libelf-devel" >&2
endif
endif

# Generate some files
# ---------------------------------------------------------------------------

# KERNELRELEASE can change from a few different places, meaning version.h
# needs to be updated, so this check is forced on all builds

uts_len := 64
define filechk_utsrelease.h
	if [ `echo -n "$(KERNELRELEASE)" | wc -c ` -gt $(uts_len) ]; then \
	  echo '"$(KERNELRELEASE)" exceeds $(uts_len) characters' >&2;    \
	  exit 1;                                                         \
	fi;                                                               \
	echo \#define UTS_RELEASE \"$(KERNELRELEASE)\"
endef

define filechk_version.h
	echo \#define LINUX_VERSION_CODE $(shell                         \
	expr $(VERSION) \* 65536 + 0$(PATCHLEVEL) \* 256 + 0$(SUBLEVEL)); \
	echo '#define KERNEL_VERSION(a,b,c) (((a) << 16) + ((b) << 8) + (c))'
endef

$(version_h): FORCE
	$(call filechk,version.h)
	$(Q)rm -f $(old_version_h)

include/generated/utsrelease.h: include/config/kernel.release FORCE
	$(call filechk,utsrelease.h)

PHONY += headerdep
headerdep:
	$(Q)find $(srctree)/include/ -name '*.h' | xargs --max-args 1 \
	$(srctree)/scripts/headerdep.pl -I$(srctree)/include

# ---------------------------------------------------------------------------
# Kernel headers

#Default location for installed headers
export INSTALL_HDR_PATH = $(objtree)/usr

quiet_cmd_headers_install = INSTALL $(INSTALL_HDR_PATH)/include
      cmd_headers_install = \
	mkdir -p $(INSTALL_HDR_PATH); \
	rsync -mrl --include='*/' --include='*\.h' --exclude='*' \
	usr/include $(INSTALL_HDR_PATH)

PHONY += headers_install
headers_install: headers
	$(call cmd,headers_install)

PHONY += archheaders archscripts

hdr-inst := -f $(srctree)/scripts/Makefile.headersinst obj

PHONY += headers
headers: $(version_h) scripts_unifdef uapi-asm-generic archheaders archscripts
	$(if $(wildcard $(srctree)/arch/$(SRCARCH)/include/uapi/asm/Kbuild),, \
	  $(error Headers not exportable for the $(SRCARCH) architecture))
	$(Q)$(MAKE) $(hdr-inst)=include/uapi
	$(Q)$(MAKE) $(hdr-inst)=arch/$(SRCARCH)/include/uapi

PHONY += headers_check
headers_check: headers
	$(Q)$(MAKE) $(hdr-inst)=include/uapi HDRCHECK=1
	$(Q)$(MAKE) $(hdr-inst)=arch/$(SRCARCH)/include/uapi HDRCHECK=1

ifdef CONFIG_HEADERS_INSTALL
prepare: headers
endif

ifdef CONFIG_HEADERS_CHECK
all: headers_check
endif

PHONY += scripts_unifdef
scripts_unifdef: scripts_basic
	$(Q)$(MAKE) $(build)=scripts scripts/unifdef

# ---------------------------------------------------------------------------
# Kernel selftest

PHONY += kselftest
kselftest:
	$(Q)$(MAKE) -C $(srctree)/tools/testing/selftests run_tests

PHONY += kselftest-clean
kselftest-clean:
	$(Q)$(MAKE) -C $(srctree)/tools/testing/selftests clean

PHONY += kselftest-merge
kselftest-merge:
	$(if $(wildcard $(objtree)/.config),, $(error No .config exists, config your kernel first!))
	$(Q)find $(srctree)/tools/testing/selftests -name config | \
		xargs $(srctree)/scripts/kconfig/merge_config.sh -m $(objtree)/.config
	+$(Q)$(MAKE) -f $(srctree)/Makefile olddefconfig

# ---------------------------------------------------------------------------
# Devicetree files

ifneq ($(wildcard $(srctree)/arch/$(SRCARCH)/boot/dts/),)
dtstree := arch/$(SRCARCH)/boot/dts
endif

ifneq ($(dtstree),)

%.dtb: prepare3 scripts_dtc
	$(Q)$(MAKE) $(build)=$(dtstree) $(dtstree)/$@

PHONY += dtbs dtbs_install dt_binding_check
dtbs dtbs_check: prepare3 scripts_dtc
	$(Q)$(MAKE) $(build)=$(dtstree)

dtbs_check: export CHECK_DTBS=1
dtbs_check: dt_binding_check

dtbs_install:
	$(Q)$(MAKE) $(dtbinst)=$(dtstree)

ifdef CONFIG_OF_EARLY_FLATTREE
all: dtbs
endif

endif

PHONY += scripts_dtc
scripts_dtc: scripts_basic
	$(Q)$(MAKE) $(build)=scripts/dtc

dt_binding_check: scripts_dtc
	$(Q)$(MAKE) $(build)=Documentation/devicetree/bindings

# ---------------------------------------------------------------------------
# Modules

ifdef CONFIG_MODULES

# By default, build modules as well

all: modules

# Build modules
#
# A module can be listed more than once in obj-m resulting in
# duplicate lines in modules.order files.  Those are removed
# using awk while concatenating to the final file.

PHONY += modules
modules: $(if $(KBUILD_BUILTIN),vmlinux) modules.order modules.builtin
	@$(kecho) '  Building modules, stage 2.';
	$(Q)$(MAKE) -f $(srctree)/scripts/Makefile.modpost
	$(Q)$(CONFIG_SHELL) $(srctree)/scripts/modules-check.sh

modules.order: $(vmlinux-dirs)
	$(Q)$(AWK) '!x[$$0]++' $(addsuffix /$@, $(vmlinux-dirs)) > $@

modbuiltin-dirs := $(addprefix _modbuiltin_, $(vmlinux-dirs))

modules.builtin: $(modbuiltin-dirs)
	$(Q)$(AWK) '!x[$$0]++' $(addsuffix /$@, $(vmlinux-dirs)) > $@

PHONY += $(modbuiltin-dirs)
# tristate.conf is not included from this Makefile. Add it as a prerequisite
# here to make it self-healing in case somebody accidentally removes it.
$(modbuiltin-dirs): include/config/tristate.conf
	$(Q)$(MAKE) $(modbuiltin)=$(patsubst _modbuiltin_%,%,$@)

# Target to prepare building external modules
PHONY += modules_prepare
modules_prepare: prepare

# Target to install modules
PHONY += modules_install
modules_install: _modinst_ _modinst_post

PHONY += _modinst_
_modinst_:
	@rm -rf $(MODLIB)/kernel
	@rm -f $(MODLIB)/source
	@mkdir -p $(MODLIB)/kernel
	@ln -s $(abspath $(srctree)) $(MODLIB)/source
	@if [ ! $(objtree) -ef  $(MODLIB)/build ]; then \
		rm -f $(MODLIB)/build ; \
		ln -s $(CURDIR) $(MODLIB)/build ; \
	fi
	@sed 's:^:kernel/:' modules.order > $(MODLIB)/modules.order
	@sed 's:^:kernel/:' modules.builtin > $(MODLIB)/modules.builtin
	@cp -f $(objtree)/modules.builtin.modinfo $(MODLIB)/
	$(Q)$(MAKE) -f $(srctree)/scripts/Makefile.modinst

# This depmod is only for convenience to give the initial
# boot a modules.dep even before / is mounted read-write.  However the
# boot script depmod is the master version.
PHONY += _modinst_post
_modinst_post: _modinst_
	$(call cmd,depmod)

ifeq ($(CONFIG_MODULE_SIG), y)
PHONY += modules_sign
modules_sign:
	$(Q)$(MAKE) -f $(srctree)/scripts/Makefile.modsign
endif

else # CONFIG_MODULES

# Modules not configured
# ---------------------------------------------------------------------------

PHONY += modules modules_install
modules modules_install:
	@echo >&2
	@echo >&2 "The present kernel configuration has modules disabled."
	@echo >&2 "Type 'make config' and enable loadable module support."
	@echo >&2 "Then build a kernel with module support enabled."
	@echo >&2
	@exit 1

endif # CONFIG_MODULES

###
# Cleaning is done on three levels.
# make clean     Delete most generated files
#                Leave enough to build external modules
# make mrproper  Delete the current configuration, and all generated files
# make distclean Remove editor backup files, patch leftover files and the like

# Directories & files removed with 'make clean'
CLEAN_DIRS  += include/ksym
CLEAN_FILES += modules.builtin.modinfo

# Directories & files removed with 'make mrproper'
MRPROPER_DIRS  += include/config include/generated          \
		  arch/$(SRCARCH)/include/generated .tmp_objdiff
MRPROPER_FILES += .config .config.old .version \
		  Module.symvers \
		  signing_key.pem signing_key.priv signing_key.x509	\
		  x509.genkey extra_certificates signing_key.x509.keyid	\
		  signing_key.x509.signer vmlinux-gdb.py

# Directories & files removed with 'make distclean'
DISTCLEAN_DIRS  +=
DISTCLEAN_FILES += tags TAGS cscope* GPATH GTAGS GRTAGS GSYMS

# clean - Delete most, but leave enough to build external modules
#
clean: rm-dirs  := $(CLEAN_DIRS)
clean: rm-files := $(CLEAN_FILES)
clean-dirs      := $(addprefix _clean_, . $(vmlinux-alldirs))

PHONY += $(clean-dirs) clean archclean vmlinuxclean
$(clean-dirs):
	$(Q)$(MAKE) $(clean)=$(patsubst _clean_%,%,$@)

vmlinuxclean:
	$(Q)$(CONFIG_SHELL) $(srctree)/scripts/link-vmlinux.sh clean
	$(Q)$(if $(ARCH_POSTLINK), $(MAKE) -f $(ARCH_POSTLINK) clean)

clean: archclean vmlinuxclean

# mrproper - Delete all generated files, including .config
#
mrproper: rm-dirs  := $(wildcard $(MRPROPER_DIRS))
mrproper: rm-files := $(wildcard $(MRPROPER_FILES))
mrproper-dirs      := $(addprefix _mrproper_,scripts)

PHONY += $(mrproper-dirs) mrproper
$(mrproper-dirs):
	$(Q)$(MAKE) $(clean)=$(patsubst _mrproper_%,%,$@)

mrproper: clean $(mrproper-dirs)
	$(call cmd,rmdirs)
	$(call cmd,rmfiles)

# distclean
#
distclean: rm-dirs  := $(wildcard $(DISTCLEAN_DIRS))
distclean: rm-files := $(wildcard $(DISTCLEAN_FILES))

PHONY += distclean

distclean: mrproper
	$(call cmd,rmdirs)
	$(call cmd,rmfiles)
	@find $(srctree) $(RCS_FIND_IGNORE) \
		\( -name '*.orig' -o -name '*.rej' -o -name '*~' \
		-o -name '*.bak' -o -name '#*#' -o -name '*%' \
		-o -name 'core' \) \
		-type f -print | xargs rm -f


# Packaging of the kernel to various formats
# ---------------------------------------------------------------------------
package-dir	:= scripts/package

%src-pkg: FORCE
	$(Q)$(MAKE) $(build)=$(package-dir) $@
%pkg: include/config/kernel.release FORCE
	$(Q)$(MAKE) $(build)=$(package-dir) $@


# Brief documentation of the typical targets used
# ---------------------------------------------------------------------------

boards := $(wildcard $(srctree)/arch/$(SRCARCH)/configs/*_defconfig)
boards := $(sort $(notdir $(boards)))
board-dirs := $(dir $(wildcard $(srctree)/arch/$(SRCARCH)/configs/*/*_defconfig))
board-dirs := $(sort $(notdir $(board-dirs:/=)))

PHONY += help
help:
	@echo  'Cleaning targets:'
	@echo  '  clean		  - Remove most generated files but keep the config and'
	@echo  '                    enough build support to build external modules'
	@echo  '  mrproper	  - Remove all generated files + config + various backup files'
	@echo  '  distclean	  - mrproper + remove editor backup and patch files'
	@echo  ''
	@echo  'Configuration targets:'
	@$(MAKE) -f $(srctree)/scripts/kconfig/Makefile help
	@echo  ''
	@echo  'Other generic targets:'
	@echo  '  all		  - Build all targets marked with [*]'
	@echo  '* vmlinux	  - Build the bare kernel'
	@echo  '* modules	  - Build all modules'
	@echo  '  modules_install - Install all modules to INSTALL_MOD_PATH (default: /)'
	@echo  '  dir/            - Build all files in dir and below'
	@echo  '  dir/file.[ois]  - Build specified target only'
	@echo  '  dir/file.ll     - Build the LLVM assembly file'
	@echo  '                    (requires compiler support for LLVM assembly generation)'
	@echo  '  dir/file.lst    - Build specified mixed source/assembly target only'
	@echo  '                    (requires a recent binutils and recent build (System.map))'
	@echo  '  dir/file.ko     - Build module including final link'
	@echo  '  modules_prepare - Set up for building external modules'
	@echo  '  tags/TAGS	  - Generate tags file for editors'
	@echo  '  cscope	  - Generate cscope index'
	@echo  '  gtags           - Generate GNU GLOBAL index'
	@echo  '  kernelrelease	  - Output the release version string (use with make -s)'
	@echo  '  kernelversion	  - Output the version stored in Makefile (use with make -s)'
	@echo  '  image_name	  - Output the image name (use with make -s)'
	@echo  '  headers_install - Install sanitised kernel headers to INSTALL_HDR_PATH'; \
	 echo  '                    (default: $(INSTALL_HDR_PATH))'; \
	 echo  ''
	@echo  'Static analysers:'
	@echo  '  checkstack      - Generate a list of stack hogs'
	@echo  '  namespacecheck  - Name space analysis on compiled kernel'
	@echo  '  versioncheck    - Sanity check on version.h usage'
	@echo  '  includecheck    - Check for duplicate included header files'
	@echo  '  export_report   - List the usages of all exported symbols'
	@echo  '  headers_check   - Sanity check on exported headers'
	@echo  '  headerdep       - Detect inclusion cycles in headers'
	@echo  '  coccicheck      - Check with Coccinelle'
	@echo  ''
	@echo  'Kernel selftest:'
	@echo  '  kselftest       - Build and run kernel selftest (run as root)'
	@echo  '                    Build, install, and boot kernel before'
	@echo  '                    running kselftest on it'
	@echo  '  kselftest-clean - Remove all generated kselftest files'
	@echo  '  kselftest-merge - Merge all the config dependencies of kselftest to existing'
	@echo  '                    .config.'
	@echo  ''
	@$(if $(dtstree), \
		echo 'Devicetree:'; \
		echo '* dtbs            - Build device tree blobs for enabled boards'; \
		echo '  dtbs_install    - Install dtbs to $(INSTALL_DTBS_PATH)'; \
		echo '')

	@echo 'Userspace tools targets:'
	@echo '  use "make tools/help"'
	@echo '  or  "cd tools; make help"'
	@echo  ''
	@echo  'Kernel packaging:'
	@$(MAKE) $(build)=$(package-dir) help
	@echo  ''
	@echo  'Documentation targets:'
	@$(MAKE) -f $(srctree)/Documentation/Makefile dochelp
	@echo  ''
	@echo  'Architecture specific targets ($(SRCARCH)):'
	@$(if $(archhelp),$(archhelp),\
		echo '  No architecture specific help defined for $(SRCARCH)')
	@echo  ''
	@$(if $(boards), \
		$(foreach b, $(boards), \
		printf "  %-24s - Build for %s\\n" $(b) $(subst _defconfig,,$(b));) \
		echo '')
	@$(if $(board-dirs), \
		$(foreach b, $(board-dirs), \
		printf "  %-16s - Show %s-specific targets\\n" help-$(b) $(b);) \
		printf "  %-16s - Show all of the above\\n" help-boards; \
		echo '')

	@echo  '  make V=0|1 [targets] 0 => quiet build (default), 1 => verbose build'
	@echo  '  make V=2   [targets] 2 => give reason for rebuild of target'
	@echo  '  make O=dir [targets] Locate all output files in "dir", including .config'
	@echo  '  make C=1   [targets] Check re-compiled c source with $$CHECK (sparse by default)'
	@echo  '  make C=2   [targets] Force check of all c source with $$CHECK'
	@echo  '  make RECORDMCOUNT_WARN=1 [targets] Warn about ignored mcount sections'
	@echo  '  make W=n   [targets] Enable extra gcc checks, n=1,2,3 where'
	@echo  '		1: warnings which may be relevant and do not occur too often'
	@echo  '		2: warnings which occur quite often but may still be relevant'
	@echo  '		3: more obscure warnings, can most likely be ignored'
	@echo  '		Multiple levels can be combined with W=12 or W=123'
	@echo  ''
	@echo  'Execute "make" or "make all" to build all targets marked with [*] '
	@echo  'For further info see the ./README file'


help-board-dirs := $(addprefix help-,$(board-dirs))

help-boards: $(help-board-dirs)

boards-per-dir = $(sort $(notdir $(wildcard $(srctree)/arch/$(SRCARCH)/configs/$*/*_defconfig)))

$(help-board-dirs): help-%:
	@echo  'Architecture specific targets ($(SRCARCH) $*):'
	@$(if $(boards-per-dir), \
		$(foreach b, $(boards-per-dir), \
		printf "  %-24s - Build for %s\\n" $*/$(b) $(subst _defconfig,,$(b));) \
		echo '')


# Documentation targets
# ---------------------------------------------------------------------------
DOC_TARGETS := xmldocs latexdocs pdfdocs htmldocs epubdocs cleandocs \
	       linkcheckdocs dochelp refcheckdocs
PHONY += $(DOC_TARGETS)
$(DOC_TARGETS): scripts_basic FORCE
	$(Q)$(MAKE) $(build)=Documentation $@

# Misc
# ---------------------------------------------------------------------------

PHONY += scripts_gdb
scripts_gdb: prepare0
	$(Q)$(MAKE) $(build)=scripts/gdb
	$(Q)ln -fsn $(abspath $(srctree)/scripts/gdb/vmlinux-gdb.py)

ifdef CONFIG_GDB_SCRIPTS
all: scripts_gdb
endif

else # KBUILD_EXTMOD

###
# External module support.
# When building external modules the kernel used as basis is considered
# read-only, and no consistency checks are made and the make
# system is not used on the basis kernel. If updates are required
# in the basis kernel ordinary make commands (without M=...) must
# be used.
#
# The following are the only valid targets when building external
# modules.
# make M=dir clean     Delete all automatically generated files
# make M=dir modules   Make all modules in specified dir
# make M=dir	       Same as 'make M=dir modules'
# make M=dir modules_install
#                      Install the modules built in the module directory
#                      Assumes install directory is already created

# We are always building modules
KBUILD_MODULES := 1

PHONY += $(objtree)/Module.symvers
$(objtree)/Module.symvers:
	@test -e $(objtree)/Module.symvers || ( \
	echo; \
	echo "  WARNING: Symbol version dump $(objtree)/Module.symvers"; \
	echo "           is missing; modules will have no dependencies and modversions."; \
	echo )

module-dirs := $(addprefix _module_,$(KBUILD_EXTMOD))
PHONY += $(module-dirs) modules
$(module-dirs): prepare $(objtree)/Module.symvers
	$(Q)$(MAKE) $(build)=$(patsubst _module_%,%,$@) need-modorder=1

modules: $(module-dirs)
	@$(kecho) '  Building modules, stage 2.';
	$(Q)$(MAKE) -f $(srctree)/scripts/Makefile.modpost

PHONY += modules_install
modules_install: _emodinst_ _emodinst_post

install-dir := $(if $(INSTALL_MOD_DIR),$(INSTALL_MOD_DIR),extra)
PHONY += _emodinst_
_emodinst_:
	$(Q)mkdir -p $(MODLIB)/$(install-dir)
	$(Q)$(MAKE) -f $(srctree)/scripts/Makefile.modinst

PHONY += _emodinst_post
_emodinst_post: _emodinst_
	$(call cmd,depmod)

clean-dirs := $(addprefix _clean_,$(KBUILD_EXTMOD))

PHONY += $(clean-dirs) clean
$(clean-dirs):
	$(Q)$(MAKE) $(clean)=$(patsubst _clean_%,%,$@)

clean: rm-files := $(KBUILD_EXTMOD)/Module.symvers

PHONY += help
help:
	@echo  '  Building external modules.'
	@echo  '  Syntax: make -C path/to/kernel/src M=$$PWD target'
	@echo  ''
	@echo  '  modules         - default target, build the module(s)'
	@echo  '  modules_install - install the module'
	@echo  '  clean           - remove generated files in module directory only'
	@echo  ''

PHONY += prepare
endif # KBUILD_EXTMOD

clean: $(clean-dirs)
	$(call cmd,rmdirs)
	$(call cmd,rmfiles)
	@find $(if $(KBUILD_EXTMOD), $(KBUILD_EXTMOD), .) $(RCS_FIND_IGNORE) \
		\( -name '*.[aios]' -o -name '*.ko' -o -name '.*.cmd' \
		-o -name '*.ko.*' \
		-o -name '*.dtb' -o -name '*.dtb.S' -o -name '*.dt.yaml' \
		-o -name '*.dwo' -o -name '*.lst' \
		-o -name '*.su' -o -name '*.mod' \
		-o -name '.*.d' -o -name '.*.tmp' -o -name '*.mod.c' \
		-o -name '*.lex.c' -o -name '*.tab.[ch]' \
		-o -name '*.asn1.[ch]' \
		-o -name '*.symtypes' -o -name 'modules.order' \
		-o -name modules.builtin -o -name '.tmp_*.o.*' \
		-o -name '*.c.[012]*.*' \
		-o -name '*.ll' \
		-o -name '*.gcno' \) -type f -print | xargs rm -f

# Generate tags for editors
# ---------------------------------------------------------------------------
quiet_cmd_tags = GEN     $@
      cmd_tags = $(CONFIG_SHELL) $(srctree)/scripts/tags.sh $@

tags TAGS cscope gtags: FORCE
	$(call cmd,tags)

# Scripts to check various things for consistency
# ---------------------------------------------------------------------------

PHONY += includecheck versioncheck coccicheck namespacecheck export_report

includecheck:
	find $(srctree)/* $(RCS_FIND_IGNORE) \
		-name '*.[hcS]' -type f -print | sort \
		| xargs $(PERL) -w $(srctree)/scripts/checkincludes.pl

versioncheck:
	find $(srctree)/* $(RCS_FIND_IGNORE) \
		-name '*.[hcS]' -type f -print | sort \
		| xargs $(PERL) -w $(srctree)/scripts/checkversion.pl

coccicheck:
	$(Q)$(CONFIG_SHELL) $(srctree)/scripts/$@

namespacecheck:
	$(PERL) $(srctree)/scripts/namespace.pl

export_report:
	$(PERL) $(srctree)/scripts/export_report.pl

PHONY += checkstack kernelrelease kernelversion image_name

# UML needs a little special treatment here.  It wants to use the host
# toolchain, so needs $(SUBARCH) passed to checkstack.pl.  Everyone
# else wants $(ARCH), including people doing cross-builds, which means
# that $(SUBARCH) doesn't work here.
ifeq ($(ARCH), um)
CHECKSTACK_ARCH := $(SUBARCH)
else
CHECKSTACK_ARCH := $(ARCH)
endif
checkstack:
	$(OBJDUMP) -d vmlinux $$(find . -name '*.ko') | \
	$(PERL) $(srctree)/scripts/checkstack.pl $(CHECKSTACK_ARCH)

kernelrelease:
	@echo "$(KERNELVERSION)$$($(CONFIG_SHELL) $(srctree)/scripts/setlocalversion $(srctree))"

kernelversion:
	@echo $(KERNELVERSION)

image_name:
	@echo $(KBUILD_IMAGE)

# Clear a bunch of variables before executing the submake

ifeq ($(quiet),silent_)
tools_silent=s
endif

tools/: FORCE
	$(Q)mkdir -p $(objtree)/tools
	$(Q)$(MAKE) LDFLAGS= MAKEFLAGS="$(tools_silent) $(filter --j% -j,$(MAKEFLAGS))" O=$(abspath $(objtree)) subdir=tools -C $(srctree)/tools/

tools/%: FORCE
	$(Q)mkdir -p $(objtree)/tools
	$(Q)$(MAKE) LDFLAGS= MAKEFLAGS="$(tools_silent) $(filter --j% -j,$(MAKEFLAGS))" O=$(abspath $(objtree)) subdir=tools -C $(srctree)/tools/ $*

# Single targets
# ---------------------------------------------------------------------------
# Single targets are compatible with:
# - build with mixed source and output
# - build with separate output dir 'make O=...'
# - external modules
#
#  target-dir => where to store outputfile
#  build-dir  => directory in kernel source tree to use

build-target = $(if $(KBUILD_EXTMOD), $(KBUILD_EXTMOD)/)$@
build-dir = $(patsubst %/,%,$(dir $(build-target)))

%.i: prepare FORCE
	$(Q)$(MAKE) $(build)=$(build-dir) $(build-target)
%.ll: prepare FORCE
	$(Q)$(MAKE) $(build)=$(build-dir) $(build-target)
%.lst: prepare FORCE
	$(Q)$(MAKE) $(build)=$(build-dir) $(build-target)
%.o: prepare FORCE
	$(Q)$(MAKE) $(build)=$(build-dir) $(build-target)
%.s: prepare FORCE
	$(Q)$(MAKE) $(build)=$(build-dir) $(build-target)
%.symtypes: prepare FORCE
	$(Q)$(MAKE) $(build)=$(build-dir) $(build-target)
ifeq ($(KBUILD_EXTMOD),)
# For the single build of an in-tree module, use a temporary file to avoid
# the situation of modules_install installing an invalid modules.order.
%.ko: MODORDER := .modules.tmp
endif
%.ko: prepare FORCE
	$(Q)$(MAKE) $(build)=$(build-dir) $(build-target:.ko=.mod)
	$(Q)echo $(build-target) > $(MODORDER)
	$(Q)$(MAKE) -f $(srctree)/scripts/Makefile.modpost

# Modules
PHONY += /
/: ./

%/: prepare FORCE
	$(Q)$(MAKE) KBUILD_MODULES=1 $(build)=$(build-dir) need-modorder=1

# FIXME Should go into a make.lib or something
# ===========================================================================

quiet_cmd_rmdirs = $(if $(wildcard $(rm-dirs)),CLEAN   $(wildcard $(rm-dirs)))
      cmd_rmdirs = rm -rf $(rm-dirs)

quiet_cmd_rmfiles = $(if $(wildcard $(rm-files)),CLEAN   $(wildcard $(rm-files)))
      cmd_rmfiles = rm -f $(rm-files)

# Run depmod only if we have System.map and depmod is executable
quiet_cmd_depmod = DEPMOD  $(KERNELRELEASE)
      cmd_depmod = $(CONFIG_SHELL) $(srctree)/scripts/depmod.sh $(DEPMOD) \
                   $(KERNELRELEASE)

# read saved command lines for existing targets
existing-targets := $(wildcard $(sort $(targets)))

-include $(foreach f,$(existing-targets),$(dir $(f)).$(notdir $(f)).cmd)

endif   # ifeq ($(config-targets),1)
endif   # ifeq ($(mixed-targets),1)
endif   # need-sub-make

PHONY += FORCE
FORCE:

# Declare the contents of the PHONY variable as phony.  We keep that
# information in a variable so we can use it in if_changed and friends.
.PHONY: $(PHONY)<|MERGE_RESOLUTION|>--- conflicted
+++ resolved
@@ -1,15 +1,9 @@
 # SPDX-License-Identifier: GPL-2.0
 VERSION = 5
 PATCHLEVEL = 3
-<<<<<<< HEAD
-SUBLEVEL = 16
+SUBLEVEL = 18
 EXTRAVERSION = -zen
 NAME = The Beauty and the Bug
-=======
-SUBLEVEL = 18
-EXTRAVERSION =
-NAME = Bobtail Squid
->>>>>>> d4f3318e
 
 # *DOCUMENTATION*
 # To see a list of typical targets execute "make help"
