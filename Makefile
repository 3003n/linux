# SPDX-License-Identifier: GPL-2.0
VERSION = 6
PATCHLEVEL = 10
<<<<<<< HEAD
SUBLEVEL = 10
EXTRAVERSION = -zen
NAME = Channeling Inner Peace for Peak Performance
=======
SUBLEVEL = 11
EXTRAVERSION =
NAME = Baby Opossum Posse
>>>>>>> 8a886bee

# *DOCUMENTATION*
# To see a list of typical targets execute "make help"
# More info can be located in ./README
# Comments in this file are targeted only to the developer, do not
# expect to learn how to build the kernel reading this file.

ifeq ($(filter undefine,$(.FEATURES)),)
$(error GNU Make >= 3.82 is required. Your Make version is $(MAKE_VERSION))
endif

$(if $(filter __%, $(MAKECMDGOALS)), \
	$(error targets prefixed with '__' are only for internal use))

# That's our default target when none is given on the command line
PHONY := __all
__all:

# We are using a recursive build, so we need to do a little thinking
# to get the ordering right.
#
# Most importantly: sub-Makefiles should only ever modify files in
# their own directory. If in some directory we have a dependency on
# a file in another dir (which doesn't happen often, but it's often
# unavoidable when linking the built-in.a targets which finally
# turn into vmlinux), we will call a sub make in that other dir, and
# after that we are sure that everything which is in that other dir
# is now up to date.
#
# The only cases where we need to modify files which have global
# effects are thus separated out and done before the recursive
# descending is started. They are now explicitly listed as the
# prepare rule.

this-makefile := $(lastword $(MAKEFILE_LIST))
abs_srctree := $(realpath $(dir $(this-makefile)))
abs_objtree := $(CURDIR)

ifneq ($(sub_make_done),1)

# Do not use make's built-in rules and variables
# (this increases performance and avoids hard-to-debug behaviour)
MAKEFLAGS += -rR

# Avoid funny character set dependencies
unexport LC_ALL
LC_COLLATE=C
LC_NUMERIC=C
export LC_COLLATE LC_NUMERIC

# Avoid interference with shell env settings
unexport GREP_OPTIONS

# Beautify output
# ---------------------------------------------------------------------------
#
# Most of build commands in Kbuild start with "cmd_". You can optionally define
# "quiet_cmd_*". If defined, the short log is printed. Otherwise, no log from
# that command is printed by default.
#
# e.g.)
#    quiet_cmd_depmod = DEPMOD  $(MODLIB)
#          cmd_depmod = $(srctree)/scripts/depmod.sh $(DEPMOD) $(KERNELRELEASE)
#
# A simple variant is to prefix commands with $(Q) - that's useful
# for commands that shall be hidden in non-verbose mode.
#
#    $(Q)$(MAKE) $(build)=scripts/basic
#
# If KBUILD_VERBOSE contains 1, the whole command is echoed.
# If KBUILD_VERBOSE contains 2, the reason for rebuilding is printed.
#
# To put more focus on warnings, be less verbose as default
# Use 'make V=1' to see the full commands

ifeq ("$(origin V)", "command line")
  KBUILD_VERBOSE = $(V)
endif

quiet = quiet_
Q = @

ifneq ($(findstring 1, $(KBUILD_VERBOSE)),)
  quiet =
  Q =
endif

# If the user is running make -s (silent mode), suppress echoing of
# commands
# make-4.0 (and later) keep single letter options in the 1st word of MAKEFLAGS.

ifeq ($(filter 3.%,$(MAKE_VERSION)),)
short-opts := $(firstword -$(MAKEFLAGS))
else
short-opts := $(filter-out --%,$(MAKEFLAGS))
endif

ifneq ($(findstring s,$(short-opts)),)
quiet=silent_
override KBUILD_VERBOSE :=
endif

export quiet Q KBUILD_VERBOSE

# Call a source code checker (by default, "sparse") as part of the
# C compilation.
#
# Use 'make C=1' to enable checking of only re-compiled files.
# Use 'make C=2' to enable checking of *all* source files, regardless
# of whether they are re-compiled or not.
#
# See the file "Documentation/dev-tools/sparse.rst" for more details,
# including where to get the "sparse" utility.

ifeq ("$(origin C)", "command line")
  KBUILD_CHECKSRC = $(C)
endif
ifndef KBUILD_CHECKSRC
  KBUILD_CHECKSRC = 0
endif

export KBUILD_CHECKSRC

# Enable "clippy" (a linter) as part of the Rust compilation.
#
# Use 'make CLIPPY=1' to enable it.
ifeq ("$(origin CLIPPY)", "command line")
  KBUILD_CLIPPY := $(CLIPPY)
endif

export KBUILD_CLIPPY

# Use make M=dir or set the environment variable KBUILD_EXTMOD to specify the
# directory of external module to build. Setting M= takes precedence.
ifeq ("$(origin M)", "command line")
  KBUILD_EXTMOD := $(M)
endif

$(if $(word 2, $(KBUILD_EXTMOD)), \
	$(error building multiple external modules is not supported))

$(foreach x, % :, $(if $(findstring $x, $(KBUILD_EXTMOD)), \
	$(error module directory path cannot contain '$x')))

# Remove trailing slashes
ifneq ($(filter %/, $(KBUILD_EXTMOD)),)
KBUILD_EXTMOD := $(shell dirname $(KBUILD_EXTMOD).)
endif

export KBUILD_EXTMOD

# backward compatibility
KBUILD_EXTRA_WARN ?= $(KBUILD_ENABLE_EXTRA_GCC_CHECKS)

ifeq ("$(origin W)", "command line")
  KBUILD_EXTRA_WARN := $(W)
endif

export KBUILD_EXTRA_WARN

# Kbuild will save output files in the current working directory.
# This does not need to match to the root of the kernel source tree.
#
# For example, you can do this:
#
#  cd /dir/to/store/output/files; make -f /dir/to/kernel/source/Makefile
#
# If you want to save output files in a different location, there are
# two syntaxes to specify it.
#
# 1) O=
# Use "make O=dir/to/store/output/files/"
#
# 2) Set KBUILD_OUTPUT
# Set the environment variable KBUILD_OUTPUT to point to the output directory.
# export KBUILD_OUTPUT=dir/to/store/output/files/; make
#
# The O= assignment takes precedence over the KBUILD_OUTPUT environment
# variable.

# Do we want to change the working directory?
ifeq ("$(origin O)", "command line")
  KBUILD_OUTPUT := $(O)
endif

ifneq ($(KBUILD_OUTPUT),)
# $(realpath ...) gets empty if the path does not exist. Run 'mkdir -p' first.
$(shell mkdir -p "$(KBUILD_OUTPUT)")
# $(realpath ...) resolves symlinks
abs_objtree := $(realpath $(KBUILD_OUTPUT))
$(if $(abs_objtree),,$(error failed to create output directory "$(KBUILD_OUTPUT)"))
endif # ifneq ($(KBUILD_OUTPUT),)

ifneq ($(words $(subst :, ,$(abs_srctree))), 1)
$(error source directory cannot contain spaces or colons)
endif

ifneq ($(filter 3.%,$(MAKE_VERSION)),)
# 'MAKEFLAGS += -rR' does not immediately become effective for GNU Make 3.x
# We need to invoke sub-make to avoid implicit rules in the top Makefile.
need-sub-make := 1
# Cancel implicit rules for this Makefile.
$(this-makefile): ;
endif

export sub_make_done := 1

endif # sub_make_done

ifeq ($(abs_objtree),$(CURDIR))
# Suppress "Entering directory ..." if we are at the final work directory.
no-print-directory := --no-print-directory
else
# Recursion to show "Entering directory ..."
need-sub-make := 1
endif

ifeq ($(filter --no-print-directory, $(MAKEFLAGS)),)
# If --no-print-directory is unset, recurse once again to set it.
# You may end up recursing into __sub-make twice. This is needed due to the
# behavior change in GNU Make 4.4.1.
need-sub-make := 1
endif

ifeq ($(need-sub-make),1)

PHONY += $(MAKECMDGOALS) __sub-make

$(filter-out $(this-makefile), $(MAKECMDGOALS)) __all: __sub-make
	@:

# Invoke a second make in the output directory, passing relevant variables
__sub-make:
	$(Q)$(MAKE) $(no-print-directory) -C $(abs_objtree) \
	-f $(abs_srctree)/Makefile $(MAKECMDGOALS)

else # need-sub-make

# We process the rest of the Makefile if this is the final invocation of make

ifeq ($(abs_srctree),$(abs_objtree))
        # building in the source tree
        srctree := .
	building_out_of_srctree :=
else
        ifeq ($(abs_srctree)/,$(dir $(abs_objtree)))
                # building in a subdirectory of the source tree
                srctree := ..
        else
                srctree := $(abs_srctree)
        endif
	building_out_of_srctree := 1
endif

ifneq ($(KBUILD_ABS_SRCTREE),)
srctree := $(abs_srctree)
endif

objtree		:= .

VPATH		:=

ifeq ($(KBUILD_EXTMOD),)
ifdef building_out_of_srctree
VPATH		:= $(srctree)
endif
endif

export building_out_of_srctree srctree objtree VPATH

# To make sure we do not include .config for any of the *config targets
# catch them early, and hand them over to scripts/kconfig/Makefile
# It is allowed to specify more targets when calling make, including
# mixing *config targets and build targets.
# For example 'make oldconfig all'.
# Detect when mixed targets is specified, and make a second invocation
# of make so .config is not included in this case either (for *config).

version_h := include/generated/uapi/linux/version.h

clean-targets := %clean mrproper cleandocs
no-dot-config-targets := $(clean-targets) \
			 cscope gtags TAGS tags help% %docs check% coccicheck \
			 $(version_h) headers headers_% archheaders archscripts \
			 %asm-generic kernelversion %src-pkg dt_binding_check \
			 outputmakefile rustavailable rustfmt rustfmtcheck
no-sync-config-targets := $(no-dot-config-targets) %install modules_sign kernelrelease \
			  image_name
single-targets := %.a %.i %.ko %.lds %.ll %.lst %.mod %.o %.rsi %.s %.symtypes %/

config-build	:=
mixed-build	:=
need-config	:= 1
may-sync-config	:= 1
single-build	:=

ifneq ($(filter $(no-dot-config-targets), $(MAKECMDGOALS)),)
    ifeq ($(filter-out $(no-dot-config-targets), $(MAKECMDGOALS)),)
        need-config :=
    endif
endif

ifneq ($(filter $(no-sync-config-targets), $(MAKECMDGOALS)),)
    ifeq ($(filter-out $(no-sync-config-targets), $(MAKECMDGOALS)),)
        may-sync-config :=
    endif
endif

need-compiler := $(may-sync-config)

ifneq ($(KBUILD_EXTMOD),)
    may-sync-config :=
endif

ifeq ($(KBUILD_EXTMOD),)
    ifneq ($(filter %config,$(MAKECMDGOALS)),)
        config-build := 1
        ifneq ($(words $(MAKECMDGOALS)),1)
            mixed-build := 1
        endif
    endif
endif

# We cannot build single targets and the others at the same time
ifneq ($(filter $(single-targets), $(MAKECMDGOALS)),)
    single-build := 1
    ifneq ($(filter-out $(single-targets), $(MAKECMDGOALS)),)
        mixed-build := 1
    endif
endif

# For "make -j clean all", "make -j mrproper defconfig all", etc.
ifneq ($(filter $(clean-targets),$(MAKECMDGOALS)),)
    ifneq ($(filter-out $(clean-targets),$(MAKECMDGOALS)),)
        mixed-build := 1
    endif
endif

# install and modules_install need also be processed one by one
ifneq ($(filter install,$(MAKECMDGOALS)),)
    ifneq ($(filter modules_install,$(MAKECMDGOALS)),)
        mixed-build := 1
    endif
endif

ifdef mixed-build
# ===========================================================================
# We're called with mixed targets (*config and build targets).
# Handle them one by one.

PHONY += $(MAKECMDGOALS) __build_one_by_one

$(MAKECMDGOALS): __build_one_by_one
	@:

__build_one_by_one:
	$(Q)set -e; \
	for i in $(MAKECMDGOALS); do \
		$(MAKE) -f $(srctree)/Makefile $$i; \
	done

else # !mixed-build

include $(srctree)/scripts/Kbuild.include

# Read KERNELRELEASE from include/config/kernel.release (if it exists)
KERNELRELEASE = $(call read-file, include/config/kernel.release)
KERNELVERSION = $(VERSION)$(if $(PATCHLEVEL),.$(PATCHLEVEL)$(if $(SUBLEVEL),.$(SUBLEVEL)))$(EXTRAVERSION)
export VERSION PATCHLEVEL SUBLEVEL KERNELRELEASE KERNELVERSION

include $(srctree)/scripts/subarch.include

# Cross compiling and selecting different set of gcc/bin-utils
# ---------------------------------------------------------------------------
#
# When performing cross compilation for other architectures ARCH shall be set
# to the target architecture. (See arch/* for the possibilities).
# ARCH can be set during invocation of make:
# make ARCH=arm64
# Another way is to have ARCH set in the environment.
# The default ARCH is the host where make is executed.

# CROSS_COMPILE specify the prefix used for all executables used
# during compilation. Only gcc and related bin-utils executables
# are prefixed with $(CROSS_COMPILE).
# CROSS_COMPILE can be set on the command line
# make CROSS_COMPILE=aarch64-linux-gnu-
# Alternatively CROSS_COMPILE can be set in the environment.
# Default value for CROSS_COMPILE is not to prefix executables
# Note: Some architectures assign CROSS_COMPILE in their arch/*/Makefile
ARCH		?= $(SUBARCH)

# Architecture as present in compile.h
UTS_MACHINE 	:= $(ARCH)
SRCARCH 	:= $(ARCH)

# Additional ARCH settings for x86
ifeq ($(ARCH),i386)
        SRCARCH := x86
endif
ifeq ($(ARCH),x86_64)
        SRCARCH := x86
endif

# Additional ARCH settings for sparc
ifeq ($(ARCH),sparc32)
       SRCARCH := sparc
endif
ifeq ($(ARCH),sparc64)
       SRCARCH := sparc
endif

# Additional ARCH settings for parisc
ifeq ($(ARCH),parisc64)
       SRCARCH := parisc
endif

export cross_compiling :=
ifneq ($(SRCARCH),$(SUBARCH))
cross_compiling := 1
endif

KCONFIG_CONFIG	?= .config
export KCONFIG_CONFIG

# SHELL used by kbuild
CONFIG_SHELL := sh

HOST_LFS_CFLAGS := $(shell getconf LFS_CFLAGS 2>/dev/null)
HOST_LFS_LDFLAGS := $(shell getconf LFS_LDFLAGS 2>/dev/null)
HOST_LFS_LIBS := $(shell getconf LFS_LIBS 2>/dev/null)

ifneq ($(LLVM),)
ifneq ($(filter %/,$(LLVM)),)
LLVM_PREFIX := $(LLVM)
else ifneq ($(filter -%,$(LLVM)),)
LLVM_SUFFIX := $(LLVM)
endif

HOSTCC	= $(LLVM_PREFIX)clang$(LLVM_SUFFIX)
HOSTCXX	= $(LLVM_PREFIX)clang++$(LLVM_SUFFIX)
else
HOSTCC	= gcc
HOSTCXX	= g++
endif
HOSTRUSTC = rustc
HOSTPKG_CONFIG	= pkg-config

KBUILD_USERHOSTCFLAGS := -Wall -Wmissing-prototypes -Wstrict-prototypes \
			 -O2 -fomit-frame-pointer -std=gnu11
KBUILD_USERCFLAGS  := $(KBUILD_USERHOSTCFLAGS) $(USERCFLAGS)
KBUILD_USERLDFLAGS := $(USERLDFLAGS)

# These flags apply to all Rust code in the tree, including the kernel and
# host programs.
export rust_common_flags := --edition=2021 \
			    -Zbinary_dep_depinfo=y \
			    -Dunsafe_op_in_unsafe_fn -Drust_2018_idioms \
			    -Dunreachable_pub -Dnon_ascii_idents \
			    -Wmissing_docs \
			    -Drustdoc::missing_crate_level_docs \
			    -Dclippy::correctness -Dclippy::style \
			    -Dclippy::suspicious -Dclippy::complexity \
			    -Dclippy::perf \
			    -Dclippy::let_unit_value -Dclippy::mut_mut \
			    -Dclippy::needless_bitwise_bool \
			    -Dclippy::needless_continue \
			    -Dclippy::no_mangle_with_rust_abi \
			    -Wclippy::dbg_macro

KBUILD_HOSTCFLAGS   := $(KBUILD_USERHOSTCFLAGS) $(HOST_LFS_CFLAGS) $(HOSTCFLAGS)
KBUILD_HOSTCXXFLAGS := -Wall -O2 $(HOST_LFS_CFLAGS) $(HOSTCXXFLAGS)
KBUILD_HOSTRUSTFLAGS := $(rust_common_flags) -O -Cstrip=debuginfo \
			-Zallow-features= $(HOSTRUSTFLAGS)
KBUILD_HOSTLDFLAGS  := $(HOST_LFS_LDFLAGS) $(HOSTLDFLAGS)
KBUILD_HOSTLDLIBS   := $(HOST_LFS_LIBS) $(HOSTLDLIBS)

# Make variables (CC, etc...)
CPP		= $(CC) -E
ifneq ($(LLVM),)
CC		= $(LLVM_PREFIX)clang$(LLVM_SUFFIX)
LD		= $(LLVM_PREFIX)ld.lld$(LLVM_SUFFIX)
AR		= $(LLVM_PREFIX)llvm-ar$(LLVM_SUFFIX)
NM		= $(LLVM_PREFIX)llvm-nm$(LLVM_SUFFIX)
OBJCOPY		= $(LLVM_PREFIX)llvm-objcopy$(LLVM_SUFFIX)
OBJDUMP		= $(LLVM_PREFIX)llvm-objdump$(LLVM_SUFFIX)
READELF		= $(LLVM_PREFIX)llvm-readelf$(LLVM_SUFFIX)
STRIP		= $(LLVM_PREFIX)llvm-strip$(LLVM_SUFFIX)
else
CC		= $(CROSS_COMPILE)gcc
LD		= $(CROSS_COMPILE)ld
AR		= $(CROSS_COMPILE)ar
NM		= $(CROSS_COMPILE)nm
OBJCOPY		= $(CROSS_COMPILE)objcopy
OBJDUMP		= $(CROSS_COMPILE)objdump
READELF		= $(CROSS_COMPILE)readelf
STRIP		= $(CROSS_COMPILE)strip
endif
RUSTC		= rustc
RUSTDOC		= rustdoc
RUSTFMT		= rustfmt
CLIPPY_DRIVER	= clippy-driver
BINDGEN		= bindgen
CARGO		= cargo
PAHOLE		= pahole
RESOLVE_BTFIDS	= $(objtree)/tools/bpf/resolve_btfids/resolve_btfids
LEX		= flex
YACC		= bison
AWK		= awk
INSTALLKERNEL  := installkernel
PERL		= perl
PYTHON3		= python3
CHECK		= sparse
BASH		= bash
KGZIP		= gzip
KBZIP2		= bzip2
KLZOP		= lzop
LZMA		= lzma
LZ4		= lz4c
XZ		= xz
ZSTD		= zstd

CHECKFLAGS     := -D__linux__ -Dlinux -D__STDC__ -Dunix -D__unix__ \
		  -Wbitwise -Wno-return-void -Wno-unknown-attribute $(CF)
NOSTDINC_FLAGS :=
CFLAGS_MODULE   =
RUSTFLAGS_MODULE =
AFLAGS_MODULE   =
LDFLAGS_MODULE  =
CFLAGS_KERNEL	=
RUSTFLAGS_KERNEL =
AFLAGS_KERNEL	=
LDFLAGS_vmlinux =

# Use USERINCLUDE when you must reference the UAPI directories only.
USERINCLUDE    := \
		-I$(srctree)/arch/$(SRCARCH)/include/uapi \
		-I$(objtree)/arch/$(SRCARCH)/include/generated/uapi \
		-I$(srctree)/include/uapi \
		-I$(objtree)/include/generated/uapi \
                -include $(srctree)/include/linux/compiler-version.h \
                -include $(srctree)/include/linux/kconfig.h

# Use LINUXINCLUDE when you must reference the include/ directory.
# Needed to be compatible with the O= option
LINUXINCLUDE    := \
		-I$(srctree)/arch/$(SRCARCH)/include \
		-I$(objtree)/arch/$(SRCARCH)/include/generated \
		$(if $(building_out_of_srctree),-I$(srctree)/include) \
		-I$(objtree)/include \
		$(USERINCLUDE)

KBUILD_AFLAGS   := -D__ASSEMBLY__ -fno-PIE

KBUILD_CFLAGS :=
KBUILD_CFLAGS += -std=gnu11
KBUILD_CFLAGS += -fshort-wchar
KBUILD_CFLAGS += -funsigned-char
KBUILD_CFLAGS += -fno-common
KBUILD_CFLAGS += -fno-PIE
KBUILD_CFLAGS += -fno-strict-aliasing

KBUILD_CPPFLAGS := -D__KERNEL__
KBUILD_RUSTFLAGS := $(rust_common_flags) \
		    -Cpanic=abort -Cembed-bitcode=n -Clto=n \
		    -Cforce-unwind-tables=n -Ccodegen-units=1 \
		    -Csymbol-mangling-version=v0 \
		    -Crelocation-model=static \
		    -Zfunction-sections=n \
		    -Dclippy::float_arithmetic

KBUILD_AFLAGS_KERNEL :=
KBUILD_CFLAGS_KERNEL :=
KBUILD_RUSTFLAGS_KERNEL :=
KBUILD_AFLAGS_MODULE  := -DMODULE
KBUILD_CFLAGS_MODULE  := -DMODULE
KBUILD_RUSTFLAGS_MODULE := --cfg MODULE
KBUILD_LDFLAGS_MODULE :=
KBUILD_LDFLAGS :=
CLANG_FLAGS :=

ifeq ($(KBUILD_CLIPPY),1)
	RUSTC_OR_CLIPPY_QUIET := CLIPPY
	RUSTC_OR_CLIPPY = $(CLIPPY_DRIVER)
else
	RUSTC_OR_CLIPPY_QUIET := RUSTC
	RUSTC_OR_CLIPPY = $(RUSTC)
endif

ifdef RUST_LIB_SRC
	export RUST_LIB_SRC
endif

# Allows the usage of unstable features in stable compilers.
export RUSTC_BOOTSTRAP := 1

export ARCH SRCARCH CONFIG_SHELL BASH HOSTCC KBUILD_HOSTCFLAGS CROSS_COMPILE LD CC HOSTPKG_CONFIG
export RUSTC RUSTDOC RUSTFMT RUSTC_OR_CLIPPY_QUIET RUSTC_OR_CLIPPY BINDGEN CARGO
export HOSTRUSTC KBUILD_HOSTRUSTFLAGS
export CPP AR NM STRIP OBJCOPY OBJDUMP READELF PAHOLE RESOLVE_BTFIDS LEX YACC AWK INSTALLKERNEL
export PERL PYTHON3 CHECK CHECKFLAGS MAKE UTS_MACHINE HOSTCXX
export KGZIP KBZIP2 KLZOP LZMA LZ4 XZ ZSTD
export KBUILD_HOSTCXXFLAGS KBUILD_HOSTLDFLAGS KBUILD_HOSTLDLIBS LDFLAGS_MODULE
export KBUILD_USERCFLAGS KBUILD_USERLDFLAGS

export KBUILD_CPPFLAGS NOSTDINC_FLAGS LINUXINCLUDE OBJCOPYFLAGS KBUILD_LDFLAGS
export KBUILD_CFLAGS CFLAGS_KERNEL CFLAGS_MODULE
export KBUILD_RUSTFLAGS RUSTFLAGS_KERNEL RUSTFLAGS_MODULE
export KBUILD_AFLAGS AFLAGS_KERNEL AFLAGS_MODULE
export KBUILD_AFLAGS_MODULE KBUILD_CFLAGS_MODULE KBUILD_RUSTFLAGS_MODULE KBUILD_LDFLAGS_MODULE
export KBUILD_AFLAGS_KERNEL KBUILD_CFLAGS_KERNEL KBUILD_RUSTFLAGS_KERNEL

# Files to ignore in find ... statements

export RCS_FIND_IGNORE := \( -name SCCS -o -name BitKeeper -o -name .svn -o    \
			  -name CVS -o -name .pc -o -name .hg -o -name .git \) \
			  -prune -o

# ===========================================================================
# Rules shared between *config targets and build targets

# Basic helpers built in scripts/basic/
PHONY += scripts_basic
scripts_basic:
	$(Q)$(MAKE) $(build)=scripts/basic

PHONY += outputmakefile
ifdef building_out_of_srctree
# Before starting out-of-tree build, make sure the source tree is clean.
# outputmakefile generates a Makefile in the output directory, if using a
# separate output directory. This allows convenient use of make in the
# output directory.
# At the same time when output Makefile generated, generate .gitignore to
# ignore whole output directory

quiet_cmd_makefile = GEN     Makefile
      cmd_makefile = { \
	echo "\# Automatically generated by $(srctree)/Makefile: don't edit"; \
	echo "include $(srctree)/Makefile"; \
	} > Makefile

outputmakefile:
	@if [ -f $(srctree)/.config -o \
		 -d $(srctree)/include/config -o \
		 -d $(srctree)/arch/$(SRCARCH)/include/generated ]; then \
		echo >&2 "***"; \
		echo >&2 "*** The source tree is not clean, please run 'make$(if $(findstring command line, $(origin ARCH)), ARCH=$(ARCH)) mrproper'"; \
		echo >&2 "*** in $(abs_srctree)";\
		echo >&2 "***"; \
		false; \
	fi
	$(Q)ln -fsn $(srctree) source
	$(call cmd,makefile)
	$(Q)test -e .gitignore || \
	{ echo "# this is build directory, ignore it"; echo "*"; } > .gitignore
endif

# The expansion should be delayed until arch/$(SRCARCH)/Makefile is included.
# Some architectures define CROSS_COMPILE in arch/$(SRCARCH)/Makefile.
# CC_VERSION_TEXT is referenced from Kconfig (so it needs export),
# and from include/config/auto.conf.cmd to detect the compiler upgrade.
CC_VERSION_TEXT = $(subst $(pound),,$(shell LC_ALL=C $(CC) --version 2>/dev/null | head -n 1))

ifneq ($(findstring clang,$(CC_VERSION_TEXT)),)
include $(srctree)/scripts/Makefile.clang
endif

# Include this also for config targets because some architectures need
# cc-cross-prefix to determine CROSS_COMPILE.
ifdef need-compiler
include $(srctree)/scripts/Makefile.compiler
endif

ifdef config-build
# ===========================================================================
# *config targets only - make sure prerequisites are updated, and descend
# in scripts/kconfig to make the *config target

# Read arch-specific Makefile to set KBUILD_DEFCONFIG as needed.
# KBUILD_DEFCONFIG may point out an alternative default configuration
# used for 'make defconfig'
include $(srctree)/arch/$(SRCARCH)/Makefile
export KBUILD_DEFCONFIG KBUILD_KCONFIG CC_VERSION_TEXT

config: outputmakefile scripts_basic FORCE
	$(Q)$(MAKE) $(build)=scripts/kconfig $@

%config: outputmakefile scripts_basic FORCE
	$(Q)$(MAKE) $(build)=scripts/kconfig $@

else #!config-build
# ===========================================================================
# Build targets only - this includes vmlinux, arch-specific targets, clean
# targets and others. In general all targets except *config targets.

# If building an external module we do not care about the all: rule
# but instead __all depend on modules
PHONY += all
ifeq ($(KBUILD_EXTMOD),)
__all: all
else
__all: modules
endif

targets :=

# Decide whether to build built-in, modular, or both.
# Normally, just do built-in.

KBUILD_MODULES :=
KBUILD_BUILTIN := 1

# If we have only "make modules", don't compile built-in objects.
ifeq ($(MAKECMDGOALS),modules)
  KBUILD_BUILTIN :=
endif

# If we have "make <whatever> modules", compile modules
# in addition to whatever we do anyway.
# Just "make" or "make all" shall build modules as well

ifneq ($(filter all modules nsdeps %compile_commands.json clang-%,$(MAKECMDGOALS)),)
  KBUILD_MODULES := 1
endif

ifeq ($(MAKECMDGOALS),)
  KBUILD_MODULES := 1
endif

export KBUILD_MODULES KBUILD_BUILTIN

ifdef need-config
include include/config/auto.conf
endif

ifeq ($(KBUILD_EXTMOD),)
# Objects we will link into vmlinux / subdirs we need to visit
core-y		:=
drivers-y	:=
libs-y		:= lib/
endif # KBUILD_EXTMOD

# The all: target is the default when no target is given on the
# command line.
# This allow a user to issue only 'make' to build a kernel including modules
# Defaults to vmlinux, but the arch makefile usually adds further targets
all: vmlinux

CFLAGS_GCOV	:= -fprofile-arcs -ftest-coverage
ifdef CONFIG_CC_IS_GCC
CFLAGS_GCOV	+= -fno-tree-loop-im
endif
export CFLAGS_GCOV

# The arch Makefiles can override CC_FLAGS_FTRACE. We may also append it later.
ifdef CONFIG_FUNCTION_TRACER
  CC_FLAGS_FTRACE := -pg
endif

include $(srctree)/arch/$(SRCARCH)/Makefile

ifdef need-config
ifdef may-sync-config
# Read in dependencies to all Kconfig* files, make sure to run syncconfig if
# changes are detected. This should be included after arch/$(SRCARCH)/Makefile
# because some architectures define CROSS_COMPILE there.
include include/config/auto.conf.cmd

$(KCONFIG_CONFIG):
	@echo >&2 '***'
	@echo >&2 '*** Configuration file "$@" not found!'
	@echo >&2 '***'
	@echo >&2 '*** Please run some configurator (e.g. "make oldconfig" or'
	@echo >&2 '*** "make menuconfig" or "make xconfig").'
	@echo >&2 '***'
	@/bin/false

# The actual configuration files used during the build are stored in
# include/generated/ and include/config/. Update them if .config is newer than
# include/config/auto.conf (which mirrors .config).
#
# This exploits the 'multi-target pattern rule' trick.
# The syncconfig should be executed only once to make all the targets.
# (Note: use the grouped target '&:' when we bump to GNU Make 4.3)
#
# Do not use $(call cmd,...) here. That would suppress prompts from syncconfig,
# so you cannot notice that Kconfig is waiting for the user input.
%/config/auto.conf %/config/auto.conf.cmd %/generated/autoconf.h %/generated/rustc_cfg: $(KCONFIG_CONFIG)
	$(Q)$(kecho) "  SYNC    $@"
	$(Q)$(MAKE) -f $(srctree)/Makefile syncconfig
else # !may-sync-config
# External modules and some install targets need include/generated/autoconf.h
# and include/config/auto.conf but do not care if they are up-to-date.
# Use auto.conf to trigger the test
PHONY += include/config/auto.conf

include/config/auto.conf:
	@test -e include/generated/autoconf.h -a -e $@ || (		\
	echo >&2;							\
	echo >&2 "  ERROR: Kernel configuration is invalid.";		\
	echo >&2 "         include/generated/autoconf.h or $@ are missing.";\
	echo >&2 "         Run 'make oldconfig && make prepare' on kernel src to fix it.";	\
	echo >&2 ;							\
	/bin/false)

endif # may-sync-config
endif # need-config

KBUILD_CFLAGS	+= -fno-delete-null-pointer-checks

ifdef CONFIG_CC_OPTIMIZE_FOR_PERFORMANCE
KBUILD_CFLAGS += -O2
KBUILD_RUSTFLAGS += -Copt-level=2
else ifdef CONFIG_CC_OPTIMIZE_FOR_PERFORMANCE_O3
KBUILD_CFLAGS += -O3
KBUILD_RUSTFLAGS += -Copt-level=3
else ifdef CONFIG_CC_OPTIMIZE_FOR_SIZE
KBUILD_CFLAGS += -Os
KBUILD_RUSTFLAGS += -Copt-level=s
endif

# Always set `debug-assertions` and `overflow-checks` because their default
# depends on `opt-level` and `debug-assertions`, respectively.
KBUILD_RUSTFLAGS += -Cdebug-assertions=$(if $(CONFIG_RUST_DEBUG_ASSERTIONS),y,n)
KBUILD_RUSTFLAGS += -Coverflow-checks=$(if $(CONFIG_RUST_OVERFLOW_CHECKS),y,n)

# Tell gcc to never replace conditional load with a non-conditional one
ifdef CONFIG_CC_IS_GCC
# gcc-10 renamed --param=allow-store-data-races=0 to
# -fno-allow-store-data-races.
KBUILD_CFLAGS	+= $(call cc-option,--param=allow-store-data-races=0)
KBUILD_CFLAGS	+= $(call cc-option,-fno-allow-store-data-races)
endif

ifdef CONFIG_READABLE_ASM
# Disable optimizations that make assembler listings hard to read.
# reorder blocks reorders the control in the function
# ipa clone creates specialized cloned functions
# partial inlining inlines only parts of functions
KBUILD_CFLAGS += -fno-reorder-blocks -fno-ipa-cp-clone -fno-partial-inlining
endif

stackp-flags-y                                    := -fno-stack-protector
stackp-flags-$(CONFIG_STACKPROTECTOR)             := -fstack-protector
stackp-flags-$(CONFIG_STACKPROTECTOR_STRONG)      := -fstack-protector-strong

KBUILD_CFLAGS += $(stackp-flags-y)

KBUILD_RUSTFLAGS-$(CONFIG_WERROR) += -Dwarnings
KBUILD_RUSTFLAGS += $(KBUILD_RUSTFLAGS-y)

ifdef CONFIG_FRAME_POINTER
KBUILD_CFLAGS	+= -fno-omit-frame-pointer -fno-optimize-sibling-calls
KBUILD_RUSTFLAGS += -Cforce-frame-pointers=y
else
# Some targets (ARM with Thumb2, for example), can't be built with frame
# pointers.  For those, we don't have FUNCTION_TRACER automatically
# select FRAME_POINTER.  However, FUNCTION_TRACER adds -pg, and this is
# incompatible with -fomit-frame-pointer with current GCC, so we don't use
# -fomit-frame-pointer with FUNCTION_TRACER.
# In the Rust target specification, "frame-pointer" is set explicitly
# to "may-omit".
ifndef CONFIG_FUNCTION_TRACER
KBUILD_CFLAGS	+= -fomit-frame-pointer
endif
endif

# Initialize all stack variables with a 0xAA pattern.
ifdef CONFIG_INIT_STACK_ALL_PATTERN
KBUILD_CFLAGS	+= -ftrivial-auto-var-init=pattern
endif

# Initialize all stack variables with a zero value.
ifdef CONFIG_INIT_STACK_ALL_ZERO
KBUILD_CFLAGS	+= -ftrivial-auto-var-init=zero
ifdef CONFIG_CC_HAS_AUTO_VAR_INIT_ZERO_ENABLER
# https://github.com/llvm/llvm-project/issues/44842
CC_AUTO_VAR_INIT_ZERO_ENABLER := -enable-trivial-auto-var-init-zero-knowing-it-will-be-removed-from-clang
export CC_AUTO_VAR_INIT_ZERO_ENABLER
KBUILD_CFLAGS	+= $(CC_AUTO_VAR_INIT_ZERO_ENABLER)
endif
endif

# While VLAs have been removed, GCC produces unreachable stack probes
# for the randomize_kstack_offset feature. Disable it for all compilers.
KBUILD_CFLAGS	+= $(call cc-option, -fno-stack-clash-protection)

# Clear used registers at func exit (to reduce data lifetime and ROP gadgets).
ifdef CONFIG_ZERO_CALL_USED_REGS
KBUILD_CFLAGS	+= -fzero-call-used-regs=used-gpr
endif

ifdef CONFIG_FUNCTION_TRACER
ifdef CONFIG_FTRACE_MCOUNT_USE_CC
  CC_FLAGS_FTRACE	+= -mrecord-mcount
  ifdef CONFIG_HAVE_NOP_MCOUNT
    ifeq ($(call cc-option-yn, -mnop-mcount),y)
      CC_FLAGS_FTRACE	+= -mnop-mcount
      CC_FLAGS_USING	+= -DCC_USING_NOP_MCOUNT
    endif
  endif
endif
ifdef CONFIG_FTRACE_MCOUNT_USE_OBJTOOL
  ifdef CONFIG_HAVE_OBJTOOL_NOP_MCOUNT
    CC_FLAGS_USING	+= -DCC_USING_NOP_MCOUNT
  endif
endif
ifdef CONFIG_FTRACE_MCOUNT_USE_RECORDMCOUNT
  ifdef CONFIG_HAVE_C_RECORDMCOUNT
    BUILD_C_RECORDMCOUNT := y
    export BUILD_C_RECORDMCOUNT
  endif
endif
ifdef CONFIG_HAVE_FENTRY
  # s390-linux-gnu-gcc did not support -mfentry until gcc-9.
  ifeq ($(call cc-option-yn, -mfentry),y)
    CC_FLAGS_FTRACE	+= -mfentry
    CC_FLAGS_USING	+= -DCC_USING_FENTRY
  endif
endif
export CC_FLAGS_FTRACE
KBUILD_CFLAGS	+= $(CC_FLAGS_FTRACE) $(CC_FLAGS_USING)
KBUILD_AFLAGS	+= $(CC_FLAGS_USING)
endif

# We trigger additional mismatches with less inlining
ifdef CONFIG_DEBUG_SECTION_MISMATCH
KBUILD_CFLAGS += -fno-inline-functions-called-once
endif

# `rustc`'s `-Zfunction-sections` applies to data too (as of 1.59.0).
ifdef CONFIG_LD_DEAD_CODE_DATA_ELIMINATION
KBUILD_CFLAGS_KERNEL += -ffunction-sections -fdata-sections
KBUILD_RUSTFLAGS_KERNEL += -Zfunction-sections=y
LDFLAGS_vmlinux += --gc-sections
endif

ifdef CONFIG_SHADOW_CALL_STACK
ifndef CONFIG_DYNAMIC_SCS
CC_FLAGS_SCS	:= -fsanitize=shadow-call-stack
KBUILD_CFLAGS	+= $(CC_FLAGS_SCS)
endif
export CC_FLAGS_SCS
endif

ifdef CONFIG_LTO_CLANG
ifdef CONFIG_LTO_CLANG_THIN
CC_FLAGS_LTO	:= -flto=thin -fsplit-lto-unit
else
CC_FLAGS_LTO	:= -flto
endif
CC_FLAGS_LTO	+= -fvisibility=hidden

# Limit inlining across translation units to reduce binary size
KBUILD_LDFLAGS += -mllvm -import-instr-limit=5
endif

ifdef CONFIG_LTO
KBUILD_CFLAGS	+= -fno-lto $(CC_FLAGS_LTO)
KBUILD_AFLAGS	+= -fno-lto
export CC_FLAGS_LTO
endif

ifdef CONFIG_CFI_CLANG
CC_FLAGS_CFI	:= -fsanitize=kcfi
KBUILD_CFLAGS	+= $(CC_FLAGS_CFI)
export CC_FLAGS_CFI
endif

# Architectures can define flags to add/remove for floating-point support
CC_FLAGS_FPU	+= -D_LINUX_FPU_COMPILATION_UNIT
export CC_FLAGS_FPU
export CC_FLAGS_NO_FPU

ifneq ($(CONFIG_FUNCTION_ALIGNMENT),0)
# Set the minimal function alignment. Use the newer GCC option
# -fmin-function-alignment if it is available, or fall back to -falign-funtions.
# See also CONFIG_CC_HAS_SANE_FUNCTION_ALIGNMENT.
ifdef CONFIG_CC_HAS_MIN_FUNCTION_ALIGNMENT
KBUILD_CFLAGS += -fmin-function-alignment=$(CONFIG_FUNCTION_ALIGNMENT)
else
KBUILD_CFLAGS += -falign-functions=$(CONFIG_FUNCTION_ALIGNMENT)
endif
endif

# arch Makefile may override CC so keep this after arch Makefile is included
NOSTDINC_FLAGS += -nostdinc

# To gain proper coverage for CONFIG_UBSAN_BOUNDS and CONFIG_FORTIFY_SOURCE,
# the kernel uses only C99 flexible arrays for dynamically sized trailing
# arrays. Enforce this for everything that may examine structure sizes and
# perform bounds checking.
KBUILD_CFLAGS += $(call cc-option, -fstrict-flex-arrays=3)

#Currently, disable -Wstringop-overflow for GCC 11, globally.
KBUILD_CFLAGS-$(CONFIG_CC_NO_STRINGOP_OVERFLOW) += $(call cc-option, -Wno-stringop-overflow)
KBUILD_CFLAGS-$(CONFIG_CC_STRINGOP_OVERFLOW) += $(call cc-option, -Wstringop-overflow)

# disable invalid "can't wrap" optimizations for signed / pointers
KBUILD_CFLAGS	+= -fno-strict-overflow

# Make sure -fstack-check isn't enabled (like gentoo apparently did)
KBUILD_CFLAGS  += -fno-stack-check

# change __FILE__ to the relative path from the srctree
KBUILD_CPPFLAGS += $(call cc-option,-fmacro-prefix-map=$(srctree)/=)

# include additional Makefiles when needed
include-y			:= scripts/Makefile.extrawarn
include-$(CONFIG_DEBUG_INFO)	+= scripts/Makefile.debug
include-$(CONFIG_DEBUG_INFO_BTF)+= scripts/Makefile.btf
include-$(CONFIG_KASAN)		+= scripts/Makefile.kasan
include-$(CONFIG_KCSAN)		+= scripts/Makefile.kcsan
include-$(CONFIG_KMSAN)		+= scripts/Makefile.kmsan
include-$(CONFIG_UBSAN)		+= scripts/Makefile.ubsan
include-$(CONFIG_KCOV)		+= scripts/Makefile.kcov
include-$(CONFIG_RANDSTRUCT)	+= scripts/Makefile.randstruct
include-$(CONFIG_GCC_PLUGINS)	+= scripts/Makefile.gcc-plugins

include $(addprefix $(srctree)/, $(include-y))

# scripts/Makefile.gcc-plugins is intentionally included last.
# Do not add $(call cc-option,...) below this line. When you build the kernel
# from the clean source tree, the GCC plugins do not exist at this point.

# Add user supplied CPPFLAGS, AFLAGS, CFLAGS and RUSTFLAGS as the last assignments
KBUILD_CPPFLAGS += $(KCPPFLAGS)
KBUILD_AFLAGS   += $(KAFLAGS)
KBUILD_CFLAGS   += $(KCFLAGS)
KBUILD_RUSTFLAGS += $(KRUSTFLAGS)

KBUILD_LDFLAGS_MODULE += --build-id=sha1
LDFLAGS_vmlinux += --build-id=sha1

KBUILD_LDFLAGS	+= -z noexecstack
ifeq ($(CONFIG_LD_IS_BFD),y)
KBUILD_LDFLAGS	+= $(call ld-option,--no-warn-rwx-segments)
endif

ifeq ($(CONFIG_STRIP_ASM_SYMS),y)
LDFLAGS_vmlinux	+= -X
endif

ifeq ($(CONFIG_RELR),y)
# ld.lld before 15 did not support -z pack-relative-relocs.
LDFLAGS_vmlinux	+= $(call ld-option,--pack-dyn-relocs=relr,-z pack-relative-relocs)
endif

# We never want expected sections to be placed heuristically by the
# linker. All sections should be explicitly named in the linker script.
ifdef CONFIG_LD_ORPHAN_WARN
LDFLAGS_vmlinux += --orphan-handling=$(CONFIG_LD_ORPHAN_WARN_LEVEL)
endif

# Align the bit size of userspace programs with the kernel
KBUILD_USERCFLAGS  += $(filter -m32 -m64 --target=%, $(KBUILD_CFLAGS))
KBUILD_USERLDFLAGS += $(filter -m32 -m64 --target=%, $(KBUILD_CFLAGS))

# make the checker run with the right architecture
CHECKFLAGS += --arch=$(ARCH)

# insure the checker run with the right endianness
CHECKFLAGS += $(if $(CONFIG_CPU_BIG_ENDIAN),-mbig-endian,-mlittle-endian)

# the checker needs the correct machine size
CHECKFLAGS += $(if $(CONFIG_64BIT),-m64,-m32)

# Default kernel image to build when no specific target is given.
# KBUILD_IMAGE may be overruled on the command line or
# set in the environment
# Also any assignments in arch/$(ARCH)/Makefile take precedence over
# this default value
export KBUILD_IMAGE ?= vmlinux

#
# INSTALL_PATH specifies where to place the updated kernel and system map
# images. Default is /boot, but you can set it to other values
export	INSTALL_PATH ?= /boot

#
# INSTALL_DTBS_PATH specifies a prefix for relocations required by build roots.
# Like INSTALL_MOD_PATH, it isn't defined in the Makefile, but can be passed as
# an argument if needed. Otherwise it defaults to the kernel install path
#
export INSTALL_DTBS_PATH ?= $(INSTALL_PATH)/dtbs/$(KERNELRELEASE)

#
# INSTALL_MOD_PATH specifies a prefix to MODLIB for module directory
# relocations required by build roots.  This is not defined in the
# makefile but the argument can be passed to make if needed.
#

MODLIB	= $(INSTALL_MOD_PATH)/lib/modules/$(KERNELRELEASE)
export MODLIB

PHONY += prepare0

export extmod_prefix = $(if $(KBUILD_EXTMOD),$(KBUILD_EXTMOD)/)
export MODORDER := $(extmod_prefix)modules.order
export MODULES_NSDEPS := $(extmod_prefix)modules.nsdeps

ifeq ($(KBUILD_EXTMOD),)

build-dir	:= .
clean-dirs	:= $(sort . Documentation \
		     $(patsubst %/,%,$(filter %/, $(core-) \
			$(drivers-) $(libs-))))

export ARCH_CORE	:= $(core-y)
export ARCH_LIB		:= $(filter %/, $(libs-y))
export ARCH_DRIVERS	:= $(drivers-y) $(drivers-m)
# Externally visible symbols (used by link-vmlinux.sh)

KBUILD_VMLINUX_OBJS := ./built-in.a
ifdef CONFIG_MODULES
KBUILD_VMLINUX_OBJS += $(patsubst %/, %/lib.a, $(filter %/, $(libs-y)))
KBUILD_VMLINUX_LIBS := $(filter-out %/, $(libs-y))
else
KBUILD_VMLINUX_LIBS := $(patsubst %/,%/lib.a, $(libs-y))
endif

export KBUILD_VMLINUX_LIBS
export KBUILD_LDS          := arch/$(SRCARCH)/kernel/vmlinux.lds

ifdef CONFIG_TRIM_UNUSED_KSYMS
# For the kernel to actually contain only the needed exported symbols,
# we have to build modules as well to determine what those symbols are.
KBUILD_MODULES := 1
endif

# '$(AR) mPi' needs 'T' to workaround the bug of llvm-ar <= 14
quiet_cmd_ar_vmlinux.a = AR      $@
      cmd_ar_vmlinux.a = \
	rm -f $@; \
	$(AR) cDPrST $@ $(KBUILD_VMLINUX_OBJS); \
	$(AR) mPiT $$($(AR) t $@ | sed -n 1p) $@ $$($(AR) t $@ | grep -F -f $(srctree)/scripts/head-object-list.txt)

targets += vmlinux.a
vmlinux.a: $(KBUILD_VMLINUX_OBJS) scripts/head-object-list.txt FORCE
	$(call if_changed,ar_vmlinux.a)

PHONY += vmlinux_o
vmlinux_o: vmlinux.a $(KBUILD_VMLINUX_LIBS)
	$(Q)$(MAKE) -f $(srctree)/scripts/Makefile.vmlinux_o

vmlinux.o modules.builtin.modinfo modules.builtin: vmlinux_o
	@:

PHONY += vmlinux
# LDFLAGS_vmlinux in the top Makefile defines linker flags for the top vmlinux,
# not for decompressors. LDFLAGS_vmlinux in arch/*/boot/compressed/Makefile is
# unrelated; the decompressors just happen to have the same base name,
# arch/*/boot/compressed/vmlinux.
# Export LDFLAGS_vmlinux only to scripts/Makefile.vmlinux.
#
# _LDFLAGS_vmlinux is a workaround for the 'private export' bug:
#   https://savannah.gnu.org/bugs/?61463
# For Make > 4.4, the following simple code will work:
#  vmlinux: private export LDFLAGS_vmlinux := $(LDFLAGS_vmlinux)
vmlinux: private _LDFLAGS_vmlinux := $(LDFLAGS_vmlinux)
vmlinux: export LDFLAGS_vmlinux = $(_LDFLAGS_vmlinux)
vmlinux: vmlinux.o $(KBUILD_LDS) modpost
	$(Q)$(MAKE) -f $(srctree)/scripts/Makefile.vmlinux

# The actual objects are generated when descending,
# make sure no implicit rule kicks in
$(sort $(KBUILD_LDS) $(KBUILD_VMLINUX_OBJS) $(KBUILD_VMLINUX_LIBS)): . ;

ifeq ($(origin KERNELRELEASE),file)
filechk_kernel.release = $(srctree)/scripts/setlocalversion $(srctree)
else
filechk_kernel.release = echo $(KERNELRELEASE)
endif

# Store (new) KERNELRELEASE string in include/config/kernel.release
include/config/kernel.release: FORCE
	$(call filechk,kernel.release)

# Additional helpers built in scripts/
# Carefully list dependencies so we do not try to build scripts twice
# in parallel
PHONY += scripts
scripts: scripts_basic scripts_dtc
	$(Q)$(MAKE) $(build)=$(@)

# Things we need to do before we recursively start building the kernel
# or the modules are listed in "prepare".
# A multi level approach is used. prepareN is processed before prepareN-1.
# archprepare is used in arch Makefiles and when processed asm symlink,
# version.h and scripts_basic is processed / created.

PHONY += prepare archprepare

archprepare: outputmakefile archheaders archscripts scripts include/config/kernel.release \
	asm-generic $(version_h) include/generated/utsrelease.h \
	include/generated/compile.h include/generated/autoconf.h remove-stale-files

prepare0: archprepare
	$(Q)$(MAKE) $(build)=scripts/mod
	$(Q)$(MAKE) $(build)=. prepare

# All the preparing..
prepare: prepare0
ifdef CONFIG_RUST
	+$(Q)$(CONFIG_SHELL) $(srctree)/scripts/rust_is_available.sh
	$(Q)$(MAKE) $(build)=rust
endif

PHONY += remove-stale-files
remove-stale-files:
	$(Q)$(srctree)/scripts/remove-stale-files

# Support for using generic headers in asm-generic
asm-generic := -f $(srctree)/scripts/Makefile.asm-generic obj

PHONY += asm-generic uapi-asm-generic
asm-generic: uapi-asm-generic
	$(Q)$(MAKE) $(asm-generic)=arch/$(SRCARCH)/include/generated/asm \
	generic=include/asm-generic
uapi-asm-generic:
	$(Q)$(MAKE) $(asm-generic)=arch/$(SRCARCH)/include/generated/uapi/asm \
	generic=include/uapi/asm-generic

# Generate some files
# ---------------------------------------------------------------------------

# KERNELRELEASE can change from a few different places, meaning version.h
# needs to be updated, so this check is forced on all builds

uts_len := 64
define filechk_utsrelease.h
	if [ `echo -n "$(KERNELRELEASE)" | wc -c ` -gt $(uts_len) ]; then \
	  echo '"$(KERNELRELEASE)" exceeds $(uts_len) characters' >&2;    \
	  exit 1;                                                         \
	fi;                                                               \
	echo \#define UTS_RELEASE \"$(KERNELRELEASE)\"
endef

define filechk_version.h
	if [ $(SUBLEVEL) -gt 255 ]; then                                 \
		echo \#define LINUX_VERSION_CODE $(shell                 \
		expr $(VERSION) \* 65536 + $(PATCHLEVEL) \* 256 + 255); \
	else                                                             \
		echo \#define LINUX_VERSION_CODE $(shell                 \
		expr $(VERSION) \* 65536 + $(PATCHLEVEL) \* 256 + $(SUBLEVEL)); \
	fi;                                                              \
	echo '#define KERNEL_VERSION(a,b,c) (((a) << 16) + ((b) << 8) +  \
	((c) > 255 ? 255 : (c)))';                                       \
	echo \#define LINUX_VERSION_MAJOR $(VERSION);                    \
	echo \#define LINUX_VERSION_PATCHLEVEL $(PATCHLEVEL);            \
	echo \#define LINUX_VERSION_SUBLEVEL $(SUBLEVEL)
endef

$(version_h): private PATCHLEVEL := $(or $(PATCHLEVEL), 0)
$(version_h): private SUBLEVEL := $(or $(SUBLEVEL), 0)
$(version_h): FORCE
	$(call filechk,version.h)

include/generated/utsrelease.h: include/config/kernel.release FORCE
	$(call filechk,utsrelease.h)

filechk_compile.h = $(srctree)/scripts/mkcompile_h \
	"$(UTS_MACHINE)" "$(CONFIG_CC_VERSION_TEXT)" "$(LD)"

include/generated/compile.h: FORCE
	$(call filechk,compile.h)

PHONY += headerdep
headerdep:
	$(Q)find $(srctree)/include/ -name '*.h' | xargs --max-args 1 \
	$(srctree)/scripts/headerdep.pl -I$(srctree)/include

# ---------------------------------------------------------------------------
# Kernel headers

#Default location for installed headers
export INSTALL_HDR_PATH = $(objtree)/usr

quiet_cmd_headers_install = INSTALL $(INSTALL_HDR_PATH)/include
      cmd_headers_install = \
	mkdir -p $(INSTALL_HDR_PATH); \
	rsync -mrl --include='*/' --include='*\.h' --exclude='*' \
	usr/include $(INSTALL_HDR_PATH)

PHONY += headers_install
headers_install: headers
	$(call cmd,headers_install)

PHONY += archheaders archscripts

hdr-inst := -f $(srctree)/scripts/Makefile.headersinst obj

PHONY += headers
headers: $(version_h) scripts_unifdef uapi-asm-generic archheaders archscripts
	$(if $(filter um, $(SRCARCH)), $(error Headers not exportable for UML))
	$(Q)$(MAKE) $(hdr-inst)=include/uapi
	$(Q)$(MAKE) $(hdr-inst)=arch/$(SRCARCH)/include/uapi

ifdef CONFIG_HEADERS_INSTALL
prepare: headers
endif

PHONY += scripts_unifdef
scripts_unifdef: scripts_basic
	$(Q)$(MAKE) $(build)=scripts scripts/unifdef

# ---------------------------------------------------------------------------
# Install

# Many distributions have the custom install script, /sbin/installkernel.
# If DKMS is installed, 'make install' will eventually recurse back
# to this Makefile to build and install external modules.
# Cancel sub_make_done so that options such as M=, V=, etc. are parsed.

quiet_cmd_install = INSTALL $(INSTALL_PATH)
      cmd_install = unset sub_make_done; $(srctree)/scripts/install.sh

# ---------------------------------------------------------------------------
# vDSO install

PHONY += vdso_install
vdso_install: export INSTALL_FILES = $(vdso-install-y)
vdso_install:
	$(Q)$(MAKE) -f $(srctree)/scripts/Makefile.vdsoinst

# ---------------------------------------------------------------------------
# Tools

ifdef CONFIG_OBJTOOL
prepare: tools/objtool
endif

ifdef CONFIG_BPF
ifdef CONFIG_DEBUG_INFO_BTF
prepare: tools/bpf/resolve_btfids
endif
endif

PHONY += resolve_btfids_clean

resolve_btfids_O = $(abspath $(objtree))/tools/bpf/resolve_btfids

# tools/bpf/resolve_btfids directory might not exist
# in output directory, skip its clean in that case
resolve_btfids_clean:
ifneq ($(wildcard $(resolve_btfids_O)),)
	$(Q)$(MAKE) -sC $(srctree)/tools/bpf/resolve_btfids O=$(resolve_btfids_O) clean
endif

# Clear a bunch of variables before executing the submake
ifeq ($(quiet),silent_)
tools_silent=s
endif

tools/: FORCE
	$(Q)mkdir -p $(objtree)/tools
	$(Q)$(MAKE) LDFLAGS= MAKEFLAGS="$(tools_silent) $(filter --j% -j,$(MAKEFLAGS))" O=$(abspath $(objtree)) subdir=tools -C $(srctree)/tools/

tools/%: FORCE
	$(Q)mkdir -p $(objtree)/tools
	$(Q)$(MAKE) LDFLAGS= MAKEFLAGS="$(tools_silent) $(filter --j% -j,$(MAKEFLAGS))" O=$(abspath $(objtree)) subdir=tools -C $(srctree)/tools/ $*

# ---------------------------------------------------------------------------
# Kernel selftest

PHONY += kselftest
kselftest: headers
	$(Q)$(MAKE) -C $(srctree)/tools/testing/selftests run_tests

kselftest-%: headers FORCE
	$(Q)$(MAKE) -C $(srctree)/tools/testing/selftests $*

PHONY += kselftest-merge
kselftest-merge:
	$(if $(wildcard $(objtree)/.config),, $(error No .config exists, config your kernel first!))
	$(Q)find $(srctree)/tools/testing/selftests -name config -o -name config.$(UTS_MACHINE) | \
		xargs $(srctree)/scripts/kconfig/merge_config.sh -y -m $(objtree)/.config
	$(Q)$(MAKE) -f $(srctree)/Makefile olddefconfig

# ---------------------------------------------------------------------------
# Devicetree files

ifneq ($(wildcard $(srctree)/arch/$(SRCARCH)/boot/dts/),)
dtstree := arch/$(SRCARCH)/boot/dts
endif

ifneq ($(dtstree),)

%.dtb: dtbs_prepare
	$(Q)$(MAKE) $(build)=$(dtstree) $(dtstree)/$@

%.dtbo: dtbs_prepare
	$(Q)$(MAKE) $(build)=$(dtstree) $(dtstree)/$@

PHONY += dtbs dtbs_prepare dtbs_install dtbs_check
dtbs: dtbs_prepare
	$(Q)$(MAKE) $(build)=$(dtstree) need-dtbslist=1

# include/config/kernel.release is actually needed when installing DTBs because
# INSTALL_DTBS_PATH contains $(KERNELRELEASE). However, we do not want to make
# dtbs_install depend on it as dtbs_install may run as root.
dtbs_prepare: include/config/kernel.release scripts_dtc

ifneq ($(filter dtbs_check, $(MAKECMDGOALS)),)
export CHECK_DTBS=y
endif

ifneq ($(CHECK_DTBS),)
dtbs_prepare: dt_binding_schemas
endif

dtbs_check: dtbs

dtbs_install:
	$(Q)$(MAKE) -f $(srctree)/scripts/Makefile.dtbinst obj=$(dtstree)

ifdef CONFIG_OF_EARLY_FLATTREE
all: dtbs
endif

endif

PHONY += scripts_dtc
scripts_dtc: scripts_basic
	$(Q)$(MAKE) $(build)=scripts/dtc

ifneq ($(filter dt_binding_check, $(MAKECMDGOALS)),)
export CHECK_DTBS=y
endif

PHONY += dt_binding_check dt_binding_schemas
dt_binding_check: dt_binding_schemas scripts_dtc
	$(Q)$(MAKE) $(build)=Documentation/devicetree/bindings $@

dt_binding_schemas:
	$(Q)$(MAKE) $(build)=Documentation/devicetree/bindings

PHONY += dt_compatible_check
dt_compatible_check: dt_binding_schemas
	$(Q)$(MAKE) $(build)=Documentation/devicetree/bindings $@

# ---------------------------------------------------------------------------
# Modules

ifdef CONFIG_MODULES

# By default, build modules as well

all: modules

# When we're building modules with modversions, we need to consider
# the built-in objects during the descend as well, in order to
# make sure the checksums are up to date before we record them.
ifdef CONFIG_MODVERSIONS
  KBUILD_BUILTIN := 1
endif

# Build modules
#

# *.ko are usually independent of vmlinux, but CONFIG_DEBUG_INFO_BTF_MODULES
# is an exception.
ifdef CONFIG_DEBUG_INFO_BTF_MODULES
KBUILD_BUILTIN := 1
modules: vmlinux
endif

modules: modules_prepare

# Target to prepare building external modules
modules_prepare: prepare
	$(Q)$(MAKE) $(build)=scripts scripts/module.lds

endif # CONFIG_MODULES

###
# Cleaning is done on three levels.
# make clean     Delete most generated files
#                Leave enough to build external modules
# make mrproper  Delete the current configuration, and all generated files
# make distclean Remove editor backup files, patch leftover files and the like

# Directories & files removed with 'make clean'
CLEAN_FILES += vmlinux.symvers modules-only.symvers \
	       modules.builtin modules.builtin.modinfo modules.nsdeps \
	       compile_commands.json rust/test \
	       rust-project.json .vmlinux.objs .vmlinux.export.c

# Directories & files removed with 'make mrproper'
MRPROPER_FILES += include/config include/generated          \
		  arch/$(SRCARCH)/include/generated .objdiff \
		  debian snap tar-install \
		  .config .config.old .version \
		  Module.symvers \
		  certs/signing_key.pem \
		  certs/x509.genkey \
		  vmlinux-gdb.py \
		  rpmbuild \
		  rust/libmacros.so

# clean - Delete most, but leave enough to build external modules
#
clean: private rm-files := $(CLEAN_FILES)

PHONY += archclean vmlinuxclean

vmlinuxclean:
	$(Q)$(CONFIG_SHELL) $(srctree)/scripts/link-vmlinux.sh clean
	$(Q)$(if $(ARCH_POSTLINK), $(MAKE) -f $(ARCH_POSTLINK) clean)

clean: archclean vmlinuxclean resolve_btfids_clean

# mrproper - Delete all generated files, including .config
#
mrproper: private rm-files := $(MRPROPER_FILES)
mrproper-dirs      := $(addprefix _mrproper_,scripts)

PHONY += $(mrproper-dirs) mrproper
$(mrproper-dirs):
	$(Q)$(MAKE) $(clean)=$(patsubst _mrproper_%,%,$@)

mrproper: clean $(mrproper-dirs)
	$(call cmd,rmfiles)
	@find . $(RCS_FIND_IGNORE) \
		\( -name '*.rmeta' \) \
		-type f -print | xargs rm -f

# distclean
#
PHONY += distclean

distclean: mrproper
	@find . $(RCS_FIND_IGNORE) \
		\( -name '*.orig' -o -name '*.rej' -o -name '*~' \
		-o -name '*.bak' -o -name '#*#' -o -name '*%' \
		-o -name 'core' -o -name tags -o -name TAGS -o -name 'cscope*' \
		-o -name GPATH -o -name GRTAGS -o -name GSYMS -o -name GTAGS \) \
		-type f -print | xargs rm -f


# Packaging of the kernel to various formats
# ---------------------------------------------------------------------------

%src-pkg: FORCE
	$(Q)$(MAKE) -f $(srctree)/scripts/Makefile.package $@
%pkg: include/config/kernel.release FORCE
	$(Q)$(MAKE) -f $(srctree)/scripts/Makefile.package $@

# Brief documentation of the typical targets used
# ---------------------------------------------------------------------------

boards := $(wildcard $(srctree)/arch/$(SRCARCH)/configs/*_defconfig)
boards := $(sort $(notdir $(boards)))
board-dirs := $(dir $(wildcard $(srctree)/arch/$(SRCARCH)/configs/*/*_defconfig))
board-dirs := $(sort $(notdir $(board-dirs:/=)))

PHONY += help
help:
	@echo  'Cleaning targets:'
	@echo  '  clean		  - Remove most generated files but keep the config and'
	@echo  '                    enough build support to build external modules'
	@echo  '  mrproper	  - Remove all generated files + config + various backup files'
	@echo  '  distclean	  - mrproper + remove editor backup and patch files'
	@echo  ''
	@$(MAKE) -f $(srctree)/scripts/kconfig/Makefile help
	@echo  ''
	@echo  'Other generic targets:'
	@echo  '  all		  - Build all targets marked with [*]'
	@echo  '* vmlinux	  - Build the bare kernel'
	@echo  '* modules	  - Build all modules'
	@echo  '  modules_install - Install all modules to INSTALL_MOD_PATH (default: /)'
	@echo  '  vdso_install    - Install unstripped vdso to INSTALL_MOD_PATH (default: /)'
	@echo  '  dir/            - Build all files in dir and below'
	@echo  '  dir/file.[ois]  - Build specified target only'
	@echo  '  dir/file.ll     - Build the LLVM assembly file'
	@echo  '                    (requires compiler support for LLVM assembly generation)'
	@echo  '  dir/file.lst    - Build specified mixed source/assembly target only'
	@echo  '                    (requires a recent binutils and recent build (System.map))'
	@echo  '  dir/file.ko     - Build module including final link'
	@echo  '  modules_prepare - Set up for building external modules'
	@echo  '  tags/TAGS	  - Generate tags file for editors'
	@echo  '  cscope	  - Generate cscope index'
	@echo  '  gtags           - Generate GNU GLOBAL index'
	@echo  '  kernelrelease	  - Output the release version string (use with make -s)'
	@echo  '  kernelversion	  - Output the version stored in Makefile (use with make -s)'
	@echo  '  image_name	  - Output the image name (use with make -s)'
	@echo  '  headers_install - Install sanitised kernel headers to INSTALL_HDR_PATH'; \
	 echo  '                    (default: $(INSTALL_HDR_PATH))'; \
	 echo  ''
	@echo  'Static analysers:'
	@echo  '  checkstack      - Generate a list of stack hogs and consider all functions'
	@echo  '                    with a stack size larger than MINSTACKSIZE (default: 100)'
	@echo  '  versioncheck    - Sanity check on version.h usage'
	@echo  '  includecheck    - Check for duplicate included header files'
	@echo  '  export_report   - List the usages of all exported symbols'
	@echo  '  headerdep       - Detect inclusion cycles in headers'
	@echo  '  coccicheck      - Check with Coccinelle'
	@echo  '  clang-analyzer  - Check with clang static analyzer'
	@echo  '  clang-tidy      - Check with clang-tidy'
	@echo  ''
	@echo  'Tools:'
	@echo  '  nsdeps          - Generate missing symbol namespace dependencies'
	@echo  ''
	@echo  'Kernel selftest:'
	@echo  '  kselftest         - Build and run kernel selftest'
	@echo  '                      Build, install, and boot kernel before'
	@echo  '                      running kselftest on it'
	@echo  '                      Run as root for full coverage'
	@echo  '  kselftest-all     - Build kernel selftest'
	@echo  '  kselftest-install - Build and install kernel selftest'
	@echo  '  kselftest-clean   - Remove all generated kselftest files'
	@echo  '  kselftest-merge   - Merge all the config dependencies of'
	@echo  '		      kselftest to existing .config.'
	@echo  ''
	@echo  'Rust targets:'
	@echo  '  rustavailable   - Checks whether the Rust toolchain is'
	@echo  '		    available and, if not, explains why.'
	@echo  '  rustfmt	  - Reformat all the Rust code in the kernel'
	@echo  '  rustfmtcheck	  - Checks if all the Rust code in the kernel'
	@echo  '		    is formatted, printing a diff otherwise.'
	@echo  '  rustdoc	  - Generate Rust documentation'
	@echo  '		    (requires kernel .config)'
	@echo  '  rusttest        - Runs the Rust tests'
	@echo  '                    (requires kernel .config; downloads external repos)'
	@echo  '  rust-analyzer	  - Generate rust-project.json rust-analyzer support file'
	@echo  '		    (requires kernel .config)'
	@echo  '  dir/file.[os]   - Build specified target only'
	@echo  '  dir/file.rsi    - Build macro expanded source, similar to C preprocessing.'
	@echo  '                    Run with RUSTFMT=n to skip reformatting if needed.'
	@echo  '                    The output is not intended to be compilable.'
	@echo  '  dir/file.ll     - Build the LLVM assembly file'
	@echo  ''
	@$(if $(dtstree), \
		echo 'Devicetree:'; \
		echo '* dtbs               - Build device tree blobs for enabled boards'; \
		echo '  dtbs_install       - Install dtbs to $(INSTALL_DTBS_PATH)'; \
		echo '  dt_binding_check   - Validate device tree binding documents and examples'; \
		echo '  dt_binding_schema  - Build processed device tree binding schemas'; \
		echo '  dtbs_check         - Validate device tree source files';\
		echo '')

	@echo 'Userspace tools targets:'
	@echo '  use "make tools/help"'
	@echo '  or  "cd tools; make help"'
	@echo  ''
	@echo  'Kernel packaging:'
	@$(MAKE) -f $(srctree)/scripts/Makefile.package help
	@echo  ''
	@echo  'Documentation targets:'
	@$(MAKE) -f $(srctree)/Documentation/Makefile dochelp
	@echo  ''
	@echo  'Architecture-specific targets ($(SRCARCH)):'
	@$(or $(archhelp),\
		echo '  No architecture-specific help defined for $(SRCARCH)')
	@echo  ''
	@$(if $(boards), \
		$(foreach b, $(boards), \
		printf "  %-27s - Build for %s\\n" $(b) $(subst _defconfig,,$(b));) \
		echo '')
	@$(if $(board-dirs), \
		$(foreach b, $(board-dirs), \
		printf "  %-16s - Show %s-specific targets\\n" help-$(b) $(b);) \
		printf "  %-16s - Show all of the above\\n" help-boards; \
		echo '')

	@echo  '  make V=n   [targets] 1: verbose build'
	@echo  '                       2: give reason for rebuild of target'
	@echo  '                       V=1 and V=2 can be combined with V=12'
	@echo  '  make O=dir [targets] Locate all output files in "dir", including .config'
	@echo  '  make C=1   [targets] Check re-compiled c source with $$CHECK'
	@echo  '                       (sparse by default)'
	@echo  '  make C=2   [targets] Force check of all c source with $$CHECK'
	@echo  '  make RECORDMCOUNT_WARN=1 [targets] Warn about ignored mcount sections'
	@echo  '  make W=n   [targets] Enable extra build checks, n=1,2,3,c,e where'
	@echo  '		1: warnings which may be relevant and do not occur too often'
	@echo  '		2: warnings which occur quite often but may still be relevant'
	@echo  '		3: more obscure warnings, can most likely be ignored'
	@echo  '		c: extra checks in the configuration stage (Kconfig)'
	@echo  '		e: warnings are being treated as errors'
	@echo  '		Multiple levels can be combined with W=12 or W=123'
	@$(if $(dtstree), \
		echo '  make CHECK_DTBS=1 [targets] Check all generated dtb files against schema'; \
		echo '         This can be applied both to "dtbs" and to individual "foo.dtb" targets' ; \
		)
	@echo  ''
	@echo  'Execute "make" or "make all" to build all targets marked with [*] '
	@echo  'For further info see the ./README file'


help-board-dirs := $(addprefix help-,$(board-dirs))

help-boards: $(help-board-dirs)

boards-per-dir = $(sort $(notdir $(wildcard $(srctree)/arch/$(SRCARCH)/configs/$*/*_defconfig)))

$(help-board-dirs): help-%:
	@echo  'Architecture-specific targets ($(SRCARCH) $*):'
	@$(if $(boards-per-dir), \
		$(foreach b, $(boards-per-dir), \
		printf "  %-24s - Build for %s\\n" $*/$(b) $(subst _defconfig,,$(b));) \
		echo '')


# Documentation targets
# ---------------------------------------------------------------------------
DOC_TARGETS := xmldocs latexdocs pdfdocs htmldocs epubdocs cleandocs \
	       linkcheckdocs dochelp refcheckdocs texinfodocs infodocs
PHONY += $(DOC_TARGETS)
$(DOC_TARGETS):
	$(Q)$(MAKE) $(build)=Documentation $@


# Rust targets
# ---------------------------------------------------------------------------

# "Is Rust available?" target
PHONY += rustavailable
rustavailable:
	+$(Q)$(CONFIG_SHELL) $(srctree)/scripts/rust_is_available.sh && echo "Rust is available!"

# Documentation target
#
# Using the singular to avoid running afoul of `no-dot-config-targets`.
PHONY += rustdoc
rustdoc: prepare
	$(Q)$(MAKE) $(build)=rust $@

# Testing target
PHONY += rusttest
rusttest: prepare
	$(Q)$(MAKE) $(build)=rust $@

# Formatting targets
PHONY += rustfmt rustfmtcheck

# We skip `rust/alloc` since we want to minimize the diff w.r.t. upstream.
#
# We match using absolute paths since `find` does not resolve them
# when matching, which is a problem when e.g. `srctree` is `..`.
# We `grep` afterwards in order to remove the directory entry itself.
rustfmt:
	$(Q)find $(abs_srctree) -type f -name '*.rs' \
		-o -path $(abs_srctree)/rust/alloc -prune \
		-o -path $(abs_objtree)/rust/test -prune \
		| grep -Fv $(abs_srctree)/rust/alloc \
		| grep -Fv $(abs_objtree)/rust/test \
		| grep -Fv generated \
		| xargs $(RUSTFMT) $(rustfmt_flags)

rustfmtcheck: rustfmt_flags = --check
rustfmtcheck: rustfmt

# Misc
# ---------------------------------------------------------------------------

PHONY += misc-check
misc-check:
	$(Q)$(srctree)/scripts/misc-check

all: misc-check

PHONY += scripts_gdb
scripts_gdb: prepare0
	$(Q)$(MAKE) $(build)=scripts/gdb
	$(Q)ln -fsn $(abspath $(srctree)/scripts/gdb/vmlinux-gdb.py)

ifdef CONFIG_GDB_SCRIPTS
all: scripts_gdb
endif

else # KBUILD_EXTMOD

filechk_kernel.release = echo $(KERNELRELEASE)

###
# External module support.
# When building external modules the kernel used as basis is considered
# read-only, and no consistency checks are made and the make
# system is not used on the basis kernel. If updates are required
# in the basis kernel ordinary make commands (without M=...) must be used.

# We are always building only modules.
KBUILD_BUILTIN :=
KBUILD_MODULES := 1

build-dir := $(KBUILD_EXTMOD)

compile_commands.json: $(extmod_prefix)compile_commands.json
PHONY += compile_commands.json

clean-dirs := $(KBUILD_EXTMOD)
clean: private rm-files := $(KBUILD_EXTMOD)/Module.symvers $(KBUILD_EXTMOD)/modules.nsdeps \
	$(KBUILD_EXTMOD)/compile_commands.json

PHONY += prepare
# now expand this into a simple variable to reduce the cost of shell evaluations
prepare: CC_VERSION_TEXT := $(CC_VERSION_TEXT)
prepare:
	@if [ "$(CC_VERSION_TEXT)" != "$(CONFIG_CC_VERSION_TEXT)" ]; then \
		echo >&2 "warning: the compiler differs from the one used to build the kernel"; \
		echo >&2 "  The kernel was built by: $(CONFIG_CC_VERSION_TEXT)"; \
		echo >&2 "  You are using:           $(CC_VERSION_TEXT)"; \
	fi

PHONY += help
help:
	@echo  '  Building external modules.'
	@echo  '  Syntax: make -C path/to/kernel/src M=$$PWD target'
	@echo  ''
	@echo  '  modules         - default target, build the module(s)'
	@echo  '  modules_install - install the module'
	@echo  '  clean           - remove generated files in module directory only'
	@echo  '  rust-analyzer	  - generate rust-project.json rust-analyzer support file'
	@echo  ''

ifndef CONFIG_MODULES
modules modules_install: __external_modules_error
__external_modules_error:
	@echo >&2 '***'
	@echo >&2 '*** The present kernel disabled CONFIG_MODULES.'
	@echo >&2 '*** You cannot build or install external modules.'
	@echo >&2 '***'
	@false
endif

endif # KBUILD_EXTMOD

# ---------------------------------------------------------------------------
# Modules

PHONY += modules modules_install modules_sign modules_prepare

modules_install:
	$(Q)$(MAKE) -f $(srctree)/scripts/Makefile.modinst \
	sign-only=$(if $(filter modules_install,$(MAKECMDGOALS)),,y)

ifeq ($(CONFIG_MODULE_SIG),y)
# modules_sign is a subset of modules_install.
# 'make modules_install modules_sign' is equivalent to 'make modules_install'.
modules_sign: modules_install
	@:
else
modules_sign:
	@echo >&2 '***'
	@echo >&2 '*** CONFIG_MODULE_SIG is disabled. You cannot sign modules.'
	@echo >&2 '***'
	@false
endif

ifdef CONFIG_MODULES

$(MODORDER): $(build-dir)
	@:

# KBUILD_MODPOST_NOFINAL can be set to skip the final link of modules.
# This is solely useful to speed up test compiles.
modules: modpost
ifneq ($(KBUILD_MODPOST_NOFINAL),1)
	$(Q)$(MAKE) -f $(srctree)/scripts/Makefile.modfinal
endif

PHONY += modules_check
modules_check: $(MODORDER)
	$(Q)$(CONFIG_SHELL) $(srctree)/scripts/modules-check.sh $<

else # CONFIG_MODULES

modules:
	@:

KBUILD_MODULES :=

endif # CONFIG_MODULES

PHONY += modpost
modpost: $(if $(single-build),, $(if $(KBUILD_BUILTIN), vmlinux.o)) \
	 $(if $(KBUILD_MODULES), modules_check)
	$(Q)$(MAKE) -f $(srctree)/scripts/Makefile.modpost

# Single targets
# ---------------------------------------------------------------------------
# To build individual files in subdirectories, you can do like this:
#
#   make foo/bar/baz.s
#
# The supported suffixes for single-target are listed in 'single-targets'
#
# To build only under specific subdirectories, you can do like this:
#
#   make foo/bar/baz/

ifdef single-build

# .ko is special because modpost is needed
single-ko := $(sort $(filter %.ko, $(MAKECMDGOALS)))
single-no-ko := $(filter-out $(single-ko), $(MAKECMDGOALS)) \
		$(foreach x, o mod, $(patsubst %.ko, %.$x, $(single-ko)))

$(single-ko): single_modules
	@:
$(single-no-ko): $(build-dir)
	@:

# Remove MODORDER when done because it is not the real one.
PHONY += single_modules
single_modules: $(single-no-ko) modules_prepare
	$(Q){ $(foreach m, $(single-ko), echo $(extmod_prefix)$(m:%.ko=%.o);) } > $(MODORDER)
	$(Q)$(MAKE) -f $(srctree)/scripts/Makefile.modpost
ifneq ($(KBUILD_MODPOST_NOFINAL),1)
	$(Q)$(MAKE) -f $(srctree)/scripts/Makefile.modfinal
endif
	$(Q)rm -f $(MODORDER)

single-goals := $(addprefix $(build-dir)/, $(single-no-ko))

KBUILD_MODULES := 1

endif

# Preset locale variables to speed up the build process. Limit locale
# tweaks to this spot to avoid wrong language settings when running
# make menuconfig etc.
# Error messages still appears in the original language
PHONY += $(build-dir)
$(build-dir): prepare
	$(Q)$(MAKE) $(build)=$@ need-builtin=1 need-modorder=1 $(single-goals)

clean-dirs := $(addprefix _clean_, $(clean-dirs))
PHONY += $(clean-dirs) clean
$(clean-dirs):
	$(Q)$(MAKE) $(clean)=$(patsubst _clean_%,%,$@)

clean: $(clean-dirs)
	$(call cmd,rmfiles)
	@find $(or $(KBUILD_EXTMOD), .) $(RCS_FIND_IGNORE) \
		\( -name '*.[aios]' -o -name '*.rsi' -o -name '*.ko' -o -name '.*.cmd' \
		-o -name '*.ko.*' \
		-o -name '*.dtb' -o -name '*.dtbo' \
		-o -name '*.dtb.S' -o -name '*.dtbo.S' \
		-o -name '*.dt.yaml' -o -name 'dtbs-list' \
		-o -name '*.dwo' -o -name '*.lst' \
		-o -name '*.su' -o -name '*.mod' \
		-o -name '.*.d' -o -name '.*.tmp' -o -name '*.mod.c' \
		-o -name '*.lex.c' -o -name '*.tab.[ch]' \
		-o -name '*.asn1.[ch]' \
		-o -name '*.symtypes' -o -name 'modules.order' \
		-o -name '*.c.[012]*.*' \
		-o -name '*.ll' \
		-o -name '*.gcno' \
		-o -name '*.*.symversions' \) -type f -print \
		-o -name '.tmp_*' -print \
		| xargs rm -rf

# Generate tags for editors
# ---------------------------------------------------------------------------
quiet_cmd_tags = GEN     $@
      cmd_tags = $(BASH) $(srctree)/scripts/tags.sh $@

tags TAGS cscope gtags: FORCE
	$(call cmd,tags)

# IDE support targets
PHONY += rust-analyzer
rust-analyzer:
	$(Q)$(MAKE) $(build)=rust $@

# Script to generate missing namespace dependencies
# ---------------------------------------------------------------------------

PHONY += nsdeps
nsdeps: export KBUILD_NSDEPS=1
nsdeps: modules
	$(Q)$(CONFIG_SHELL) $(srctree)/scripts/nsdeps

# Clang Tooling
# ---------------------------------------------------------------------------

quiet_cmd_gen_compile_commands = GEN     $@
      cmd_gen_compile_commands = $(PYTHON3) $< -a $(AR) -o $@ $(filter-out $<, $(real-prereqs))

$(extmod_prefix)compile_commands.json: $(srctree)/scripts/clang-tools/gen_compile_commands.py \
	$(if $(KBUILD_EXTMOD),, vmlinux.a $(KBUILD_VMLINUX_LIBS)) \
	$(if $(CONFIG_MODULES), $(MODORDER)) FORCE
	$(call if_changed,gen_compile_commands)

targets += $(extmod_prefix)compile_commands.json

PHONY += clang-tidy clang-analyzer

ifdef CONFIG_CC_IS_CLANG
quiet_cmd_clang_tools = CHECK   $<
      cmd_clang_tools = $(PYTHON3) $(srctree)/scripts/clang-tools/run-clang-tools.py $@ $<

clang-tidy clang-analyzer: $(extmod_prefix)compile_commands.json
	$(call cmd,clang_tools)
else
clang-tidy clang-analyzer:
	@echo "$@ requires CC=clang" >&2
	@false
endif

# Scripts to check various things for consistency
# ---------------------------------------------------------------------------

PHONY += includecheck versioncheck coccicheck export_report

includecheck:
	find $(srctree)/* $(RCS_FIND_IGNORE) \
		-name '*.[hcS]' -type f -print | sort \
		| xargs $(PERL) -w $(srctree)/scripts/checkincludes.pl

versioncheck:
	find $(srctree)/* $(RCS_FIND_IGNORE) \
		-name '*.[hcS]' -type f -print | sort \
		| xargs $(PERL) -w $(srctree)/scripts/checkversion.pl

coccicheck:
	$(Q)$(BASH) $(srctree)/scripts/$@

export_report:
	$(PERL) $(srctree)/scripts/export_report.pl

PHONY += checkstack kernelrelease kernelversion image_name

# UML needs a little special treatment here.  It wants to use the host
# toolchain, so needs $(SUBARCH) passed to checkstack.pl.  Everyone
# else wants $(ARCH), including people doing cross-builds, which means
# that $(SUBARCH) doesn't work here.
ifeq ($(ARCH), um)
CHECKSTACK_ARCH := $(SUBARCH)
else
CHECKSTACK_ARCH := $(ARCH)
endif
MINSTACKSIZE	?= 100
checkstack:
	$(OBJDUMP) -d vmlinux $$(find . -name '*.ko') | \
	$(PERL) $(srctree)/scripts/checkstack.pl $(CHECKSTACK_ARCH) $(MINSTACKSIZE)

kernelrelease:
	@$(filechk_kernel.release)

kernelversion:
	@echo $(KERNELVERSION)

image_name:
	@echo $(KBUILD_IMAGE)

PHONY += run-command
run-command:
	$(Q)$(KBUILD_RUN_COMMAND)

quiet_cmd_rmfiles = $(if $(wildcard $(rm-files)),CLEAN   $(wildcard $(rm-files)))
      cmd_rmfiles = rm -rf $(rm-files)

# read saved command lines for existing targets
existing-targets := $(wildcard $(sort $(targets)))

-include $(foreach f,$(existing-targets),$(dir $(f)).$(notdir $(f)).cmd)

endif # config-build
endif # mixed-build
endif # need-sub-make

PHONY += FORCE
FORCE:

# Declare the contents of the PHONY variable as phony.  We keep that
# information in a variable so we can use it in if_changed and friends.
.PHONY: $(PHONY)<|MERGE_RESOLUTION|>--- conflicted
+++ resolved
@@ -1,15 +1,9 @@
 # SPDX-License-Identifier: GPL-2.0
 VERSION = 6
 PATCHLEVEL = 10
-<<<<<<< HEAD
-SUBLEVEL = 10
+SUBLEVEL = 11
 EXTRAVERSION = -zen
 NAME = Channeling Inner Peace for Peak Performance
-=======
-SUBLEVEL = 11
-EXTRAVERSION =
-NAME = Baby Opossum Posse
->>>>>>> 8a886bee
 
 # *DOCUMENTATION*
 # To see a list of typical targets execute "make help"
