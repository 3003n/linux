--- conflicted
+++ resolved
@@ -1,15 +1,9 @@
 # SPDX-License-Identifier: GPL-2.0
 VERSION = 5
 PATCHLEVEL = 6
-<<<<<<< HEAD
-SUBLEVEL = 6
+SUBLEVEL = 7
 EXTRAVERSION = -zen
 NAME = Tea Storm
-=======
-SUBLEVEL = 7
-EXTRAVERSION =
-NAME = Kleptomaniac Octopus
->>>>>>> 55b2af1c
 
 # *DOCUMENTATION*
 # To see a list of typical targets execute "make help"
