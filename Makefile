# SPDX-License-Identifier: GPL-2.0
VERSION = 5
PATCHLEVEL = 4
<<<<<<< HEAD
SUBLEVEL = 1
EXTRAVERSION = -zen
NAME = Pudding River
=======
SUBLEVEL = 2
EXTRAVERSION =
NAME = Kleptomaniac Octopus
>>>>>>> 5f8bc2bb

# *DOCUMENTATION*
# To see a list of typical targets execute "make help"
# More info can be located in ./README
# Comments in this file are targeted only to the developer, do not
# expect to learn how to build the kernel reading this file.

# That's our default target when none is given on the command line
PHONY := _all
_all:

# We are using a recursive build, so we need to do a little thinking
# to get the ordering right.
#
# Most importantly: sub-Makefiles should only ever modify files in
# their own directory. If in some directory we have a dependency on
# a file in another dir (which doesn't happen often, but it's often
# unavoidable when linking the built-in.a targets which finally
# turn into vmlinux), we will call a sub make in that other dir, and
# after that we are sure that everything which is in that other dir
# is now up to date.
#
# The only cases where we need to modify files which have global
# effects are thus separated out and done before the recursive
# descending is started. They are now explicitly listed as the
# prepare rule.

ifneq ($(sub_make_done),1)

# Do not use make's built-in rules and variables
# (this increases performance and avoids hard-to-debug behaviour)
MAKEFLAGS += -rR

# Avoid funny character set dependencies
unexport LC_ALL
LC_COLLATE=C
LC_NUMERIC=C
export LC_COLLATE LC_NUMERIC

# Avoid interference with shell env settings
unexport GREP_OPTIONS

# Beautify output
# ---------------------------------------------------------------------------
#
# Normally, we echo the whole command before executing it. By making
# that echo $($(quiet)$(cmd)), we now have the possibility to set
# $(quiet) to choose other forms of output instead, e.g.
#
#         quiet_cmd_cc_o_c = Compiling $(RELDIR)/$@
#         cmd_cc_o_c       = $(CC) $(c_flags) -c -o $@ $<
#
# If $(quiet) is empty, the whole command will be printed.
# If it is set to "quiet_", only the short version will be printed.
# If it is set to "silent_", nothing will be printed at all, since
# the variable $(silent_cmd_cc_o_c) doesn't exist.
#
# A simple variant is to prefix commands with $(Q) - that's useful
# for commands that shall be hidden in non-verbose mode.
#
#	$(Q)ln $@ :<
#
# If KBUILD_VERBOSE equals 0 then the above command will be hidden.
# If KBUILD_VERBOSE equals 1 then the above command is displayed.
#
# To put more focus on warnings, be less verbose as default
# Use 'make V=1' to see the full commands

ifeq ("$(origin V)", "command line")
  KBUILD_VERBOSE = $(V)
endif
ifndef KBUILD_VERBOSE
  KBUILD_VERBOSE = 0
endif

ifeq ($(KBUILD_VERBOSE),1)
  quiet =
  Q =
else
  quiet=quiet_
  Q = @
endif

# If the user is running make -s (silent mode), suppress echoing of
# commands

ifneq ($(findstring s,$(filter-out --%,$(MAKEFLAGS))),)
  quiet=silent_
endif

export quiet Q KBUILD_VERBOSE

# Kbuild will save output files in the current working directory.
# This does not need to match to the root of the kernel source tree.
#
# For example, you can do this:
#
#  cd /dir/to/store/output/files; make -f /dir/to/kernel/source/Makefile
#
# If you want to save output files in a different location, there are
# two syntaxes to specify it.
#
# 1) O=
# Use "make O=dir/to/store/output/files/"
#
# 2) Set KBUILD_OUTPUT
# Set the environment variable KBUILD_OUTPUT to point to the output directory.
# export KBUILD_OUTPUT=dir/to/store/output/files/; make
#
# The O= assignment takes precedence over the KBUILD_OUTPUT environment
# variable.

# Do we want to change the working directory?
ifeq ("$(origin O)", "command line")
  KBUILD_OUTPUT := $(O)
endif

ifneq ($(KBUILD_OUTPUT),)
# Make's built-in functions such as $(abspath ...), $(realpath ...) cannot
# expand a shell special character '~'. We use a somewhat tedious way here.
abs_objtree := $(shell mkdir -p $(KBUILD_OUTPUT) && cd $(KBUILD_OUTPUT) && pwd)
$(if $(abs_objtree),, \
     $(error failed to create output directory "$(KBUILD_OUTPUT)"))

# $(realpath ...) resolves symlinks
abs_objtree := $(realpath $(abs_objtree))
else
abs_objtree := $(CURDIR)
endif # ifneq ($(KBUILD_OUTPUT),)

ifeq ($(abs_objtree),$(CURDIR))
# Suppress "Entering directory ..." unless we are changing the work directory.
MAKEFLAGS += --no-print-directory
else
need-sub-make := 1
endif

abs_srctree := $(realpath $(dir $(lastword $(MAKEFILE_LIST))))

ifneq ($(words $(subst :, ,$(abs_srctree))), 1)
$(error source directory cannot contain spaces or colons)
endif

ifneq ($(abs_srctree),$(abs_objtree))
# Look for make include files relative to root of kernel src
#
# This does not become effective immediately because MAKEFLAGS is re-parsed
# once after the Makefile is read. We need to invoke sub-make.
MAKEFLAGS += --include-dir=$(abs_srctree)
need-sub-make := 1
endif

ifneq ($(filter 3.%,$(MAKE_VERSION)),)
# 'MAKEFLAGS += -rR' does not immediately become effective for GNU Make 3.x
# We need to invoke sub-make to avoid implicit rules in the top Makefile.
need-sub-make := 1
# Cancel implicit rules for this Makefile.
$(lastword $(MAKEFILE_LIST)): ;
endif

export abs_srctree abs_objtree
export sub_make_done := 1

ifeq ($(need-sub-make),1)

PHONY += $(MAKECMDGOALS) sub-make

$(filter-out _all sub-make $(lastword $(MAKEFILE_LIST)), $(MAKECMDGOALS)) _all: sub-make
	@:

# Invoke a second make in the output directory, passing relevant variables
sub-make:
	$(Q)$(MAKE) -C $(abs_objtree) -f $(abs_srctree)/Makefile $(MAKECMDGOALS)

endif # need-sub-make
endif # sub_make_done

# We process the rest of the Makefile if this is the final invocation of make
ifeq ($(need-sub-make),)

# Do not print "Entering directory ...",
# but we want to display it when entering to the output directory
# so that IDEs/editors are able to understand relative filenames.
MAKEFLAGS += --no-print-directory

# Call a source code checker (by default, "sparse") as part of the
# C compilation.
#
# Use 'make C=1' to enable checking of only re-compiled files.
# Use 'make C=2' to enable checking of *all* source files, regardless
# of whether they are re-compiled or not.
#
# See the file "Documentation/dev-tools/sparse.rst" for more details,
# including where to get the "sparse" utility.

ifeq ("$(origin C)", "command line")
  KBUILD_CHECKSRC = $(C)
endif
ifndef KBUILD_CHECKSRC
  KBUILD_CHECKSRC = 0
endif

# Use make M=dir or set the environment variable KBUILD_EXTMOD to specify the
# directory of external module to build. Setting M= takes precedence.
ifeq ("$(origin M)", "command line")
  KBUILD_EXTMOD := $(M)
endif

export KBUILD_CHECKSRC KBUILD_EXTMOD

extmod-prefix = $(if $(KBUILD_EXTMOD),$(KBUILD_EXTMOD)/)

ifeq ($(abs_srctree),$(abs_objtree))
        # building in the source tree
        srctree := .
	building_out_of_srctree :=
else
        ifeq ($(abs_srctree)/,$(dir $(abs_objtree)))
                # building in a subdirectory of the source tree
                srctree := ..
        else
                srctree := $(abs_srctree)
        endif
	building_out_of_srctree := 1
endif

ifneq ($(KBUILD_ABS_SRCTREE),)
srctree := $(abs_srctree)
endif

objtree		:= .
VPATH		:= $(srctree)

export building_out_of_srctree srctree objtree VPATH

# To make sure we do not include .config for any of the *config targets
# catch them early, and hand them over to scripts/kconfig/Makefile
# It is allowed to specify more targets when calling make, including
# mixing *config targets and build targets.
# For example 'make oldconfig all'.
# Detect when mixed targets is specified, and make a second invocation
# of make so .config is not included in this case either (for *config).

version_h := include/generated/uapi/linux/version.h
old_version_h := include/linux/version.h

clean-targets := %clean mrproper cleandocs
no-dot-config-targets := $(clean-targets) \
			 cscope gtags TAGS tags help% %docs check% coccicheck \
			 $(version_h) headers headers_% archheaders archscripts \
			 %asm-generic kernelversion %src-pkg
no-sync-config-targets := $(no-dot-config-targets) install %install \
			   kernelrelease
single-targets := %.a %.i %.ko %.lds %.ll %.lst %.mod %.o %.s %.symtypes %/

config-build	:=
mixed-build	:=
need-config	:= 1
may-sync-config	:= 1
single-build	:=

ifneq ($(filter $(no-dot-config-targets), $(MAKECMDGOALS)),)
	ifeq ($(filter-out $(no-dot-config-targets), $(MAKECMDGOALS)),)
		need-config :=
	endif
endif

ifneq ($(filter $(no-sync-config-targets), $(MAKECMDGOALS)),)
	ifeq ($(filter-out $(no-sync-config-targets), $(MAKECMDGOALS)),)
		may-sync-config :=
	endif
endif

ifneq ($(KBUILD_EXTMOD),)
	may-sync-config :=
endif

ifeq ($(KBUILD_EXTMOD),)
        ifneq ($(filter config %config,$(MAKECMDGOALS)),)
		config-build := 1
                ifneq ($(words $(MAKECMDGOALS)),1)
			mixed-build := 1
                endif
        endif
endif

# We cannot build single targets and the others at the same time
ifneq ($(filter $(single-targets), $(MAKECMDGOALS)),)
	single-build := 1
	ifneq ($(filter-out $(single-targets), $(MAKECMDGOALS)),)
		mixed-build := 1
	endif
endif

# For "make -j clean all", "make -j mrproper defconfig all", etc.
ifneq ($(filter $(clean-targets),$(MAKECMDGOALS)),)
        ifneq ($(filter-out $(clean-targets),$(MAKECMDGOALS)),)
		mixed-build := 1
        endif
endif

# install and modules_install need also be processed one by one
ifneq ($(filter install,$(MAKECMDGOALS)),)
        ifneq ($(filter modules_install,$(MAKECMDGOALS)),)
		mixed-build := 1
        endif
endif

ifdef mixed-build
# ===========================================================================
# We're called with mixed targets (*config and build targets).
# Handle them one by one.

PHONY += $(MAKECMDGOALS) __build_one_by_one

$(filter-out __build_one_by_one, $(MAKECMDGOALS)): __build_one_by_one
	@:

__build_one_by_one:
	$(Q)set -e; \
	for i in $(MAKECMDGOALS); do \
		$(MAKE) -f $(srctree)/Makefile $$i; \
	done

else # !mixed-build

include scripts/Kbuild.include

# Read KERNELRELEASE from include/config/kernel.release (if it exists)
KERNELRELEASE = $(shell cat include/config/kernel.release 2> /dev/null)
KERNELVERSION = $(VERSION)$(if $(PATCHLEVEL),.$(PATCHLEVEL)$(if $(SUBLEVEL),.$(SUBLEVEL)))$(EXTRAVERSION)
export VERSION PATCHLEVEL SUBLEVEL KERNELRELEASE KERNELVERSION

include scripts/subarch.include

# Cross compiling and selecting different set of gcc/bin-utils
# ---------------------------------------------------------------------------
#
# When performing cross compilation for other architectures ARCH shall be set
# to the target architecture. (See arch/* for the possibilities).
# ARCH can be set during invocation of make:
# make ARCH=ia64
# Another way is to have ARCH set in the environment.
# The default ARCH is the host where make is executed.

# CROSS_COMPILE specify the prefix used for all executables used
# during compilation. Only gcc and related bin-utils executables
# are prefixed with $(CROSS_COMPILE).
# CROSS_COMPILE can be set on the command line
# make CROSS_COMPILE=ia64-linux-
# Alternatively CROSS_COMPILE can be set in the environment.
# Default value for CROSS_COMPILE is not to prefix executables
# Note: Some architectures assign CROSS_COMPILE in their arch/*/Makefile
ARCH		?= $(SUBARCH)

# Architecture as present in compile.h
UTS_MACHINE 	:= $(ARCH)
SRCARCH 	:= $(ARCH)

# Additional ARCH settings for x86
ifeq ($(ARCH),i386)
        SRCARCH := x86
endif
ifeq ($(ARCH),x86_64)
        SRCARCH := x86
endif

# Additional ARCH settings for sparc
ifeq ($(ARCH),sparc32)
       SRCARCH := sparc
endif
ifeq ($(ARCH),sparc64)
       SRCARCH := sparc
endif

# Additional ARCH settings for sh
ifeq ($(ARCH),sh64)
       SRCARCH := sh
endif

KCONFIG_CONFIG	?= .config
export KCONFIG_CONFIG

# SHELL used by kbuild
CONFIG_SHELL := sh

HOST_LFS_CFLAGS := $(shell getconf LFS_CFLAGS 2>/dev/null)
HOST_LFS_LDFLAGS := $(shell getconf LFS_LDFLAGS 2>/dev/null)
HOST_LFS_LIBS := $(shell getconf LFS_LIBS 2>/dev/null)

HOSTCC       = gcc
HOSTCXX      = g++
KBUILD_HOSTCFLAGS   := -Wall -Wmissing-prototypes -Wstrict-prototypes -O2 \
		-fomit-frame-pointer -std=gnu89 $(HOST_LFS_CFLAGS) \
		$(HOSTCFLAGS)
KBUILD_HOSTCXXFLAGS := -O2 $(HOST_LFS_CFLAGS) $(HOSTCXXFLAGS)
KBUILD_HOSTLDFLAGS  := $(HOST_LFS_LDFLAGS) $(HOSTLDFLAGS)
KBUILD_HOSTLDLIBS   := $(HOST_LFS_LIBS) $(HOSTLDLIBS)

# Make variables (CC, etc...)
AS		= $(CROSS_COMPILE)as
LD		= $(CROSS_COMPILE)ld
CC		= $(CROSS_COMPILE)gcc
CPP		= $(CC) -E
AR		= $(CROSS_COMPILE)ar
NM		= $(CROSS_COMPILE)nm
STRIP		= $(CROSS_COMPILE)strip
OBJCOPY		= $(CROSS_COMPILE)objcopy
OBJDUMP		= $(CROSS_COMPILE)objdump
OBJSIZE		= $(CROSS_COMPILE)size
PAHOLE		= pahole
LEX		= flex
YACC		= bison
AWK		= awk
INSTALLKERNEL  := installkernel
DEPMOD		= /sbin/depmod
PERL		= perl
PYTHON		= python
PYTHON2		= python2
PYTHON3		= python3
CHECK		= sparse
BASH		= bash

CHECKFLAGS     := -D__linux__ -Dlinux -D__STDC__ -Dunix -D__unix__ \
		  -Wbitwise -Wno-return-void -Wno-unknown-attribute $(CF)
NOSTDINC_FLAGS :=
CFLAGS_MODULE   =
AFLAGS_MODULE   =
LDFLAGS_MODULE  =
CFLAGS_KERNEL	=
AFLAGS_KERNEL	=
LDFLAGS_vmlinux =

# Use USERINCLUDE when you must reference the UAPI directories only.
USERINCLUDE    := \
		-I$(srctree)/arch/$(SRCARCH)/include/uapi \
		-I$(objtree)/arch/$(SRCARCH)/include/generated/uapi \
		-I$(srctree)/include/uapi \
		-I$(objtree)/include/generated/uapi \
                -include $(srctree)/include/linux/kconfig.h

# Use LINUXINCLUDE when you must reference the include/ directory.
# Needed to be compatible with the O= option
LINUXINCLUDE    := \
		-I$(srctree)/arch/$(SRCARCH)/include \
		-I$(objtree)/arch/$(SRCARCH)/include/generated \
		$(if $(building_out_of_srctree),-I$(srctree)/include) \
		-I$(objtree)/include \
		$(USERINCLUDE)

KBUILD_AFLAGS   := -D__ASSEMBLY__ -fno-PIE
KBUILD_CFLAGS   := -Wall -Wundef -Werror=strict-prototypes -Wno-trigraphs \
		   -fno-strict-aliasing -fno-common -fshort-wchar -fno-PIE \
		   -Werror=implicit-function-declaration -Werror=implicit-int \
		   -Wno-format-security \
		   -std=gnu89
KBUILD_CPPFLAGS := -D__KERNEL__
KBUILD_AFLAGS_KERNEL :=
KBUILD_CFLAGS_KERNEL :=
KBUILD_AFLAGS_MODULE  := -DMODULE
KBUILD_CFLAGS_MODULE  := -DMODULE
KBUILD_LDFLAGS_MODULE :=
export KBUILD_LDS_MODULE := $(srctree)/scripts/module-common.lds
KBUILD_LDFLAGS :=
GCC_PLUGINS_CFLAGS :=
CLANG_FLAGS :=

export ARCH SRCARCH CONFIG_SHELL BASH HOSTCC KBUILD_HOSTCFLAGS CROSS_COMPILE AS LD CC
export CPP AR NM STRIP OBJCOPY OBJDUMP OBJSIZE PAHOLE LEX YACC AWK INSTALLKERNEL
export PERL PYTHON PYTHON2 PYTHON3 CHECK CHECKFLAGS MAKE UTS_MACHINE HOSTCXX
export KBUILD_HOSTCXXFLAGS KBUILD_HOSTLDFLAGS KBUILD_HOSTLDLIBS LDFLAGS_MODULE

export KBUILD_CPPFLAGS NOSTDINC_FLAGS LINUXINCLUDE OBJCOPYFLAGS KBUILD_LDFLAGS
export KBUILD_CFLAGS CFLAGS_KERNEL CFLAGS_MODULE
export CFLAGS_KASAN CFLAGS_KASAN_NOSANITIZE CFLAGS_UBSAN
export KBUILD_AFLAGS AFLAGS_KERNEL AFLAGS_MODULE
export KBUILD_AFLAGS_MODULE KBUILD_CFLAGS_MODULE KBUILD_LDFLAGS_MODULE
export KBUILD_AFLAGS_KERNEL KBUILD_CFLAGS_KERNEL

# Files to ignore in find ... statements

export RCS_FIND_IGNORE := \( -name SCCS -o -name BitKeeper -o -name .svn -o    \
			  -name CVS -o -name .pc -o -name .hg -o -name .git \) \
			  -prune -o
export RCS_TAR_IGNORE := --exclude SCCS --exclude BitKeeper --exclude .svn \
			 --exclude CVS --exclude .pc --exclude .hg --exclude .git

# ===========================================================================
# Rules shared between *config targets and build targets

# Basic helpers built in scripts/basic/
PHONY += scripts_basic
scripts_basic:
	$(Q)$(MAKE) $(build)=scripts/basic
	$(Q)rm -f .tmp_quiet_recordmcount

PHONY += outputmakefile
# Before starting out-of-tree build, make sure the source tree is clean.
# outputmakefile generates a Makefile in the output directory, if using a
# separate output directory. This allows convenient use of make in the
# output directory.
# At the same time when output Makefile generated, generate .gitignore to
# ignore whole output directory
outputmakefile:
ifdef building_out_of_srctree
	$(Q)if [ -f $(srctree)/.config -o \
		 -d $(srctree)/include/config -o \
		 -d $(srctree)/arch/$(SRCARCH)/include/generated ]; then \
		echo >&2 "***"; \
		echo >&2 "*** The source tree is not clean, please run 'make$(if $(findstring command line, $(origin ARCH)), ARCH=$(ARCH)) mrproper'"; \
		echo >&2 "*** in $(abs_srctree)";\
		echo >&2 "***"; \
		false; \
	fi
	$(Q)ln -fsn $(srctree) source
	$(Q)$(CONFIG_SHELL) $(srctree)/scripts/mkmakefile $(srctree)
	$(Q)test -e .gitignore || \
	{ echo "# this is build directory, ignore it"; echo "*"; } > .gitignore
endif

ifneq ($(shell $(CC) --version 2>&1 | head -n 1 | grep clang),)
ifneq ($(CROSS_COMPILE),)
CLANG_FLAGS	+= --target=$(notdir $(CROSS_COMPILE:%-=%))
GCC_TOOLCHAIN_DIR := $(dir $(shell which $(CROSS_COMPILE)elfedit))
CLANG_FLAGS	+= --prefix=$(GCC_TOOLCHAIN_DIR)
GCC_TOOLCHAIN	:= $(realpath $(GCC_TOOLCHAIN_DIR)/..)
endif
ifneq ($(GCC_TOOLCHAIN),)
CLANG_FLAGS	+= --gcc-toolchain=$(GCC_TOOLCHAIN)
endif
ifeq ($(shell $(AS) --version 2>&1 | head -n 1 | grep clang),)
CLANG_FLAGS	+= -no-integrated-as
endif
CLANG_FLAGS	+= -Werror=unknown-warning-option
KBUILD_CFLAGS	+= $(CLANG_FLAGS)
KBUILD_AFLAGS	+= $(CLANG_FLAGS)
export CLANG_FLAGS
endif

# The expansion should be delayed until arch/$(SRCARCH)/Makefile is included.
# Some architectures define CROSS_COMPILE in arch/$(SRCARCH)/Makefile.
# CC_VERSION_TEXT is referenced from Kconfig (so it needs export),
# and from include/config/auto.conf.cmd to detect the compiler upgrade.
CC_VERSION_TEXT = $(shell $(CC) --version 2>/dev/null | head -n 1)

ifdef config-build
# ===========================================================================
# *config targets only - make sure prerequisites are updated, and descend
# in scripts/kconfig to make the *config target

# Read arch specific Makefile to set KBUILD_DEFCONFIG as needed.
# KBUILD_DEFCONFIG may point out an alternative default configuration
# used for 'make defconfig'
include arch/$(SRCARCH)/Makefile
export KBUILD_DEFCONFIG KBUILD_KCONFIG CC_VERSION_TEXT

config: outputmakefile scripts_basic FORCE
	$(Q)$(MAKE) $(build)=scripts/kconfig $@

%config: outputmakefile scripts_basic FORCE
	$(Q)$(MAKE) $(build)=scripts/kconfig $@

else #!config-build
# ===========================================================================
# Build targets only - this includes vmlinux, arch specific targets, clean
# targets and others. In general all targets except *config targets.

# If building an external module we do not care about the all: rule
# but instead _all depend on modules
PHONY += all
ifeq ($(KBUILD_EXTMOD),)
_all: all
else
_all: modules
endif

# Decide whether to build built-in, modular, or both.
# Normally, just do built-in.

KBUILD_MODULES :=
KBUILD_BUILTIN := 1

# If we have only "make modules", don't compile built-in objects.
# When we're building modules with modversions, we need to consider
# the built-in objects during the descend as well, in order to
# make sure the checksums are up to date before we record them.

ifeq ($(MAKECMDGOALS),modules)
  KBUILD_BUILTIN := $(if $(CONFIG_MODVERSIONS),1)
endif

# If we have "make <whatever> modules", compile modules
# in addition to whatever we do anyway.
# Just "make" or "make all" shall build modules as well

ifneq ($(filter all _all modules nsdeps,$(MAKECMDGOALS)),)
  KBUILD_MODULES := 1
endif

ifeq ($(MAKECMDGOALS),)
  KBUILD_MODULES := 1
endif

export KBUILD_MODULES KBUILD_BUILTIN

ifdef need-config
include include/config/auto.conf
endif

ifeq ($(KBUILD_EXTMOD),)
# Objects we will link into vmlinux / subdirs we need to visit
init-y		:= init/
drivers-y	:= drivers/ sound/
drivers-$(CONFIG_SAMPLES) += samples/
drivers-$(CONFIG_KERNEL_HEADER_TEST) += include/
net-y		:= net/
libs-y		:= lib/
core-y		:= usr/
virt-y		:= virt/
endif # KBUILD_EXTMOD

# The all: target is the default when no target is given on the
# command line.
# This allow a user to issue only 'make' to build a kernel including modules
# Defaults to vmlinux, but the arch makefile usually adds further targets
all: vmlinux

CFLAGS_GCOV	:= -fprofile-arcs -ftest-coverage \
	$(call cc-option,-fno-tree-loop-im) \
	$(call cc-disable-warning,maybe-uninitialized,)
export CFLAGS_GCOV

# The arch Makefiles can override CC_FLAGS_FTRACE. We may also append it later.
ifdef CONFIG_FUNCTION_TRACER
  CC_FLAGS_FTRACE := -pg
endif

RETPOLINE_CFLAGS_GCC := -mindirect-branch=thunk-extern -mindirect-branch-register
RETPOLINE_VDSO_CFLAGS_GCC := -mindirect-branch=thunk-inline -mindirect-branch-register
RETPOLINE_CFLAGS_CLANG := -mretpoline-external-thunk
RETPOLINE_VDSO_CFLAGS_CLANG := -mretpoline
RETPOLINE_CFLAGS := $(call cc-option,$(RETPOLINE_CFLAGS_GCC),$(call cc-option,$(RETPOLINE_CFLAGS_CLANG)))
RETPOLINE_VDSO_CFLAGS := $(call cc-option,$(RETPOLINE_VDSO_CFLAGS_GCC),$(call cc-option,$(RETPOLINE_VDSO_CFLAGS_CLANG)))
export RETPOLINE_CFLAGS
export RETPOLINE_VDSO_CFLAGS

include arch/$(SRCARCH)/Makefile

ifdef need-config
ifdef may-sync-config
# Read in dependencies to all Kconfig* files, make sure to run syncconfig if
# changes are detected. This should be included after arch/$(SRCARCH)/Makefile
# because some architectures define CROSS_COMPILE there.
include include/config/auto.conf.cmd

$(KCONFIG_CONFIG):
	@echo >&2 '***'
	@echo >&2 '*** Configuration file "$@" not found!'
	@echo >&2 '***'
	@echo >&2 '*** Please run some configurator (e.g. "make oldconfig" or'
	@echo >&2 '*** "make menuconfig" or "make xconfig").'
	@echo >&2 '***'
	@/bin/false

# The actual configuration files used during the build are stored in
# include/generated/ and include/config/. Update them if .config is newer than
# include/config/auto.conf (which mirrors .config).
#
# This exploits the 'multi-target pattern rule' trick.
# The syncconfig should be executed only once to make all the targets.
%/auto.conf %/auto.conf.cmd %/tristate.conf: $(KCONFIG_CONFIG)
	$(Q)$(MAKE) -f $(srctree)/Makefile syncconfig
else # !may-sync-config
# External modules and some install targets need include/generated/autoconf.h
# and include/config/auto.conf but do not care if they are up-to-date.
# Use auto.conf to trigger the test
PHONY += include/config/auto.conf

include/config/auto.conf:
	$(Q)test -e include/generated/autoconf.h -a -e $@ || (		\
	echo >&2;							\
	echo >&2 "  ERROR: Kernel configuration is invalid.";		\
	echo >&2 "         include/generated/autoconf.h or $@ are missing.";\
	echo >&2 "         Run 'make oldconfig && make prepare' on kernel src to fix it.";	\
	echo >&2 ;							\
	/bin/false)

endif # may-sync-config
endif # need-config

KBUILD_CFLAGS	+= $(call cc-option,-fno-delete-null-pointer-checks,)
KBUILD_CFLAGS	+= $(call cc-disable-warning,frame-address,)
KBUILD_CFLAGS	+= $(call cc-disable-warning, format-truncation)
KBUILD_CFLAGS	+= $(call cc-disable-warning, format-overflow)
KBUILD_CFLAGS	+= $(call cc-disable-warning, address-of-packed-member)

ifdef CONFIG_CC_OPTIMIZE_FOR_PERFORMANCE
KBUILD_CFLAGS += -O2
else ifdef CONFIG_CC_OPTIMIZE_FOR_PERFORMANCE_O3
KBUILD_CFLAGS += -O3
else ifdef CONFIG_CC_OPTIMIZE_FOR_SIZE
KBUILD_CFLAGS += -Os
endif

ifdef CONFIG_CC_DISABLE_WARN_MAYBE_UNINITIALIZED
KBUILD_CFLAGS   += -Wno-maybe-uninitialized
endif

# Tell gcc to never replace conditional load with a non-conditional one
KBUILD_CFLAGS	+= $(call cc-option,--param=allow-store-data-races=0)

include scripts/Makefile.kcov
include scripts/Makefile.gcc-plugins

ifdef CONFIG_READABLE_ASM
# Disable optimizations that make assembler listings hard to read.
# reorder blocks reorders the control in the function
# ipa clone creates specialized cloned functions
# partial inlining inlines only parts of functions
KBUILD_CFLAGS += $(call cc-option,-fno-reorder-blocks,) \
                 $(call cc-option,-fno-ipa-cp-clone,) \
                 $(call cc-option,-fno-partial-inlining)
endif

ifneq ($(CONFIG_FRAME_WARN),0)
KBUILD_CFLAGS += $(call cc-option,-Wframe-larger-than=${CONFIG_FRAME_WARN})
endif

stackp-flags-$(CONFIG_CC_HAS_STACKPROTECTOR_NONE) := -fno-stack-protector
stackp-flags-$(CONFIG_STACKPROTECTOR)             := -fstack-protector
stackp-flags-$(CONFIG_STACKPROTECTOR_STRONG)      := -fstack-protector-strong

KBUILD_CFLAGS += $(stackp-flags-y)

ifdef CONFIG_CC_IS_CLANG
KBUILD_CPPFLAGS += -Qunused-arguments
KBUILD_CFLAGS += -Wno-format-invalid-specifier
KBUILD_CFLAGS += -Wno-gnu
# Quiet clang warning: comparison of unsigned expression < 0 is always false
KBUILD_CFLAGS += -Wno-tautological-compare
# CLANG uses a _MergedGlobals as optimization, but this breaks modpost, as the
# source of a reference will be _MergedGlobals and not on of the whitelisted names.
# See modpost pattern 2
KBUILD_CFLAGS += -mno-global-merge
else

# These warnings generated too much noise in a regular build.
# Use make W=1 to enable them (see scripts/Makefile.extrawarn)
KBUILD_CFLAGS += -Wno-unused-but-set-variable

# Warn about unmarked fall-throughs in switch statement.
# Disabled for clang while comment to attribute conversion happens and
# https://github.com/ClangBuiltLinux/linux/issues/636 is discussed.
KBUILD_CFLAGS += $(call cc-option,-Wimplicit-fallthrough,)
endif

KBUILD_CFLAGS += $(call cc-disable-warning, unused-const-variable)
ifdef CONFIG_FRAME_POINTER
KBUILD_CFLAGS	+= -fno-omit-frame-pointer -fno-optimize-sibling-calls
else
# Some targets (ARM with Thumb2, for example), can't be built with frame
# pointers.  For those, we don't have FUNCTION_TRACER automatically
# select FRAME_POINTER.  However, FUNCTION_TRACER adds -pg, and this is
# incompatible with -fomit-frame-pointer with current GCC, so we don't use
# -fomit-frame-pointer with FUNCTION_TRACER.
ifndef CONFIG_FUNCTION_TRACER
KBUILD_CFLAGS	+= -fomit-frame-pointer
endif
endif

# Initialize all stack variables with a pattern, if desired.
ifdef CONFIG_INIT_STACK_ALL
KBUILD_CFLAGS	+= -ftrivial-auto-var-init=pattern
endif

DEBUG_CFLAGS	:= $(call cc-option, -fno-var-tracking-assignments)

ifdef CONFIG_DEBUG_INFO
ifdef CONFIG_DEBUG_INFO_SPLIT
DEBUG_CFLAGS	+= -gsplit-dwarf
else
DEBUG_CFLAGS	+= -g
endif
KBUILD_AFLAGS	+= -Wa,-gdwarf-2
endif
ifdef CONFIG_DEBUG_INFO_DWARF4
DEBUG_CFLAGS	+= -gdwarf-4
endif

ifdef CONFIG_DEBUG_INFO_REDUCED
DEBUG_CFLAGS	+= $(call cc-option, -femit-struct-debug-baseonly) \
		   $(call cc-option,-fno-var-tracking)
endif

KBUILD_CFLAGS += $(DEBUG_CFLAGS)
export DEBUG_CFLAGS

ifdef CONFIG_FUNCTION_TRACER
ifdef CONFIG_FTRACE_MCOUNT_RECORD
  # gcc 5 supports generating the mcount tables directly
  ifeq ($(call cc-option-yn,-mrecord-mcount),y)
    CC_FLAGS_FTRACE	+= -mrecord-mcount
    export CC_USING_RECORD_MCOUNT := 1
  endif
  ifdef CONFIG_HAVE_NOP_MCOUNT
    ifeq ($(call cc-option-yn, -mnop-mcount),y)
      CC_FLAGS_FTRACE	+= -mnop-mcount
      CC_FLAGS_USING	+= -DCC_USING_NOP_MCOUNT
    endif
  endif
endif
ifdef CONFIG_HAVE_FENTRY
  ifeq ($(call cc-option-yn, -mfentry),y)
    CC_FLAGS_FTRACE	+= -mfentry
    CC_FLAGS_USING	+= -DCC_USING_FENTRY
  endif
endif
export CC_FLAGS_FTRACE
KBUILD_CFLAGS	+= $(CC_FLAGS_FTRACE) $(CC_FLAGS_USING)
KBUILD_AFLAGS	+= $(CC_FLAGS_USING)
ifdef CONFIG_DYNAMIC_FTRACE
	ifdef CONFIG_HAVE_C_RECORDMCOUNT
		BUILD_C_RECORDMCOUNT := y
		export BUILD_C_RECORDMCOUNT
	endif
endif
endif

# We trigger additional mismatches with less inlining
ifdef CONFIG_DEBUG_SECTION_MISMATCH
KBUILD_CFLAGS += $(call cc-option, -fno-inline-functions-called-once)
endif

ifdef CONFIG_LD_DEAD_CODE_DATA_ELIMINATION
KBUILD_CFLAGS_KERNEL += -ffunction-sections -fdata-sections
LDFLAGS_vmlinux += --gc-sections
endif

ifdef CONFIG_LIVEPATCH
KBUILD_CFLAGS += $(call cc-option, -flive-patching=inline-clone)
endif

# arch Makefile may override CC so keep this after arch Makefile is included
NOSTDINC_FLAGS += -nostdinc -isystem $(shell $(CC) -print-file-name=include)

# warn about C99 declaration after statement
KBUILD_CFLAGS += -Wdeclaration-after-statement

# Variable Length Arrays (VLAs) should not be used anywhere in the kernel
KBUILD_CFLAGS += -Wvla

# disable pointer signed / unsigned warnings in gcc 4.0
KBUILD_CFLAGS += -Wno-pointer-sign

# disable stringop warnings in gcc 8+
KBUILD_CFLAGS += $(call cc-disable-warning, stringop-truncation)

# disable invalid "can't wrap" optimizations for signed / pointers
KBUILD_CFLAGS	+= $(call cc-option,-fno-strict-overflow)

# clang sets -fmerge-all-constants by default as optimization, but this
# is non-conforming behavior for C and in fact breaks the kernel, so we
# need to disable it here generally.
KBUILD_CFLAGS	+= $(call cc-option,-fno-merge-all-constants)

# for gcc -fno-merge-all-constants disables everything, but it is fine
# to have actual conforming behavior enabled.
KBUILD_CFLAGS	+= $(call cc-option,-fmerge-constants)

# Make sure -fstack-check isn't enabled (like gentoo apparently did)
KBUILD_CFLAGS  += $(call cc-option,-fno-stack-check,)

# conserve stack if available
KBUILD_CFLAGS   += $(call cc-option,-fconserve-stack)

# Prohibit date/time macros, which would make the build non-deterministic
KBUILD_CFLAGS   += $(call cc-option,-Werror=date-time)

# enforce correct pointer usage
KBUILD_CFLAGS   += $(call cc-option,-Werror=incompatible-pointer-types)

# Require designated initializers for all marked structures
KBUILD_CFLAGS   += $(call cc-option,-Werror=designated-init)

# change __FILE__ to the relative path from the srctree
KBUILD_CFLAGS	+= $(call cc-option,-fmacro-prefix-map=$(srctree)/=)

# ensure -fcf-protection is disabled when using retpoline as it is
# incompatible with -mindirect-branch=thunk-extern
ifdef CONFIG_RETPOLINE
KBUILD_CFLAGS += $(call cc-option,-fcf-protection=none)
endif

include scripts/Makefile.kasan
include scripts/Makefile.extrawarn
include scripts/Makefile.ubsan

# Add user supplied CPPFLAGS, AFLAGS and CFLAGS as the last assignments
KBUILD_CPPFLAGS += $(KCPPFLAGS)
KBUILD_AFLAGS   += $(KAFLAGS)
KBUILD_CFLAGS   += $(KCFLAGS)

KBUILD_LDFLAGS_MODULE += --build-id
LDFLAGS_vmlinux += --build-id

ifeq ($(CONFIG_STRIP_ASM_SYMS),y)
LDFLAGS_vmlinux	+= $(call ld-option, -X,)
endif

ifeq ($(CONFIG_RELR),y)
LDFLAGS_vmlinux	+= --pack-dyn-relocs=relr
endif

# make the checker run with the right architecture
CHECKFLAGS += --arch=$(ARCH)

# insure the checker run with the right endianness
CHECKFLAGS += $(if $(CONFIG_CPU_BIG_ENDIAN),-mbig-endian,-mlittle-endian)

# the checker needs the correct machine size
CHECKFLAGS += $(if $(CONFIG_64BIT),-m64,-m32)

# Default kernel image to build when no specific target is given.
# KBUILD_IMAGE may be overruled on the command line or
# set in the environment
# Also any assignments in arch/$(ARCH)/Makefile take precedence over
# this default value
export KBUILD_IMAGE ?= vmlinux

#
# INSTALL_PATH specifies where to place the updated kernel and system map
# images. Default is /boot, but you can set it to other values
export	INSTALL_PATH ?= /boot

#
# INSTALL_DTBS_PATH specifies a prefix for relocations required by build roots.
# Like INSTALL_MOD_PATH, it isn't defined in the Makefile, but can be passed as
# an argument if needed. Otherwise it defaults to the kernel install path
#
export INSTALL_DTBS_PATH ?= $(INSTALL_PATH)/dtbs/$(KERNELRELEASE)

#
# INSTALL_MOD_PATH specifies a prefix to MODLIB for module directory
# relocations required by build roots.  This is not defined in the
# makefile but the argument can be passed to make if needed.
#

MODLIB	= $(INSTALL_MOD_PATH)/lib/modules/$(KERNELRELEASE)
export MODLIB

#
# INSTALL_MOD_STRIP, if defined, will cause modules to be
# stripped after they are installed.  If INSTALL_MOD_STRIP is '1', then
# the default option --strip-debug will be used.  Otherwise,
# INSTALL_MOD_STRIP value will be used as the options to the strip command.

ifdef INSTALL_MOD_STRIP
ifeq ($(INSTALL_MOD_STRIP),1)
mod_strip_cmd = $(STRIP) --strip-debug
else
mod_strip_cmd = $(STRIP) $(INSTALL_MOD_STRIP)
endif # INSTALL_MOD_STRIP=1
else
mod_strip_cmd = true
endif # INSTALL_MOD_STRIP
export mod_strip_cmd

# CONFIG_MODULE_COMPRESS, if defined, will cause module to be compressed
# after they are installed in agreement with CONFIG_MODULE_COMPRESS_GZIP
# or CONFIG_MODULE_COMPRESS_XZ.

mod_compress_cmd = true
ifdef CONFIG_MODULE_COMPRESS
  ifdef CONFIG_MODULE_COMPRESS_GZIP
    mod_compress_cmd = gzip -n -f
  endif # CONFIG_MODULE_COMPRESS_GZIP
  ifdef CONFIG_MODULE_COMPRESS_XZ
    mod_compress_cmd = xz -f
  endif # CONFIG_MODULE_COMPRESS_XZ
endif # CONFIG_MODULE_COMPRESS
export mod_compress_cmd

ifdef CONFIG_MODULE_SIG_ALL
$(eval $(call config_filename,MODULE_SIG_KEY))

mod_sign_cmd = scripts/sign-file $(CONFIG_MODULE_SIG_HASH) $(MODULE_SIG_KEY_SRCPREFIX)$(CONFIG_MODULE_SIG_KEY) certs/signing_key.x509
else
mod_sign_cmd = true
endif
export mod_sign_cmd

HOST_LIBELF_LIBS = $(shell pkg-config libelf --libs 2>/dev/null || echo -lelf)

ifdef CONFIG_STACK_VALIDATION
  has_libelf := $(call try-run,\
		echo "int main() {}" | $(HOSTCC) -xc -o /dev/null $(HOST_LIBELF_LIBS) -,1,0)
  ifeq ($(has_libelf),1)
    objtool_target := tools/objtool FORCE
  else
    SKIP_STACK_VALIDATION := 1
    export SKIP_STACK_VALIDATION
  endif
endif

PHONY += prepare0

export MODORDER := $(extmod-prefix)modules.order

ifeq ($(KBUILD_EXTMOD),)
core-y		+= kernel/ certs/ mm/ fs/ ipc/ security/ crypto/ block/

vmlinux-dirs	:= $(patsubst %/,%,$(filter %/, $(init-y) $(init-m) \
		     $(core-y) $(core-m) $(drivers-y) $(drivers-m) \
		     $(net-y) $(net-m) $(libs-y) $(libs-m) $(virt-y)))

vmlinux-alldirs	:= $(sort $(vmlinux-dirs) Documentation \
		     $(patsubst %/,%,$(filter %/, $(init-) $(core-) \
			$(drivers-) $(net-) $(libs-) $(virt-))))

build-dirs	:= $(vmlinux-dirs)
clean-dirs	:= $(vmlinux-alldirs)

init-y		:= $(patsubst %/, %/built-in.a, $(init-y))
core-y		:= $(patsubst %/, %/built-in.a, $(core-y))
drivers-y	:= $(patsubst %/, %/built-in.a, $(drivers-y))
net-y		:= $(patsubst %/, %/built-in.a, $(net-y))
libs-y1		:= $(patsubst %/, %/lib.a, $(libs-y))
libs-y2		:= $(patsubst %/, %/built-in.a, $(filter-out %.a, $(libs-y)))
virt-y		:= $(patsubst %/, %/built-in.a, $(virt-y))

# Externally visible symbols (used by link-vmlinux.sh)
export KBUILD_VMLINUX_OBJS := $(head-y) $(init-y) $(core-y) $(libs-y2) \
			      $(drivers-y) $(net-y) $(virt-y)
export KBUILD_VMLINUX_LIBS := $(libs-y1)
export KBUILD_LDS          := arch/$(SRCARCH)/kernel/vmlinux.lds
export LDFLAGS_vmlinux
# used by scripts/Makefile.package
export KBUILD_ALLDIRS := $(sort $(filter-out arch/%,$(vmlinux-alldirs)) LICENSES arch include scripts tools)

vmlinux-deps := $(KBUILD_LDS) $(KBUILD_VMLINUX_OBJS) $(KBUILD_VMLINUX_LIBS)

# Recurse until adjust_autoksyms.sh is satisfied
PHONY += autoksyms_recursive
ifdef CONFIG_TRIM_UNUSED_KSYMS
autoksyms_recursive: descend modules.order
	$(Q)$(CONFIG_SHELL) $(srctree)/scripts/adjust_autoksyms.sh \
	  "$(MAKE) -f $(srctree)/Makefile vmlinux"
endif

# For the kernel to actually contain only the needed exported symbols,
# we have to build modules as well to determine what those symbols are.
# (this can be evaluated only once include/config/auto.conf has been included)
ifdef CONFIG_TRIM_UNUSED_KSYMS
  KBUILD_MODULES := 1
endif

autoksyms_h := $(if $(CONFIG_TRIM_UNUSED_KSYMS), include/generated/autoksyms.h)

$(autoksyms_h):
	$(Q)mkdir -p $(dir $@)
	$(Q)touch $@

ARCH_POSTLINK := $(wildcard $(srctree)/arch/$(SRCARCH)/Makefile.postlink)

# Final link of vmlinux with optional arch pass after final link
cmd_link-vmlinux =                                                 \
	$(CONFIG_SHELL) $< $(LD) $(KBUILD_LDFLAGS) $(LDFLAGS_vmlinux) ;    \
	$(if $(ARCH_POSTLINK), $(MAKE) -f $(ARCH_POSTLINK) $@, true)

vmlinux: scripts/link-vmlinux.sh autoksyms_recursive $(vmlinux-deps) FORCE
	+$(call if_changed,link-vmlinux)

targets := vmlinux

# The actual objects are generated when descending,
# make sure no implicit rule kicks in
$(sort $(vmlinux-deps)): descend ;

filechk_kernel.release = \
	echo "$(KERNELVERSION)$$($(CONFIG_SHELL) $(srctree)/scripts/setlocalversion $(srctree))"

# Store (new) KERNELRELEASE string in include/config/kernel.release
include/config/kernel.release: FORCE
	$(call filechk,kernel.release)

# Additional helpers built in scripts/
# Carefully list dependencies so we do not try to build scripts twice
# in parallel
PHONY += scripts
scripts: scripts_basic scripts_dtc
	$(Q)$(MAKE) $(build)=$(@)

# Things we need to do before we recursively start building the kernel
# or the modules are listed in "prepare".
# A multi level approach is used. prepareN is processed before prepareN-1.
# archprepare is used in arch Makefiles and when processed asm symlink,
# version.h and scripts_basic is processed / created.

PHONY += prepare archprepare

archprepare: outputmakefile archheaders archscripts scripts include/config/kernel.release \
	asm-generic $(version_h) $(autoksyms_h) include/generated/utsrelease.h

prepare0: archprepare
	$(Q)$(MAKE) $(build)=scripts/mod
	$(Q)$(MAKE) $(build)=.

# All the preparing..
prepare: prepare0 prepare-objtool

# Support for using generic headers in asm-generic
asm-generic := -f $(srctree)/scripts/Makefile.asm-generic obj

PHONY += asm-generic uapi-asm-generic
asm-generic: uapi-asm-generic
	$(Q)$(MAKE) $(asm-generic)=arch/$(SRCARCH)/include/generated/asm \
	generic=include/asm-generic
uapi-asm-generic:
	$(Q)$(MAKE) $(asm-generic)=arch/$(SRCARCH)/include/generated/uapi/asm \
	generic=include/uapi/asm-generic

PHONY += prepare-objtool
prepare-objtool: $(objtool_target)
ifeq ($(SKIP_STACK_VALIDATION),1)
ifdef CONFIG_UNWINDER_ORC
	@echo "error: Cannot generate ORC metadata for CONFIG_UNWINDER_ORC=y, please install libelf-dev, libelf-devel or elfutils-libelf-devel" >&2
	@false
else
	@echo "warning: Cannot use CONFIG_STACK_VALIDATION=y, please install libelf-dev, libelf-devel or elfutils-libelf-devel" >&2
endif
endif

# Generate some files
# ---------------------------------------------------------------------------

# KERNELRELEASE can change from a few different places, meaning version.h
# needs to be updated, so this check is forced on all builds

uts_len := 64
define filechk_utsrelease.h
	if [ `echo -n "$(KERNELRELEASE)" | wc -c ` -gt $(uts_len) ]; then \
	  echo '"$(KERNELRELEASE)" exceeds $(uts_len) characters' >&2;    \
	  exit 1;                                                         \
	fi;                                                               \
	echo \#define UTS_RELEASE \"$(KERNELRELEASE)\"
endef

define filechk_version.h
	echo \#define LINUX_VERSION_CODE $(shell                         \
	expr $(VERSION) \* 65536 + 0$(PATCHLEVEL) \* 256 + 0$(SUBLEVEL)); \
	echo '#define KERNEL_VERSION(a,b,c) (((a) << 16) + ((b) << 8) + (c))'
endef

$(version_h): FORCE
	$(call filechk,version.h)
	$(Q)rm -f $(old_version_h)

include/generated/utsrelease.h: include/config/kernel.release FORCE
	$(call filechk,utsrelease.h)

PHONY += headerdep
headerdep:
	$(Q)find $(srctree)/include/ -name '*.h' | xargs --max-args 1 \
	$(srctree)/scripts/headerdep.pl -I$(srctree)/include

# ---------------------------------------------------------------------------
# Kernel headers

#Default location for installed headers
export INSTALL_HDR_PATH = $(objtree)/usr

quiet_cmd_headers_install = INSTALL $(INSTALL_HDR_PATH)/include
      cmd_headers_install = \
	mkdir -p $(INSTALL_HDR_PATH); \
	rsync -mrl --include='*/' --include='*\.h' --exclude='*' \
	usr/include $(INSTALL_HDR_PATH)

PHONY += headers_install
headers_install: headers
	$(call cmd,headers_install)

PHONY += archheaders archscripts

hdr-inst := -f $(srctree)/scripts/Makefile.headersinst obj

PHONY += headers
headers: $(version_h) scripts_unifdef uapi-asm-generic archheaders archscripts
	$(if $(wildcard $(srctree)/arch/$(SRCARCH)/include/uapi/asm/Kbuild),, \
	  $(error Headers not exportable for the $(SRCARCH) architecture))
	$(Q)$(MAKE) $(hdr-inst)=include/uapi
	$(Q)$(MAKE) $(hdr-inst)=arch/$(SRCARCH)/include/uapi

PHONY += headers_check
headers_check: headers
	$(Q)$(MAKE) $(hdr-inst)=include/uapi HDRCHECK=1
	$(Q)$(MAKE) $(hdr-inst)=arch/$(SRCARCH)/include/uapi HDRCHECK=1

ifdef CONFIG_HEADERS_INSTALL
prepare: headers
endif

ifdef CONFIG_HEADERS_CHECK
all: headers_check
endif

PHONY += scripts_unifdef
scripts_unifdef: scripts_basic
	$(Q)$(MAKE) $(build)=scripts scripts/unifdef

# ---------------------------------------------------------------------------
# Kernel selftest

PHONY += kselftest
kselftest:
	$(Q)$(MAKE) -C $(srctree)/tools/testing/selftests run_tests

kselftest-%: FORCE
	$(Q)$(MAKE) -C $(srctree)/tools/testing/selftests $*

PHONY += kselftest-merge
kselftest-merge:
	$(if $(wildcard $(objtree)/.config),, $(error No .config exists, config your kernel first!))
	$(Q)find $(srctree)/tools/testing/selftests -name config | \
		xargs $(srctree)/scripts/kconfig/merge_config.sh -m $(objtree)/.config
	$(Q)$(MAKE) -f $(srctree)/Makefile olddefconfig

# ---------------------------------------------------------------------------
# Devicetree files

ifneq ($(wildcard $(srctree)/arch/$(SRCARCH)/boot/dts/),)
dtstree := arch/$(SRCARCH)/boot/dts
endif

ifneq ($(dtstree),)

%.dtb: include/config/kernel.release scripts_dtc
	$(Q)$(MAKE) $(build)=$(dtstree) $(dtstree)/$@

PHONY += dtbs dtbs_install dt_binding_check
dtbs dtbs_check: include/config/kernel.release scripts_dtc
	$(Q)$(MAKE) $(build)=$(dtstree)

dtbs_check: export CHECK_DTBS=1
dtbs_check: dt_binding_check

dtbs_install:
	$(Q)$(MAKE) $(dtbinst)=$(dtstree)

ifdef CONFIG_OF_EARLY_FLATTREE
all: dtbs
endif

endif

PHONY += scripts_dtc
scripts_dtc: scripts_basic
	$(Q)$(MAKE) $(build)=scripts/dtc

dt_binding_check: scripts_dtc
	$(Q)$(MAKE) $(build)=Documentation/devicetree/bindings

# ---------------------------------------------------------------------------
# Modules

ifdef CONFIG_MODULES

# By default, build modules as well

all: modules

# Build modules
#
# A module can be listed more than once in obj-m resulting in
# duplicate lines in modules.order files.  Those are removed
# using awk while concatenating to the final file.

PHONY += modules
modules: $(if $(KBUILD_BUILTIN),vmlinux) modules.order modules.builtin
	$(Q)$(MAKE) -f $(srctree)/scripts/Makefile.modpost
	$(Q)$(CONFIG_SHELL) $(srctree)/scripts/modules-check.sh

modules.order: descend
	$(Q)$(AWK) '!x[$$0]++' $(addsuffix /$@, $(build-dirs)) > $@

modbuiltin-dirs := $(addprefix _modbuiltin_, $(build-dirs))

modules.builtin: $(modbuiltin-dirs)
	$(Q)$(AWK) '!x[$$0]++' $(addsuffix /$@, $(build-dirs)) > $@

PHONY += $(modbuiltin-dirs)
# tristate.conf is not included from this Makefile. Add it as a prerequisite
# here to make it self-healing in case somebody accidentally removes it.
$(modbuiltin-dirs): include/config/tristate.conf
	$(Q)$(MAKE) $(modbuiltin)=$(patsubst _modbuiltin_%,%,$@)

# Target to prepare building external modules
PHONY += modules_prepare
modules_prepare: prepare

# Target to install modules
PHONY += modules_install
modules_install: _modinst_ _modinst_post

PHONY += _modinst_
_modinst_:
	@rm -rf $(MODLIB)/kernel
	@rm -f $(MODLIB)/source
	@mkdir -p $(MODLIB)/kernel
	@ln -s $(abspath $(srctree)) $(MODLIB)/source
	@if [ ! $(objtree) -ef  $(MODLIB)/build ]; then \
		rm -f $(MODLIB)/build ; \
		ln -s $(CURDIR) $(MODLIB)/build ; \
	fi
	@sed 's:^:kernel/:' modules.order > $(MODLIB)/modules.order
	@sed 's:^:kernel/:' modules.builtin > $(MODLIB)/modules.builtin
	@cp -f $(objtree)/modules.builtin.modinfo $(MODLIB)/
	$(Q)$(MAKE) -f $(srctree)/scripts/Makefile.modinst

# This depmod is only for convenience to give the initial
# boot a modules.dep even before / is mounted read-write.  However the
# boot script depmod is the master version.
PHONY += _modinst_post
_modinst_post: _modinst_
	$(call cmd,depmod)

ifeq ($(CONFIG_MODULE_SIG), y)
PHONY += modules_sign
modules_sign:
	$(Q)$(MAKE) -f $(srctree)/scripts/Makefile.modsign
endif

else # CONFIG_MODULES

# Modules not configured
# ---------------------------------------------------------------------------

PHONY += modules modules_install
modules modules_install:
	@echo >&2
	@echo >&2 "The present kernel configuration has modules disabled."
	@echo >&2 "Type 'make config' and enable loadable module support."
	@echo >&2 "Then build a kernel with module support enabled."
	@echo >&2
	@exit 1

endif # CONFIG_MODULES

###
# Cleaning is done on three levels.
# make clean     Delete most generated files
#                Leave enough to build external modules
# make mrproper  Delete the current configuration, and all generated files
# make distclean Remove editor backup files, patch leftover files and the like

# Directories & files removed with 'make clean'
CLEAN_DIRS  += include/ksym
CLEAN_FILES += modules.builtin.modinfo

# Directories & files removed with 'make mrproper'
MRPROPER_DIRS  += include/config include/generated          \
		  arch/$(SRCARCH)/include/generated .tmp_objdiff \
		  debian/ snap/ tar-install/
MRPROPER_FILES += .config .config.old .version \
		  Module.symvers \
		  signing_key.pem signing_key.priv signing_key.x509	\
		  x509.genkey extra_certificates signing_key.x509.keyid	\
		  signing_key.x509.signer vmlinux-gdb.py \
		  *.spec

# Directories & files removed with 'make distclean'
DISTCLEAN_DIRS  +=
DISTCLEAN_FILES += tags TAGS cscope* GPATH GTAGS GRTAGS GSYMS

# clean - Delete most, but leave enough to build external modules
#
clean: rm-dirs  := $(CLEAN_DIRS)
clean: rm-files := $(CLEAN_FILES)

PHONY += archclean vmlinuxclean

vmlinuxclean:
	$(Q)$(CONFIG_SHELL) $(srctree)/scripts/link-vmlinux.sh clean
	$(Q)$(if $(ARCH_POSTLINK), $(MAKE) -f $(ARCH_POSTLINK) clean)

clean: archclean vmlinuxclean

# mrproper - Delete all generated files, including .config
#
mrproper: rm-dirs  := $(wildcard $(MRPROPER_DIRS))
mrproper: rm-files := $(wildcard $(MRPROPER_FILES))
mrproper-dirs      := $(addprefix _mrproper_,scripts)

PHONY += $(mrproper-dirs) mrproper
$(mrproper-dirs):
	$(Q)$(MAKE) $(clean)=$(patsubst _mrproper_%,%,$@)

mrproper: clean $(mrproper-dirs)
	$(call cmd,rmdirs)
	$(call cmd,rmfiles)

# distclean
#
distclean: rm-dirs  := $(wildcard $(DISTCLEAN_DIRS))
distclean: rm-files := $(wildcard $(DISTCLEAN_FILES))

PHONY += distclean

distclean: mrproper
	$(call cmd,rmdirs)
	$(call cmd,rmfiles)
	@find $(srctree) $(RCS_FIND_IGNORE) \
		\( -name '*.orig' -o -name '*.rej' -o -name '*~' \
		-o -name '*.bak' -o -name '#*#' -o -name '*%' \
		-o -name 'core' \) \
		-type f -print | xargs rm -f


# Packaging of the kernel to various formats
# ---------------------------------------------------------------------------

%src-pkg: FORCE
	$(Q)$(MAKE) -f $(srctree)/scripts/Makefile.package $@
%pkg: include/config/kernel.release FORCE
	$(Q)$(MAKE) -f $(srctree)/scripts/Makefile.package $@

# Brief documentation of the typical targets used
# ---------------------------------------------------------------------------

boards := $(wildcard $(srctree)/arch/$(SRCARCH)/configs/*_defconfig)
boards := $(sort $(notdir $(boards)))
board-dirs := $(dir $(wildcard $(srctree)/arch/$(SRCARCH)/configs/*/*_defconfig))
board-dirs := $(sort $(notdir $(board-dirs:/=)))

PHONY += help
help:
	@echo  'Cleaning targets:'
	@echo  '  clean		  - Remove most generated files but keep the config and'
	@echo  '                    enough build support to build external modules'
	@echo  '  mrproper	  - Remove all generated files + config + various backup files'
	@echo  '  distclean	  - mrproper + remove editor backup and patch files'
	@echo  ''
	@echo  'Configuration targets:'
	@$(MAKE) -f $(srctree)/scripts/kconfig/Makefile help
	@echo  ''
	@echo  'Other generic targets:'
	@echo  '  all		  - Build all targets marked with [*]'
	@echo  '* vmlinux	  - Build the bare kernel'
	@echo  '* modules	  - Build all modules'
	@echo  '  modules_install - Install all modules to INSTALL_MOD_PATH (default: /)'
	@echo  '  dir/            - Build all files in dir and below'
	@echo  '  dir/file.[ois]  - Build specified target only'
	@echo  '  dir/file.ll     - Build the LLVM assembly file'
	@echo  '                    (requires compiler support for LLVM assembly generation)'
	@echo  '  dir/file.lst    - Build specified mixed source/assembly target only'
	@echo  '                    (requires a recent binutils and recent build (System.map))'
	@echo  '  dir/file.ko     - Build module including final link'
	@echo  '  modules_prepare - Set up for building external modules'
	@echo  '  tags/TAGS	  - Generate tags file for editors'
	@echo  '  cscope	  - Generate cscope index'
	@echo  '  gtags           - Generate GNU GLOBAL index'
	@echo  '  kernelrelease	  - Output the release version string (use with make -s)'
	@echo  '  kernelversion	  - Output the version stored in Makefile (use with make -s)'
	@echo  '  image_name	  - Output the image name (use with make -s)'
	@echo  '  headers_install - Install sanitised kernel headers to INSTALL_HDR_PATH'; \
	 echo  '                    (default: $(INSTALL_HDR_PATH))'; \
	 echo  ''
	@echo  'Static analysers:'
	@echo  '  checkstack      - Generate a list of stack hogs'
	@echo  '  namespacecheck  - Name space analysis on compiled kernel'
	@echo  '  versioncheck    - Sanity check on version.h usage'
	@echo  '  includecheck    - Check for duplicate included header files'
	@echo  '  export_report   - List the usages of all exported symbols'
	@echo  '  headers_check   - Sanity check on exported headers'
	@echo  '  headerdep       - Detect inclusion cycles in headers'
	@echo  '  coccicheck      - Check with Coccinelle'
	@echo  ''
	@echo  'Tools:'
	@echo  '  nsdeps          - Generate missing symbol namespace dependencies'
	@echo  ''
	@echo  'Kernel selftest:'
	@echo  '  kselftest       - Build and run kernel selftest (run as root)'
	@echo  '                    Build, install, and boot kernel before'
	@echo  '                    running kselftest on it'
	@echo  '  kselftest-clean - Remove all generated kselftest files'
	@echo  '  kselftest-merge - Merge all the config dependencies of kselftest to existing'
	@echo  '                    .config.'
	@echo  ''
	@$(if $(dtstree), \
		echo 'Devicetree:'; \
		echo '* dtbs             - Build device tree blobs for enabled boards'; \
		echo '  dtbs_install     - Install dtbs to $(INSTALL_DTBS_PATH)'; \
		echo '  dt_binding_check - Validate device tree binding documents'; \
		echo '  dtbs_check       - Validate device tree source files';\
		echo '')

	@echo 'Userspace tools targets:'
	@echo '  use "make tools/help"'
	@echo '  or  "cd tools; make help"'
	@echo  ''
	@echo  'Kernel packaging:'
	@$(MAKE) -f $(srctree)/scripts/Makefile.package help
	@echo  ''
	@echo  'Documentation targets:'
	@$(MAKE) -f $(srctree)/Documentation/Makefile dochelp
	@echo  ''
	@echo  'Architecture specific targets ($(SRCARCH)):'
	@$(if $(archhelp),$(archhelp),\
		echo '  No architecture specific help defined for $(SRCARCH)')
	@echo  ''
	@$(if $(boards), \
		$(foreach b, $(boards), \
		printf "  %-24s - Build for %s\\n" $(b) $(subst _defconfig,,$(b));) \
		echo '')
	@$(if $(board-dirs), \
		$(foreach b, $(board-dirs), \
		printf "  %-16s - Show %s-specific targets\\n" help-$(b) $(b);) \
		printf "  %-16s - Show all of the above\\n" help-boards; \
		echo '')

	@echo  '  make V=0|1 [targets] 0 => quiet build (default), 1 => verbose build'
	@echo  '  make V=2   [targets] 2 => give reason for rebuild of target'
	@echo  '  make O=dir [targets] Locate all output files in "dir", including .config'
	@echo  '  make C=1   [targets] Check re-compiled c source with $$CHECK (sparse by default)'
	@echo  '  make C=2   [targets] Force check of all c source with $$CHECK'
	@echo  '  make RECORDMCOUNT_WARN=1 [targets] Warn about ignored mcount sections'
	@echo  '  make W=n   [targets] Enable extra build checks, n=1,2,3 where'
	@echo  '		1: warnings which may be relevant and do not occur too often'
	@echo  '		2: warnings which occur quite often but may still be relevant'
	@echo  '		3: more obscure warnings, can most likely be ignored'
	@echo  '		Multiple levels can be combined with W=12 or W=123'
	@echo  ''
	@echo  'Execute "make" or "make all" to build all targets marked with [*] '
	@echo  'For further info see the ./README file'


help-board-dirs := $(addprefix help-,$(board-dirs))

help-boards: $(help-board-dirs)

boards-per-dir = $(sort $(notdir $(wildcard $(srctree)/arch/$(SRCARCH)/configs/$*/*_defconfig)))

$(help-board-dirs): help-%:
	@echo  'Architecture specific targets ($(SRCARCH) $*):'
	@$(if $(boards-per-dir), \
		$(foreach b, $(boards-per-dir), \
		printf "  %-24s - Build for %s\\n" $*/$(b) $(subst _defconfig,,$(b));) \
		echo '')


# Documentation targets
# ---------------------------------------------------------------------------
DOC_TARGETS := xmldocs latexdocs pdfdocs htmldocs epubdocs cleandocs \
	       linkcheckdocs dochelp refcheckdocs
PHONY += $(DOC_TARGETS)
$(DOC_TARGETS):
	$(Q)$(MAKE) $(build)=Documentation $@

# Misc
# ---------------------------------------------------------------------------

PHONY += scripts_gdb
scripts_gdb: prepare0
	$(Q)$(MAKE) $(build)=scripts/gdb
	$(Q)ln -fsn $(abspath $(srctree)/scripts/gdb/vmlinux-gdb.py)

ifdef CONFIG_GDB_SCRIPTS
all: scripts_gdb
endif

else # KBUILD_EXTMOD

###
# External module support.
# When building external modules the kernel used as basis is considered
# read-only, and no consistency checks are made and the make
# system is not used on the basis kernel. If updates are required
# in the basis kernel ordinary make commands (without M=...) must
# be used.
#
# The following are the only valid targets when building external
# modules.
# make M=dir clean     Delete all automatically generated files
# make M=dir modules   Make all modules in specified dir
# make M=dir	       Same as 'make M=dir modules'
# make M=dir modules_install
#                      Install the modules built in the module directory
#                      Assumes install directory is already created

# We are always building modules
KBUILD_MODULES := 1

PHONY += $(objtree)/Module.symvers
$(objtree)/Module.symvers:
	@test -e $(objtree)/Module.symvers || ( \
	echo; \
	echo "  WARNING: Symbol version dump $(objtree)/Module.symvers"; \
	echo "           is missing; modules will have no dependencies and modversions."; \
	echo )

build-dirs := $(KBUILD_EXTMOD)
PHONY += modules
modules: descend $(objtree)/Module.symvers
	$(Q)$(MAKE) -f $(srctree)/scripts/Makefile.modpost

PHONY += modules_install
modules_install: _emodinst_ _emodinst_post

install-dir := $(if $(INSTALL_MOD_DIR),$(INSTALL_MOD_DIR),extra)
PHONY += _emodinst_
_emodinst_:
	$(Q)mkdir -p $(MODLIB)/$(install-dir)
	$(Q)$(MAKE) -f $(srctree)/scripts/Makefile.modinst

PHONY += _emodinst_post
_emodinst_post: _emodinst_
	$(call cmd,depmod)

clean-dirs := $(KBUILD_EXTMOD)
clean: rm-files := $(KBUILD_EXTMOD)/Module.symvers

PHONY += /
/:
	@echo >&2 '"$(MAKE) /" is no longer supported. Please use "$(MAKE) ./" instead.'

PHONY += help
help:
	@echo  '  Building external modules.'
	@echo  '  Syntax: make -C path/to/kernel/src M=$$PWD target'
	@echo  ''
	@echo  '  modules         - default target, build the module(s)'
	@echo  '  modules_install - install the module'
	@echo  '  clean           - remove generated files in module directory only'
	@echo  ''

PHONY += prepare
endif # KBUILD_EXTMOD

# Handle descending into subdirectories listed in $(build-dirs)
# Preset locale variables to speed up the build process. Limit locale
# tweaks to this spot to avoid wrong language settings when running
# make menuconfig etc.
# Error messages still appears in the original language
PHONY += descend $(build-dirs)
descend: $(build-dirs)
$(build-dirs): prepare
	$(Q)$(MAKE) $(build)=$@ single-build=$(single-build) need-builtin=1 need-modorder=1

clean-dirs := $(addprefix _clean_, $(clean-dirs))
PHONY += $(clean-dirs) clean
$(clean-dirs):
	$(Q)$(MAKE) $(clean)=$(patsubst _clean_%,%,$@)

clean: $(clean-dirs)
	$(call cmd,rmdirs)
	$(call cmd,rmfiles)
	@find $(if $(KBUILD_EXTMOD), $(KBUILD_EXTMOD), .) $(RCS_FIND_IGNORE) \
		\( -name '*.[aios]' -o -name '*.ko' -o -name '.*.cmd' \
		-o -name '*.ko.*' \
		-o -name '*.dtb' -o -name '*.dtb.S' -o -name '*.dt.yaml' \
		-o -name '*.dwo' -o -name '*.lst' \
		-o -name '*.su' -o -name '*.mod' -o -name '*.ns_deps' \
		-o -name '.*.d' -o -name '.*.tmp' -o -name '*.mod.c' \
		-o -name '*.lex.c' -o -name '*.tab.[ch]' \
		-o -name '*.asn1.[ch]' \
		-o -name '*.symtypes' -o -name 'modules.order' \
		-o -name modules.builtin -o -name '.tmp_*.o.*' \
		-o -name '*.c.[012]*.*' \
		-o -name '*.ll' \
		-o -name '*.gcno' \) -type f -print | xargs rm -f

# Generate tags for editors
# ---------------------------------------------------------------------------
quiet_cmd_tags = GEN     $@
      cmd_tags = $(BASH) $(srctree)/scripts/tags.sh $@

tags TAGS cscope gtags: FORCE
	$(call cmd,tags)

# Script to generate missing namespace dependencies
# ---------------------------------------------------------------------------

PHONY += nsdeps

nsdeps: modules
	$(Q)$(MAKE) -f $(srctree)/scripts/Makefile.modpost nsdeps
	$(Q)$(CONFIG_SHELL) $(srctree)/scripts/$@

# Scripts to check various things for consistency
# ---------------------------------------------------------------------------

PHONY += includecheck versioncheck coccicheck namespacecheck export_report

includecheck:
	find $(srctree)/* $(RCS_FIND_IGNORE) \
		-name '*.[hcS]' -type f -print | sort \
		| xargs $(PERL) -w $(srctree)/scripts/checkincludes.pl

versioncheck:
	find $(srctree)/* $(RCS_FIND_IGNORE) \
		-name '*.[hcS]' -type f -print | sort \
		| xargs $(PERL) -w $(srctree)/scripts/checkversion.pl

coccicheck:
	$(Q)$(BASH) $(srctree)/scripts/$@

namespacecheck:
	$(PERL) $(srctree)/scripts/namespace.pl

export_report:
	$(PERL) $(srctree)/scripts/export_report.pl

PHONY += checkstack kernelrelease kernelversion image_name

# UML needs a little special treatment here.  It wants to use the host
# toolchain, so needs $(SUBARCH) passed to checkstack.pl.  Everyone
# else wants $(ARCH), including people doing cross-builds, which means
# that $(SUBARCH) doesn't work here.
ifeq ($(ARCH), um)
CHECKSTACK_ARCH := $(SUBARCH)
else
CHECKSTACK_ARCH := $(ARCH)
endif
checkstack:
	$(OBJDUMP) -d vmlinux $$(find . -name '*.ko') | \
	$(PERL) $(srctree)/scripts/checkstack.pl $(CHECKSTACK_ARCH)

kernelrelease:
	@echo "$(KERNELVERSION)$$($(CONFIG_SHELL) $(srctree)/scripts/setlocalversion $(srctree))"

kernelversion:
	@echo $(KERNELVERSION)

image_name:
	@echo $(KBUILD_IMAGE)

# Clear a bunch of variables before executing the submake

ifeq ($(quiet),silent_)
tools_silent=s
endif

tools/: FORCE
	$(Q)mkdir -p $(objtree)/tools
	$(Q)$(MAKE) LDFLAGS= MAKEFLAGS="$(tools_silent) $(filter --j% -j,$(MAKEFLAGS))" O=$(abspath $(objtree)) subdir=tools -C $(srctree)/tools/

tools/%: FORCE
	$(Q)mkdir -p $(objtree)/tools
	$(Q)$(MAKE) LDFLAGS= MAKEFLAGS="$(tools_silent) $(filter --j% -j,$(MAKEFLAGS))" O=$(abspath $(objtree)) subdir=tools -C $(srctree)/tools/ $*

# Single targets
# ---------------------------------------------------------------------------
# To build individual files in subdirectories, you can do like this:
#
#   make foo/bar/baz.s
#
# The supported suffixes for single-target are listed in 'single-targets'
#
# To build only under specific subdirectories, you can do like this:
#
#   make foo/bar/baz/

ifdef single-build

single-all := $(filter $(single-targets), $(MAKECMDGOALS))

# .ko is special because modpost is needed
single-ko := $(sort $(filter %.ko, $(single-all)))
single-no-ko := $(sort $(patsubst %.ko,%.mod, $(single-all)))

$(single-ko): single_modpost
	@:
$(single-no-ko): descend
	@:

ifeq ($(KBUILD_EXTMOD),)
# For the single build of in-tree modules, use a temporary file to avoid
# the situation of modules_install installing an invalid modules.order.
MODORDER := .modules.tmp
endif

PHONY += single_modpost
single_modpost: $(single-no-ko)
	$(Q){ $(foreach m, $(single-ko), echo $(extmod-prefix)$m;) } > $(MODORDER)
	$(Q)$(MAKE) -f $(srctree)/scripts/Makefile.modpost

KBUILD_MODULES := 1

export KBUILD_SINGLE_TARGETS := $(addprefix $(extmod-prefix), $(single-no-ko))

single-build = $(if $(filter-out $@/, $(single-no-ko)),1)

endif

# FIXME Should go into a make.lib or something
# ===========================================================================

quiet_cmd_rmdirs = $(if $(wildcard $(rm-dirs)),CLEAN   $(wildcard $(rm-dirs)))
      cmd_rmdirs = rm -rf $(rm-dirs)

quiet_cmd_rmfiles = $(if $(wildcard $(rm-files)),CLEAN   $(wildcard $(rm-files)))
      cmd_rmfiles = rm -f $(rm-files)

# Run depmod only if we have System.map and depmod is executable
quiet_cmd_depmod = DEPMOD  $(KERNELRELEASE)
      cmd_depmod = $(CONFIG_SHELL) $(srctree)/scripts/depmod.sh $(DEPMOD) \
                   $(KERNELRELEASE)

# read saved command lines for existing targets
existing-targets := $(wildcard $(sort $(targets)))

-include $(foreach f,$(existing-targets),$(dir $(f)).$(notdir $(f)).cmd)

endif # config-targets
endif # mixed-build
endif # need-sub-make

PHONY += FORCE
FORCE:

# Declare the contents of the PHONY variable as phony.  We keep that
# information in a variable so we can use it in if_changed and friends.
.PHONY: $(PHONY)<|MERGE_RESOLUTION|>--- conflicted
+++ resolved
@@ -1,15 +1,9 @@
 # SPDX-License-Identifier: GPL-2.0
 VERSION = 5
 PATCHLEVEL = 4
-<<<<<<< HEAD
-SUBLEVEL = 1
+SUBLEVEL = 2
 EXTRAVERSION = -zen
 NAME = Pudding River
-=======
-SUBLEVEL = 2
-EXTRAVERSION =
-NAME = Kleptomaniac Octopus
->>>>>>> 5f8bc2bb
 
 # *DOCUMENTATION*
 # To see a list of typical targets execute "make help"
