--- conflicted
+++ resolved
@@ -1,11 +1,7 @@
 VERSION = 4
 PATCHLEVEL = 5
 SUBLEVEL = 0
-<<<<<<< HEAD
-EXTRAVERSION = -rc3
-=======
 EXTRAVERSION = -rc7
->>>>>>> 125234dc
 NAME = Blurry Fish Butt
 
 # *DOCUMENTATION*
