# SPDX-License-Identifier: GPL-2.0
VERSION = 5
PATCHLEVEL = 13
<<<<<<< HEAD
SUBLEVEL = 10
EXTRAVERSION = -zen
NAME = The City on the Edge of Forever
=======
SUBLEVEL = 11
EXTRAVERSION =
NAME = Opossums on Parade
>>>>>>> a3f1a03f

# *DOCUMENTATION*
# To see a list of typical targets execute "make help"
# More info can be located in ./README
# Comments in this file are targeted only to the developer, do not
# expect to learn how to build the kernel reading this file.

$(if $(filter __%, $(MAKECMDGOALS)), \
	$(error targets prefixed with '__' are only for internal use))

# That's our default target when none is given on the command line
PHONY := __all
__all:

# We are using a recursive build, so we need to do a little thinking
# to get the ordering right.
#
# Most importantly: sub-Makefiles should only ever modify files in
# their own directory. If in some directory we have a dependency on
# a file in another dir (which doesn't happen often, but it's often
# unavoidable when linking the built-in.a targets which finally
# turn into vmlinux), we will call a sub make in that other dir, and
# after that we are sure that everything which is in that other dir
# is now up to date.
#
# The only cases where we need to modify files which have global
# effects are thus separated out and done before the recursive
# descending is started. They are now explicitly listed as the
# prepare rule.

ifneq ($(sub_make_done),1)

# Do not use make's built-in rules and variables
# (this increases performance and avoids hard-to-debug behaviour)
MAKEFLAGS += -rR

# Avoid funny character set dependencies
unexport LC_ALL
LC_COLLATE=C
LC_NUMERIC=C
export LC_COLLATE LC_NUMERIC

# Avoid interference with shell env settings
unexport GREP_OPTIONS

# Beautify output
# ---------------------------------------------------------------------------
#
# Normally, we echo the whole command before executing it. By making
# that echo $($(quiet)$(cmd)), we now have the possibility to set
# $(quiet) to choose other forms of output instead, e.g.
#
#         quiet_cmd_cc_o_c = Compiling $(RELDIR)/$@
#         cmd_cc_o_c       = $(CC) $(c_flags) -c -o $@ $<
#
# If $(quiet) is empty, the whole command will be printed.
# If it is set to "quiet_", only the short version will be printed.
# If it is set to "silent_", nothing will be printed at all, since
# the variable $(silent_cmd_cc_o_c) doesn't exist.
#
# A simple variant is to prefix commands with $(Q) - that's useful
# for commands that shall be hidden in non-verbose mode.
#
#	$(Q)ln $@ :<
#
# If KBUILD_VERBOSE equals 0 then the above command will be hidden.
# If KBUILD_VERBOSE equals 1 then the above command is displayed.
# If KBUILD_VERBOSE equals 2 then give the reason why each target is rebuilt.
#
# To put more focus on warnings, be less verbose as default
# Use 'make V=1' to see the full commands

ifeq ("$(origin V)", "command line")
  KBUILD_VERBOSE = $(V)
endif
ifndef KBUILD_VERBOSE
  KBUILD_VERBOSE = 0
endif

ifeq ($(KBUILD_VERBOSE),1)
  quiet =
  Q =
else
  quiet=quiet_
  Q = @
endif

# If the user is running make -s (silent mode), suppress echoing of
# commands

ifneq ($(findstring s,$(filter-out --%,$(MAKEFLAGS))),)
  quiet=silent_
  KBUILD_VERBOSE = 0
endif

export quiet Q KBUILD_VERBOSE

# Call a source code checker (by default, "sparse") as part of the
# C compilation.
#
# Use 'make C=1' to enable checking of only re-compiled files.
# Use 'make C=2' to enable checking of *all* source files, regardless
# of whether they are re-compiled or not.
#
# See the file "Documentation/dev-tools/sparse.rst" for more details,
# including where to get the "sparse" utility.

ifeq ("$(origin C)", "command line")
  KBUILD_CHECKSRC = $(C)
endif
ifndef KBUILD_CHECKSRC
  KBUILD_CHECKSRC = 0
endif

export KBUILD_CHECKSRC

# Use make M=dir or set the environment variable KBUILD_EXTMOD to specify the
# directory of external module to build. Setting M= takes precedence.
ifeq ("$(origin M)", "command line")
  KBUILD_EXTMOD := $(M)
endif

$(if $(word 2, $(KBUILD_EXTMOD)), \
	$(error building multiple external modules is not supported))

# Remove trailing slashes
ifneq ($(filter %/, $(KBUILD_EXTMOD)),)
KBUILD_EXTMOD := $(shell dirname $(KBUILD_EXTMOD).)
endif

export KBUILD_EXTMOD

# Kbuild will save output files in the current working directory.
# This does not need to match to the root of the kernel source tree.
#
# For example, you can do this:
#
#  cd /dir/to/store/output/files; make -f /dir/to/kernel/source/Makefile
#
# If you want to save output files in a different location, there are
# two syntaxes to specify it.
#
# 1) O=
# Use "make O=dir/to/store/output/files/"
#
# 2) Set KBUILD_OUTPUT
# Set the environment variable KBUILD_OUTPUT to point to the output directory.
# export KBUILD_OUTPUT=dir/to/store/output/files/; make
#
# The O= assignment takes precedence over the KBUILD_OUTPUT environment
# variable.

# Do we want to change the working directory?
ifeq ("$(origin O)", "command line")
  KBUILD_OUTPUT := $(O)
endif

ifneq ($(KBUILD_OUTPUT),)
# Make's built-in functions such as $(abspath ...), $(realpath ...) cannot
# expand a shell special character '~'. We use a somewhat tedious way here.
abs_objtree := $(shell mkdir -p $(KBUILD_OUTPUT) && cd $(KBUILD_OUTPUT) && pwd)
$(if $(abs_objtree),, \
     $(error failed to create output directory "$(KBUILD_OUTPUT)"))

# $(realpath ...) resolves symlinks
abs_objtree := $(realpath $(abs_objtree))
else
abs_objtree := $(CURDIR)
endif # ifneq ($(KBUILD_OUTPUT),)

ifeq ($(abs_objtree),$(CURDIR))
# Suppress "Entering directory ..." unless we are changing the work directory.
MAKEFLAGS += --no-print-directory
else
need-sub-make := 1
endif

this-makefile := $(lastword $(MAKEFILE_LIST))
abs_srctree := $(realpath $(dir $(this-makefile)))

ifneq ($(words $(subst :, ,$(abs_srctree))), 1)
$(error source directory cannot contain spaces or colons)
endif

ifneq ($(abs_srctree),$(abs_objtree))
# Look for make include files relative to root of kernel src
#
# This does not become effective immediately because MAKEFLAGS is re-parsed
# once after the Makefile is read. We need to invoke sub-make.
MAKEFLAGS += --include-dir=$(abs_srctree)
need-sub-make := 1
endif

ifneq ($(filter 3.%,$(MAKE_VERSION)),)
# 'MAKEFLAGS += -rR' does not immediately become effective for GNU Make 3.x
# We need to invoke sub-make to avoid implicit rules in the top Makefile.
need-sub-make := 1
# Cancel implicit rules for this Makefile.
$(this-makefile): ;
endif

export abs_srctree abs_objtree
export sub_make_done := 1

ifeq ($(need-sub-make),1)

PHONY += $(MAKECMDGOALS) __sub-make

$(filter-out $(this-makefile), $(MAKECMDGOALS)) __all: __sub-make
	@:

# Invoke a second make in the output directory, passing relevant variables
__sub-make:
	$(Q)$(MAKE) -C $(abs_objtree) -f $(abs_srctree)/Makefile $(MAKECMDGOALS)

endif # need-sub-make
endif # sub_make_done

# We process the rest of the Makefile if this is the final invocation of make
ifeq ($(need-sub-make),)

# Do not print "Entering directory ...",
# but we want to display it when entering to the output directory
# so that IDEs/editors are able to understand relative filenames.
MAKEFLAGS += --no-print-directory

ifeq ($(abs_srctree),$(abs_objtree))
        # building in the source tree
        srctree := .
	building_out_of_srctree :=
else
        ifeq ($(abs_srctree)/,$(dir $(abs_objtree)))
                # building in a subdirectory of the source tree
                srctree := ..
        else
                srctree := $(abs_srctree)
        endif
	building_out_of_srctree := 1
endif

ifneq ($(KBUILD_ABS_SRCTREE),)
srctree := $(abs_srctree)
endif

objtree		:= .
VPATH		:= $(srctree)

export building_out_of_srctree srctree objtree VPATH

# To make sure we do not include .config for any of the *config targets
# catch them early, and hand them over to scripts/kconfig/Makefile
# It is allowed to specify more targets when calling make, including
# mixing *config targets and build targets.
# For example 'make oldconfig all'.
# Detect when mixed targets is specified, and make a second invocation
# of make so .config is not included in this case either (for *config).

version_h := include/generated/uapi/linux/version.h

clean-targets := %clean mrproper cleandocs
no-dot-config-targets := $(clean-targets) \
			 cscope gtags TAGS tags help% %docs check% coccicheck \
			 $(version_h) headers headers_% archheaders archscripts \
			 %asm-generic kernelversion %src-pkg dt_binding_check \
			 outputmakefile
# Installation targets should not require compiler. Unfortunately, vdso_install
# is an exception where build artifacts may be updated. This must be fixed.
no-compiler-targets := $(no-dot-config-targets) install dtbs_install \
			headers_install modules_install kernelrelease image_name
no-sync-config-targets := $(no-dot-config-targets) %install kernelrelease \
			  image_name
single-targets := %.a %.i %.ko %.lds %.ll %.lst %.mod %.o %.s %.symtypes %/

config-build	:=
mixed-build	:=
need-config	:= 1
need-compiler	:= 1
may-sync-config	:= 1
single-build	:=

ifneq ($(filter $(no-dot-config-targets), $(MAKECMDGOALS)),)
	ifeq ($(filter-out $(no-dot-config-targets), $(MAKECMDGOALS)),)
		need-config :=
	endif
endif

ifneq ($(filter $(no-compiler-targets), $(MAKECMDGOALS)),)
	ifeq ($(filter-out $(no-compiler-targets), $(MAKECMDGOALS)),)
		need-compiler :=
	endif
endif

ifneq ($(filter $(no-sync-config-targets), $(MAKECMDGOALS)),)
	ifeq ($(filter-out $(no-sync-config-targets), $(MAKECMDGOALS)),)
		may-sync-config :=
	endif
endif

ifneq ($(KBUILD_EXTMOD),)
	may-sync-config :=
endif

ifeq ($(KBUILD_EXTMOD),)
        ifneq ($(filter %config,$(MAKECMDGOALS)),)
		config-build := 1
                ifneq ($(words $(MAKECMDGOALS)),1)
			mixed-build := 1
                endif
        endif
endif

# We cannot build single targets and the others at the same time
ifneq ($(filter $(single-targets), $(MAKECMDGOALS)),)
	single-build := 1
	ifneq ($(filter-out $(single-targets), $(MAKECMDGOALS)),)
		mixed-build := 1
	endif
endif

# For "make -j clean all", "make -j mrproper defconfig all", etc.
ifneq ($(filter $(clean-targets),$(MAKECMDGOALS)),)
        ifneq ($(filter-out $(clean-targets),$(MAKECMDGOALS)),)
		mixed-build := 1
        endif
endif

# install and modules_install need also be processed one by one
ifneq ($(filter install,$(MAKECMDGOALS)),)
        ifneq ($(filter modules_install,$(MAKECMDGOALS)),)
		mixed-build := 1
        endif
endif

ifdef mixed-build
# ===========================================================================
# We're called with mixed targets (*config and build targets).
# Handle them one by one.

PHONY += $(MAKECMDGOALS) __build_one_by_one

$(MAKECMDGOALS): __build_one_by_one
	@:

__build_one_by_one:
	$(Q)set -e; \
	for i in $(MAKECMDGOALS); do \
		$(MAKE) -f $(srctree)/Makefile $$i; \
	done

else # !mixed-build

include $(srctree)/scripts/Kbuild.include

# Read KERNELRELEASE from include/config/kernel.release (if it exists)
KERNELRELEASE = $(shell cat include/config/kernel.release 2> /dev/null)
KERNELVERSION = $(VERSION)$(if $(PATCHLEVEL),.$(PATCHLEVEL)$(if $(SUBLEVEL),.$(SUBLEVEL)))$(EXTRAVERSION)
export VERSION PATCHLEVEL SUBLEVEL KERNELRELEASE KERNELVERSION

include $(srctree)/scripts/subarch.include

# Cross compiling and selecting different set of gcc/bin-utils
# ---------------------------------------------------------------------------
#
# When performing cross compilation for other architectures ARCH shall be set
# to the target architecture. (See arch/* for the possibilities).
# ARCH can be set during invocation of make:
# make ARCH=ia64
# Another way is to have ARCH set in the environment.
# The default ARCH is the host where make is executed.

# CROSS_COMPILE specify the prefix used for all executables used
# during compilation. Only gcc and related bin-utils executables
# are prefixed with $(CROSS_COMPILE).
# CROSS_COMPILE can be set on the command line
# make CROSS_COMPILE=ia64-linux-
# Alternatively CROSS_COMPILE can be set in the environment.
# Default value for CROSS_COMPILE is not to prefix executables
# Note: Some architectures assign CROSS_COMPILE in their arch/*/Makefile
ARCH		?= $(SUBARCH)

# Architecture as present in compile.h
UTS_MACHINE 	:= $(ARCH)
SRCARCH 	:= $(ARCH)

# Additional ARCH settings for x86
ifeq ($(ARCH),i386)
        SRCARCH := x86
endif
ifeq ($(ARCH),x86_64)
        SRCARCH := x86
endif

# Additional ARCH settings for sparc
ifeq ($(ARCH),sparc32)
       SRCARCH := sparc
endif
ifeq ($(ARCH),sparc64)
       SRCARCH := sparc
endif

export cross_compiling :=
ifneq ($(SRCARCH),$(SUBARCH))
cross_compiling := 1
endif

KCONFIG_CONFIG	?= .config
export KCONFIG_CONFIG

# SHELL used by kbuild
CONFIG_SHELL := sh

HOST_LFS_CFLAGS := $(shell getconf LFS_CFLAGS 2>/dev/null)
HOST_LFS_LDFLAGS := $(shell getconf LFS_LDFLAGS 2>/dev/null)
HOST_LFS_LIBS := $(shell getconf LFS_LIBS 2>/dev/null)

ifneq ($(LLVM),)
HOSTCC	= clang
HOSTCXX	= clang++
else
HOSTCC	= gcc
HOSTCXX	= g++
endif

export KBUILD_USERCFLAGS := -Wall -Wmissing-prototypes -Wstrict-prototypes \
			      -O2 -fomit-frame-pointer -std=gnu89
export KBUILD_USERLDFLAGS :=

KBUILD_HOSTCFLAGS   := $(KBUILD_USERCFLAGS) $(HOST_LFS_CFLAGS) $(HOSTCFLAGS)
KBUILD_HOSTCXXFLAGS := -Wall -O2 $(HOST_LFS_CFLAGS) $(HOSTCXXFLAGS)
KBUILD_HOSTLDFLAGS  := $(HOST_LFS_LDFLAGS) $(HOSTLDFLAGS)
KBUILD_HOSTLDLIBS   := $(HOST_LFS_LIBS) $(HOSTLDLIBS)

# Make variables (CC, etc...)
CPP		= $(CC) -E
ifneq ($(LLVM),)
CC		= clang
LD		= ld.lld
AR		= llvm-ar
NM		= llvm-nm
OBJCOPY		= llvm-objcopy
OBJDUMP		= llvm-objdump
READELF		= llvm-readelf
STRIP		= llvm-strip
else
CC		= $(CROSS_COMPILE)gcc
LD		= $(CROSS_COMPILE)ld
AR		= $(CROSS_COMPILE)ar
NM		= $(CROSS_COMPILE)nm
OBJCOPY		= $(CROSS_COMPILE)objcopy
OBJDUMP		= $(CROSS_COMPILE)objdump
READELF		= $(CROSS_COMPILE)readelf
STRIP		= $(CROSS_COMPILE)strip
endif
PAHOLE		= pahole
RESOLVE_BTFIDS	= $(objtree)/tools/bpf/resolve_btfids/resolve_btfids
LEX		= flex
YACC		= bison
AWK		= awk
INSTALLKERNEL  := installkernel
DEPMOD		= depmod
PERL		= perl
PYTHON3		= python3
CHECK		= sparse
BASH		= bash
KGZIP		= gzip
KBZIP2		= bzip2
KLZOP		= lzop
LZMA		= lzma
LZ4		= lz4c
XZ		= xz
ZSTD		= zstd

CHECKFLAGS     := -D__linux__ -Dlinux -D__STDC__ -Dunix -D__unix__ \
		  -Wbitwise -Wno-return-void -Wno-unknown-attribute $(CF)
NOSTDINC_FLAGS :=
CFLAGS_MODULE   =
AFLAGS_MODULE   =
LDFLAGS_MODULE  =
CFLAGS_KERNEL	=
AFLAGS_KERNEL	=
LDFLAGS_vmlinux =

# Use USERINCLUDE when you must reference the UAPI directories only.
USERINCLUDE    := \
		-I$(srctree)/arch/$(SRCARCH)/include/uapi \
		-I$(objtree)/arch/$(SRCARCH)/include/generated/uapi \
		-I$(srctree)/include/uapi \
		-I$(objtree)/include/generated/uapi \
                -include $(srctree)/include/linux/compiler-version.h \
                -include $(srctree)/include/linux/kconfig.h

# Use LINUXINCLUDE when you must reference the include/ directory.
# Needed to be compatible with the O= option
LINUXINCLUDE    := \
		-I$(srctree)/arch/$(SRCARCH)/include \
		-I$(objtree)/arch/$(SRCARCH)/include/generated \
		$(if $(building_out_of_srctree),-I$(srctree)/include) \
		-I$(objtree)/include \
		$(USERINCLUDE)

KBUILD_AFLAGS   := -D__ASSEMBLY__ -fno-PIE
KBUILD_CFLAGS   := -Wall -Wundef -Werror=strict-prototypes -Wno-trigraphs \
		   -fno-strict-aliasing -fno-common -fshort-wchar -fno-PIE \
		   -Werror=implicit-function-declaration -Werror=implicit-int \
		   -Werror=return-type -Wno-format-security \
		   -std=gnu89
KBUILD_CPPFLAGS := -D__KERNEL__
KBUILD_AFLAGS_KERNEL :=
KBUILD_CFLAGS_KERNEL :=
KBUILD_AFLAGS_MODULE  := -DMODULE
KBUILD_CFLAGS_MODULE  := -DMODULE
KBUILD_LDFLAGS_MODULE :=
KBUILD_LDFLAGS :=
CLANG_FLAGS :=

export ARCH SRCARCH CONFIG_SHELL BASH HOSTCC KBUILD_HOSTCFLAGS CROSS_COMPILE LD CC
export CPP AR NM STRIP OBJCOPY OBJDUMP READELF PAHOLE RESOLVE_BTFIDS LEX YACC AWK INSTALLKERNEL
export PERL PYTHON3 CHECK CHECKFLAGS MAKE UTS_MACHINE HOSTCXX
export KGZIP KBZIP2 KLZOP LZMA LZ4 XZ ZSTD
export KBUILD_HOSTCXXFLAGS KBUILD_HOSTLDFLAGS KBUILD_HOSTLDLIBS LDFLAGS_MODULE

export KBUILD_CPPFLAGS NOSTDINC_FLAGS LINUXINCLUDE OBJCOPYFLAGS KBUILD_LDFLAGS
export KBUILD_CFLAGS CFLAGS_KERNEL CFLAGS_MODULE
export KBUILD_AFLAGS AFLAGS_KERNEL AFLAGS_MODULE
export KBUILD_AFLAGS_MODULE KBUILD_CFLAGS_MODULE KBUILD_LDFLAGS_MODULE
export KBUILD_AFLAGS_KERNEL KBUILD_CFLAGS_KERNEL

# Files to ignore in find ... statements

export RCS_FIND_IGNORE := \( -name SCCS -o -name BitKeeper -o -name .svn -o    \
			  -name CVS -o -name .pc -o -name .hg -o -name .git \) \
			  -prune -o
export RCS_TAR_IGNORE := --exclude SCCS --exclude BitKeeper --exclude .svn \
			 --exclude CVS --exclude .pc --exclude .hg --exclude .git

# ===========================================================================
# Rules shared between *config targets and build targets

# Basic helpers built in scripts/basic/
PHONY += scripts_basic
scripts_basic:
	$(Q)$(MAKE) $(build)=scripts/basic
	$(Q)rm -f .tmp_quiet_recordmcount

PHONY += outputmakefile
# Before starting out-of-tree build, make sure the source tree is clean.
# outputmakefile generates a Makefile in the output directory, if using a
# separate output directory. This allows convenient use of make in the
# output directory.
# At the same time when output Makefile generated, generate .gitignore to
# ignore whole output directory
outputmakefile:
ifdef building_out_of_srctree
	$(Q)if [ -f $(srctree)/.config -o \
		 -d $(srctree)/include/config -o \
		 -d $(srctree)/arch/$(SRCARCH)/include/generated ]; then \
		echo >&2 "***"; \
		echo >&2 "*** The source tree is not clean, please run 'make$(if $(findstring command line, $(origin ARCH)), ARCH=$(ARCH)) mrproper'"; \
		echo >&2 "*** in $(abs_srctree)";\
		echo >&2 "***"; \
		false; \
	fi
	$(Q)ln -fsn $(srctree) source
	$(Q)$(CONFIG_SHELL) $(srctree)/scripts/mkmakefile $(srctree)
	$(Q)test -e .gitignore || \
	{ echo "# this is build directory, ignore it"; echo "*"; } > .gitignore
endif

# The expansion should be delayed until arch/$(SRCARCH)/Makefile is included.
# Some architectures define CROSS_COMPILE in arch/$(SRCARCH)/Makefile.
# CC_VERSION_TEXT is referenced from Kconfig (so it needs export),
# and from include/config/auto.conf.cmd to detect the compiler upgrade.
CC_VERSION_TEXT = $(subst $(pound),,$(shell $(CC) --version 2>/dev/null | head -n 1))

ifneq ($(findstring clang,$(CC_VERSION_TEXT)),)
ifneq ($(CROSS_COMPILE),)
CLANG_FLAGS	+= --target=$(notdir $(CROSS_COMPILE:%-=%))
endif
ifeq ($(LLVM_IAS),1)
CLANG_FLAGS	+= -integrated-as
else
CLANG_FLAGS	+= -no-integrated-as
GCC_TOOLCHAIN_DIR := $(dir $(shell which $(CROSS_COMPILE)elfedit))
CLANG_FLAGS	+= --prefix=$(GCC_TOOLCHAIN_DIR)$(notdir $(CROSS_COMPILE))
endif
CLANG_FLAGS	+= -Werror=unknown-warning-option
KBUILD_CFLAGS	+= $(CLANG_FLAGS)
KBUILD_AFLAGS	+= $(CLANG_FLAGS)
export CLANG_FLAGS
endif

# Include this also for config targets because some architectures need
# cc-cross-prefix to determine CROSS_COMPILE.
ifdef need-compiler
include $(srctree)/scripts/Makefile.compiler
endif

ifdef config-build
# ===========================================================================
# *config targets only - make sure prerequisites are updated, and descend
# in scripts/kconfig to make the *config target

# Read arch specific Makefile to set KBUILD_DEFCONFIG as needed.
# KBUILD_DEFCONFIG may point out an alternative default configuration
# used for 'make defconfig'
include $(srctree)/arch/$(SRCARCH)/Makefile
export KBUILD_DEFCONFIG KBUILD_KCONFIG CC_VERSION_TEXT

config: outputmakefile scripts_basic FORCE
	$(Q)$(MAKE) $(build)=scripts/kconfig $@

%config: outputmakefile scripts_basic FORCE
	$(Q)$(MAKE) $(build)=scripts/kconfig $@

else #!config-build
# ===========================================================================
# Build targets only - this includes vmlinux, arch specific targets, clean
# targets and others. In general all targets except *config targets.

# If building an external module we do not care about the all: rule
# but instead __all depend on modules
PHONY += all
ifeq ($(KBUILD_EXTMOD),)
__all: all
else
__all: modules
endif

# Decide whether to build built-in, modular, or both.
# Normally, just do built-in.

KBUILD_MODULES :=
KBUILD_BUILTIN := 1

# If we have only "make modules", don't compile built-in objects.
ifeq ($(MAKECMDGOALS),modules)
  KBUILD_BUILTIN :=
endif

# If we have "make <whatever> modules", compile modules
# in addition to whatever we do anyway.
# Just "make" or "make all" shall build modules as well

ifneq ($(filter all modules nsdeps %compile_commands.json clang-%,$(MAKECMDGOALS)),)
  KBUILD_MODULES := 1
endif

ifeq ($(MAKECMDGOALS),)
  KBUILD_MODULES := 1
endif

export KBUILD_MODULES KBUILD_BUILTIN

ifdef need-config
include include/config/auto.conf
endif

ifeq ($(KBUILD_EXTMOD),)
# Objects we will link into vmlinux / subdirs we need to visit
core-y		:= init/ usr/
drivers-y	:= drivers/ sound/
drivers-$(CONFIG_SAMPLES) += samples/
drivers-$(CONFIG_NET) += net/
drivers-y	+= virt/
libs-y		:= lib/
endif # KBUILD_EXTMOD

# The all: target is the default when no target is given on the
# command line.
# This allow a user to issue only 'make' to build a kernel including modules
# Defaults to vmlinux, but the arch makefile usually adds further targets
all: vmlinux

CFLAGS_GCOV	:= -fprofile-arcs -ftest-coverage \
	$(call cc-option,-fno-tree-loop-im) \
	$(call cc-disable-warning,maybe-uninitialized,)
export CFLAGS_GCOV

# The arch Makefiles can override CC_FLAGS_FTRACE. We may also append it later.
ifdef CONFIG_FUNCTION_TRACER
  CC_FLAGS_FTRACE := -pg
endif

RETPOLINE_CFLAGS_GCC := -mindirect-branch=thunk-extern -mindirect-branch-register
RETPOLINE_VDSO_CFLAGS_GCC := -mindirect-branch=thunk-inline -mindirect-branch-register
RETPOLINE_CFLAGS_CLANG := -mretpoline-external-thunk
RETPOLINE_VDSO_CFLAGS_CLANG := -mretpoline
RETPOLINE_CFLAGS := $(call cc-option,$(RETPOLINE_CFLAGS_GCC),$(call cc-option,$(RETPOLINE_CFLAGS_CLANG)))
RETPOLINE_VDSO_CFLAGS := $(call cc-option,$(RETPOLINE_VDSO_CFLAGS_GCC),$(call cc-option,$(RETPOLINE_VDSO_CFLAGS_CLANG)))
export RETPOLINE_CFLAGS
export RETPOLINE_VDSO_CFLAGS

include $(srctree)/arch/$(SRCARCH)/Makefile

ifdef need-config
ifdef may-sync-config
# Read in dependencies to all Kconfig* files, make sure to run syncconfig if
# changes are detected. This should be included after arch/$(SRCARCH)/Makefile
# because some architectures define CROSS_COMPILE there.
include include/config/auto.conf.cmd

$(KCONFIG_CONFIG):
	@echo >&2 '***'
	@echo >&2 '*** Configuration file "$@" not found!'
	@echo >&2 '***'
	@echo >&2 '*** Please run some configurator (e.g. "make oldconfig" or'
	@echo >&2 '*** "make menuconfig" or "make xconfig").'
	@echo >&2 '***'
	@/bin/false

# The actual configuration files used during the build are stored in
# include/generated/ and include/config/. Update them if .config is newer than
# include/config/auto.conf (which mirrors .config).
#
# This exploits the 'multi-target pattern rule' trick.
# The syncconfig should be executed only once to make all the targets.
# (Note: use the grouped target '&:' when we bump to GNU Make 4.3)
#
# Do not use $(call cmd,...) here. That would suppress prompts from syncconfig,
# so you cannot notice that Kconfig is waiting for the user input.
%/config/auto.conf %/config/auto.conf.cmd %/generated/autoconf.h: $(KCONFIG_CONFIG)
	$(Q)$(kecho) "  SYNC    $@"
	$(Q)$(MAKE) -f $(srctree)/Makefile syncconfig
else # !may-sync-config
# External modules and some install targets need include/generated/autoconf.h
# and include/config/auto.conf but do not care if they are up-to-date.
# Use auto.conf to trigger the test
PHONY += include/config/auto.conf

include/config/auto.conf:
	$(Q)test -e include/generated/autoconf.h -a -e $@ || (		\
	echo >&2;							\
	echo >&2 "  ERROR: Kernel configuration is invalid.";		\
	echo >&2 "         include/generated/autoconf.h or $@ are missing.";\
	echo >&2 "         Run 'make oldconfig && make prepare' on kernel src to fix it.";	\
	echo >&2 ;							\
	/bin/false)

endif # may-sync-config
endif # need-config

KBUILD_CFLAGS	+= $(call cc-option,-fno-delete-null-pointer-checks,)
KBUILD_CFLAGS	+= $(call cc-disable-warning,frame-address,)
KBUILD_CFLAGS	+= $(call cc-disable-warning, format-truncation)
KBUILD_CFLAGS	+= $(call cc-disable-warning, format-overflow)
KBUILD_CFLAGS	+= $(call cc-disable-warning, address-of-packed-member)

ifdef CONFIG_CC_OPTIMIZE_FOR_PERFORMANCE
KBUILD_CFLAGS += -O2
else ifdef CONFIG_CC_OPTIMIZE_FOR_PERFORMANCE_O3
KBUILD_CFLAGS += -O3
else ifdef CONFIG_CC_OPTIMIZE_FOR_SIZE
KBUILD_CFLAGS += -Os
endif

# Tell gcc to never replace conditional load with a non-conditional one
KBUILD_CFLAGS	+= $(call cc-option,--param=allow-store-data-races=0)
KBUILD_CFLAGS	+= $(call cc-option,-fno-allow-store-data-races)

ifdef CONFIG_READABLE_ASM
# Disable optimizations that make assembler listings hard to read.
# reorder blocks reorders the control in the function
# ipa clone creates specialized cloned functions
# partial inlining inlines only parts of functions
KBUILD_CFLAGS += $(call cc-option,-fno-reorder-blocks,) \
                 $(call cc-option,-fno-ipa-cp-clone,) \
                 $(call cc-option,-fno-partial-inlining)
endif

ifneq ($(CONFIG_FRAME_WARN),0)
KBUILD_CFLAGS += -Wframe-larger-than=$(CONFIG_FRAME_WARN)
endif

stackp-flags-y                                    := -fno-stack-protector
stackp-flags-$(CONFIG_STACKPROTECTOR)             := -fstack-protector
stackp-flags-$(CONFIG_STACKPROTECTOR_STRONG)      := -fstack-protector-strong

KBUILD_CFLAGS += $(stackp-flags-y)

ifdef CONFIG_CC_IS_CLANG
KBUILD_CPPFLAGS += -Qunused-arguments
KBUILD_CFLAGS += -Wno-format-invalid-specifier
KBUILD_CFLAGS += -Wno-gnu
# CLANG uses a _MergedGlobals as optimization, but this breaks modpost, as the
# source of a reference will be _MergedGlobals and not on of the whitelisted names.
# See modpost pattern 2
KBUILD_CFLAGS += -mno-global-merge
else

# Warn about unmarked fall-throughs in switch statement.
# Disabled for clang while comment to attribute conversion happens and
# https://github.com/ClangBuiltLinux/linux/issues/636 is discussed.
KBUILD_CFLAGS += $(call cc-option,-Wimplicit-fallthrough,)
endif

# These warnings generated too much noise in a regular build.
# Use make W=1 to enable them (see scripts/Makefile.extrawarn)
KBUILD_CFLAGS += $(call cc-disable-warning, unused-but-set-variable)

KBUILD_CFLAGS += $(call cc-disable-warning, unused-const-variable)
ifdef CONFIG_FRAME_POINTER
KBUILD_CFLAGS	+= -fno-omit-frame-pointer -fno-optimize-sibling-calls
else
# Some targets (ARM with Thumb2, for example), can't be built with frame
# pointers.  For those, we don't have FUNCTION_TRACER automatically
# select FRAME_POINTER.  However, FUNCTION_TRACER adds -pg, and this is
# incompatible with -fomit-frame-pointer with current GCC, so we don't use
# -fomit-frame-pointer with FUNCTION_TRACER.
ifndef CONFIG_FUNCTION_TRACER
KBUILD_CFLAGS	+= -fomit-frame-pointer
endif
endif

# Initialize all stack variables with a 0xAA pattern.
ifdef CONFIG_INIT_STACK_ALL_PATTERN
KBUILD_CFLAGS	+= -ftrivial-auto-var-init=pattern
endif

# Initialize all stack variables with a zero value.
ifdef CONFIG_INIT_STACK_ALL_ZERO
# Future support for zero initialization is still being debated, see
# https://bugs.llvm.org/show_bug.cgi?id=45497. These flags are subject to being
# renamed or dropped.
KBUILD_CFLAGS	+= -ftrivial-auto-var-init=zero
KBUILD_CFLAGS	+= -enable-trivial-auto-var-init-zero-knowing-it-will-be-removed-from-clang
endif

# While VLAs have been removed, GCC produces unreachable stack probes
# for the randomize_kstack_offset feature. Disable it for all compilers.
KBUILD_CFLAGS	+= $(call cc-option, -fno-stack-clash-protection)

DEBUG_CFLAGS	:=

# Workaround for GCC versions < 5.0
# https://gcc.gnu.org/bugzilla/show_bug.cgi?id=61801
ifdef CONFIG_CC_IS_GCC
DEBUG_CFLAGS	+= $(call cc-ifversion, -lt, 0500, $(call cc-option, -fno-var-tracking-assignments))
endif

ifdef CONFIG_DEBUG_INFO

ifdef CONFIG_DEBUG_INFO_SPLIT
DEBUG_CFLAGS	+= -gsplit-dwarf
else
DEBUG_CFLAGS	+= -g
endif

ifneq ($(LLVM_IAS),1)
KBUILD_AFLAGS	+= -Wa,-gdwarf-2
endif

ifndef CONFIG_DEBUG_INFO_DWARF_TOOLCHAIN_DEFAULT
dwarf-version-$(CONFIG_DEBUG_INFO_DWARF4) := 4
dwarf-version-$(CONFIG_DEBUG_INFO_DWARF5) := 5
DEBUG_CFLAGS	+= -gdwarf-$(dwarf-version-y)
endif

ifdef CONFIG_DEBUG_INFO_REDUCED
DEBUG_CFLAGS	+= $(call cc-option, -femit-struct-debug-baseonly) \
		   $(call cc-option,-fno-var-tracking)
endif

ifdef CONFIG_DEBUG_INFO_COMPRESSED
DEBUG_CFLAGS	+= -gz=zlib
KBUILD_AFLAGS	+= -gz=zlib
KBUILD_LDFLAGS	+= --compress-debug-sections=zlib
endif

endif # CONFIG_DEBUG_INFO

KBUILD_CFLAGS += $(DEBUG_CFLAGS)
export DEBUG_CFLAGS

ifdef CONFIG_FUNCTION_TRACER
ifdef CONFIG_FTRACE_MCOUNT_USE_CC
  CC_FLAGS_FTRACE	+= -mrecord-mcount
  ifdef CONFIG_HAVE_NOP_MCOUNT
    ifeq ($(call cc-option-yn, -mnop-mcount),y)
      CC_FLAGS_FTRACE	+= -mnop-mcount
      CC_FLAGS_USING	+= -DCC_USING_NOP_MCOUNT
    endif
  endif
endif
ifdef CONFIG_FTRACE_MCOUNT_USE_OBJTOOL
  CC_FLAGS_USING	+= -DCC_USING_NOP_MCOUNT
endif
ifdef CONFIG_FTRACE_MCOUNT_USE_RECORDMCOUNT
  ifdef CONFIG_HAVE_C_RECORDMCOUNT
    BUILD_C_RECORDMCOUNT := y
    export BUILD_C_RECORDMCOUNT
  endif
endif
ifdef CONFIG_HAVE_FENTRY
  ifeq ($(call cc-option-yn, -mfentry),y)
    CC_FLAGS_FTRACE	+= -mfentry
    CC_FLAGS_USING	+= -DCC_USING_FENTRY
  endif
endif
export CC_FLAGS_FTRACE
KBUILD_CFLAGS	+= $(CC_FLAGS_FTRACE) $(CC_FLAGS_USING)
KBUILD_AFLAGS	+= $(CC_FLAGS_USING)
endif

# We trigger additional mismatches with less inlining
ifdef CONFIG_DEBUG_SECTION_MISMATCH
KBUILD_CFLAGS += $(call cc-option, -fno-inline-functions-called-once)
endif

ifdef CONFIG_LD_DEAD_CODE_DATA_ELIMINATION
KBUILD_CFLAGS_KERNEL += -ffunction-sections -fdata-sections
LDFLAGS_vmlinux += --gc-sections
endif

ifdef CONFIG_SHADOW_CALL_STACK
CC_FLAGS_SCS	:= -fsanitize=shadow-call-stack
KBUILD_CFLAGS	+= $(CC_FLAGS_SCS)
export CC_FLAGS_SCS
endif

ifdef CONFIG_LTO_CLANG
ifdef CONFIG_LTO_CLANG_THIN
CC_FLAGS_LTO	:= -flto=thin -fsplit-lto-unit
KBUILD_LDFLAGS	+= --thinlto-cache-dir=$(extmod_prefix).thinlto-cache
else
CC_FLAGS_LTO	:= -flto
endif
CC_FLAGS_LTO	+= -fvisibility=hidden

# Limit inlining across translation units to reduce binary size
KBUILD_LDFLAGS += -mllvm -import-instr-limit=5

# Check for frame size exceeding threshold during prolog/epilog insertion
# when using lld < 13.0.0.
ifneq ($(CONFIG_FRAME_WARN),0)
ifeq ($(shell test $(CONFIG_LLD_VERSION) -lt 130000; echo $$?),0)
KBUILD_LDFLAGS	+= -plugin-opt=-warn-stack-size=$(CONFIG_FRAME_WARN)
endif
endif
endif

ifdef CONFIG_LTO
KBUILD_CFLAGS	+= -fno-lto $(CC_FLAGS_LTO)
KBUILD_AFLAGS	+= -fno-lto
export CC_FLAGS_LTO
endif

ifdef CONFIG_CFI_CLANG
CC_FLAGS_CFI	:= -fsanitize=cfi \
		   -fsanitize-cfi-cross-dso \
		   -fno-sanitize-cfi-canonical-jump-tables \
		   -fno-sanitize-trap=cfi \
		   -fno-sanitize-blacklist

ifdef CONFIG_CFI_PERMISSIVE
CC_FLAGS_CFI	+= -fsanitize-recover=cfi
endif

# If LTO flags are filtered out, we must also filter out CFI.
CC_FLAGS_LTO	+= $(CC_FLAGS_CFI)
KBUILD_CFLAGS	+= $(CC_FLAGS_CFI)
export CC_FLAGS_CFI
endif

ifdef CONFIG_DEBUG_FORCE_FUNCTION_ALIGN_32B
KBUILD_CFLAGS += -falign-functions=32
endif

# arch Makefile may override CC so keep this after arch Makefile is included
NOSTDINC_FLAGS += -nostdinc -isystem $(shell $(CC) -print-file-name=include)

# warn about C99 declaration after statement
KBUILD_CFLAGS += -Wdeclaration-after-statement

# Variable Length Arrays (VLAs) should not be used anywhere in the kernel
KBUILD_CFLAGS += -Wvla

# disable pointer signed / unsigned warnings in gcc 4.0
KBUILD_CFLAGS += -Wno-pointer-sign

# disable stringop warnings in gcc 8+
KBUILD_CFLAGS += $(call cc-disable-warning, stringop-truncation)

# We'll want to enable this eventually, but it's not going away for 5.7 at least
KBUILD_CFLAGS += $(call cc-disable-warning, zero-length-bounds)
KBUILD_CFLAGS += $(call cc-disable-warning, array-bounds)
KBUILD_CFLAGS += $(call cc-disable-warning, stringop-overflow)

# Another good warning that we'll want to enable eventually
KBUILD_CFLAGS += $(call cc-disable-warning, restrict)

# Enabled with W=2, disabled by default as noisy
KBUILD_CFLAGS += $(call cc-disable-warning, maybe-uninitialized)

# disable invalid "can't wrap" optimizations for signed / pointers
KBUILD_CFLAGS	+= -fno-strict-overflow

# Make sure -fstack-check isn't enabled (like gentoo apparently did)
KBUILD_CFLAGS  += -fno-stack-check



# Prohibit date/time macros, which would make the build non-deterministic
KBUILD_CFLAGS   += -Werror=date-time

# enforce correct pointer usage
KBUILD_CFLAGS   += $(call cc-option,-Werror=incompatible-pointer-types)

# Require designated initializers for all marked structures
KBUILD_CFLAGS   += $(call cc-option,-Werror=designated-init)

# change __FILE__ to the relative path from the srctree
KBUILD_CPPFLAGS += $(call cc-option,-fmacro-prefix-map=$(srctree)/=)

# include additional Makefiles when needed
include-y			:= scripts/Makefile.extrawarn
include-$(CONFIG_KASAN)		+= scripts/Makefile.kasan
include-$(CONFIG_KCSAN)		+= scripts/Makefile.kcsan
include-$(CONFIG_UBSAN)		+= scripts/Makefile.ubsan
include-$(CONFIG_KCOV)		+= scripts/Makefile.kcov
include-$(CONFIG_GCC_PLUGINS)	+= scripts/Makefile.gcc-plugins

include $(addprefix $(srctree)/, $(include-y))

# scripts/Makefile.gcc-plugins is intentionally included last.
# Do not add $(call cc-option,...) below this line. When you build the kernel
# from the clean source tree, the GCC plugins do not exist at this point.

# Add user supplied CPPFLAGS, AFLAGS and CFLAGS as the last assignments
KBUILD_CPPFLAGS += $(KCPPFLAGS)
KBUILD_AFLAGS   += $(KAFLAGS)
KBUILD_CFLAGS   += $(KCFLAGS)

KBUILD_LDFLAGS_MODULE += --build-id=sha1
LDFLAGS_vmlinux += --build-id=sha1

ifeq ($(CONFIG_STRIP_ASM_SYMS),y)
LDFLAGS_vmlinux	+= $(call ld-option, -X,)
endif

ifeq ($(CONFIG_RELR),y)
LDFLAGS_vmlinux	+= --pack-dyn-relocs=relr --use-android-relr-tags
endif

# We never want expected sections to be placed heuristically by the
# linker. All sections should be explicitly named in the linker script.
ifdef CONFIG_LD_ORPHAN_WARN
LDFLAGS_vmlinux += --orphan-handling=warn
endif

# Align the bit size of userspace programs with the kernel
KBUILD_USERCFLAGS  += $(filter -m32 -m64 --target=%, $(KBUILD_CFLAGS))
KBUILD_USERLDFLAGS += $(filter -m32 -m64 --target=%, $(KBUILD_CFLAGS))

# make the checker run with the right architecture
CHECKFLAGS += --arch=$(ARCH)

# insure the checker run with the right endianness
CHECKFLAGS += $(if $(CONFIG_CPU_BIG_ENDIAN),-mbig-endian,-mlittle-endian)

# the checker needs the correct machine size
CHECKFLAGS += $(if $(CONFIG_64BIT),-m64,-m32)

# Default kernel image to build when no specific target is given.
# KBUILD_IMAGE may be overruled on the command line or
# set in the environment
# Also any assignments in arch/$(ARCH)/Makefile take precedence over
# this default value
export KBUILD_IMAGE ?= vmlinux

#
# INSTALL_PATH specifies where to place the updated kernel and system map
# images. Default is /boot, but you can set it to other values
export	INSTALL_PATH ?= /boot

#
# INSTALL_DTBS_PATH specifies a prefix for relocations required by build roots.
# Like INSTALL_MOD_PATH, it isn't defined in the Makefile, but can be passed as
# an argument if needed. Otherwise it defaults to the kernel install path
#
export INSTALL_DTBS_PATH ?= $(INSTALL_PATH)/dtbs/$(KERNELRELEASE)

#
# INSTALL_MOD_PATH specifies a prefix to MODLIB for module directory
# relocations required by build roots.  This is not defined in the
# makefile but the argument can be passed to make if needed.
#

MODLIB	= $(INSTALL_MOD_PATH)/lib/modules/$(KERNELRELEASE)
export MODLIB

HOST_LIBELF_LIBS = $(shell pkg-config libelf --libs 2>/dev/null || echo -lelf)

has_libelf = $(call try-run,\
               echo "int main() {}" | $(HOSTCC) $(KBUILD_HOSTLDFLAGS) -xc -o /dev/null $(HOST_LIBELF_LIBS) -,1,0)

ifdef CONFIG_STACK_VALIDATION
  ifeq ($(has_libelf),1)
    objtool_target := tools/objtool FORCE
  else
    SKIP_STACK_VALIDATION := 1
    export SKIP_STACK_VALIDATION
  endif
endif

PHONY += resolve_btfids_clean

resolve_btfids_O = $(abspath $(objtree))/tools/bpf/resolve_btfids

# tools/bpf/resolve_btfids directory might not exist
# in output directory, skip its clean in that case
resolve_btfids_clean:
ifneq ($(wildcard $(resolve_btfids_O)),)
	$(Q)$(MAKE) -sC $(srctree)/tools/bpf/resolve_btfids O=$(resolve_btfids_O) clean
endif

ifdef CONFIG_BPF
ifdef CONFIG_DEBUG_INFO_BTF
  ifeq ($(has_libelf),1)
    resolve_btfids_target := tools/bpf/resolve_btfids FORCE
  else
    ERROR_RESOLVE_BTFIDS := 1
  endif
endif # CONFIG_DEBUG_INFO_BTF
endif # CONFIG_BPF

PHONY += prepare0

export extmod_prefix = $(if $(KBUILD_EXTMOD),$(KBUILD_EXTMOD)/)
export MODORDER := $(extmod_prefix)modules.order
export MODULES_NSDEPS := $(extmod_prefix)modules.nsdeps

ifeq ($(KBUILD_EXTMOD),)
core-y		+= kernel/ certs/ mm/ fs/ ipc/ security/ crypto/ block/

vmlinux-dirs	:= $(patsubst %/,%,$(filter %/, \
		     $(core-y) $(core-m) $(drivers-y) $(drivers-m) \
		     $(libs-y) $(libs-m)))

vmlinux-alldirs	:= $(sort $(vmlinux-dirs) Documentation \
		     $(patsubst %/,%,$(filter %/, $(core-) \
			$(drivers-) $(libs-))))

subdir-modorder := $(addsuffix modules.order,$(filter %/, \
			$(core-y) $(core-m) $(libs-y) $(libs-m) \
			$(drivers-y) $(drivers-m)))

build-dirs	:= $(vmlinux-dirs)
clean-dirs	:= $(vmlinux-alldirs)

# Externally visible symbols (used by link-vmlinux.sh)
KBUILD_VMLINUX_OBJS := $(head-y) $(patsubst %/,%/built-in.a, $(core-y))
KBUILD_VMLINUX_OBJS += $(addsuffix built-in.a, $(filter %/, $(libs-y)))
ifdef CONFIG_MODULES
KBUILD_VMLINUX_OBJS += $(patsubst %/, %/lib.a, $(filter %/, $(libs-y)))
KBUILD_VMLINUX_LIBS := $(filter-out %/, $(libs-y))
else
KBUILD_VMLINUX_LIBS := $(patsubst %/,%/lib.a, $(libs-y))
endif
KBUILD_VMLINUX_OBJS += $(patsubst %/,%/built-in.a, $(drivers-y))

export KBUILD_VMLINUX_OBJS KBUILD_VMLINUX_LIBS
export KBUILD_LDS          := arch/$(SRCARCH)/kernel/vmlinux.lds
# used by scripts/Makefile.package
export KBUILD_ALLDIRS := $(sort $(filter-out arch/%,$(vmlinux-alldirs)) LICENSES arch include scripts tools)

vmlinux-deps := $(KBUILD_LDS) $(KBUILD_VMLINUX_OBJS) $(KBUILD_VMLINUX_LIBS)

# Recurse until adjust_autoksyms.sh is satisfied
PHONY += autoksyms_recursive
ifdef CONFIG_TRIM_UNUSED_KSYMS
# For the kernel to actually contain only the needed exported symbols,
# we have to build modules as well to determine what those symbols are.
# (this can be evaluated only once include/config/auto.conf has been included)
KBUILD_MODULES := 1

autoksyms_recursive: descend modules.order
	$(Q)$(CONFIG_SHELL) $(srctree)/scripts/adjust_autoksyms.sh \
	  "$(MAKE) -f $(srctree)/Makefile vmlinux"
endif

autoksyms_h := $(if $(CONFIG_TRIM_UNUSED_KSYMS), include/generated/autoksyms.h)

quiet_cmd_autoksyms_h = GEN     $@
      cmd_autoksyms_h = mkdir -p $(dir $@); \
			$(CONFIG_SHELL) $(srctree)/scripts/gen_autoksyms.sh $@

$(autoksyms_h):
	$(call cmd,autoksyms_h)

ARCH_POSTLINK := $(wildcard $(srctree)/arch/$(SRCARCH)/Makefile.postlink)

# Final link of vmlinux with optional arch pass after final link
cmd_link-vmlinux =                                                 \
	$(CONFIG_SHELL) $< "$(LD)" "$(KBUILD_LDFLAGS)" "$(LDFLAGS_vmlinux)";    \
	$(if $(ARCH_POSTLINK), $(MAKE) -f $(ARCH_POSTLINK) $@, true)

vmlinux: scripts/link-vmlinux.sh autoksyms_recursive $(vmlinux-deps) FORCE
	+$(call if_changed_dep,link-vmlinux)

targets := vmlinux

# The actual objects are generated when descending,
# make sure no implicit rule kicks in
$(sort $(vmlinux-deps) $(subdir-modorder)): descend ;

filechk_kernel.release = \
	echo "$(KERNELVERSION)$$($(CONFIG_SHELL) $(srctree)/scripts/setlocalversion $(srctree))"

# Store (new) KERNELRELEASE string in include/config/kernel.release
include/config/kernel.release: FORCE
	$(call filechk,kernel.release)

# Additional helpers built in scripts/
# Carefully list dependencies so we do not try to build scripts twice
# in parallel
PHONY += scripts
scripts: scripts_basic scripts_dtc
	$(Q)$(MAKE) $(build)=$(@)

# Things we need to do before we recursively start building the kernel
# or the modules are listed in "prepare".
# A multi level approach is used. prepareN is processed before prepareN-1.
# archprepare is used in arch Makefiles and when processed asm symlink,
# version.h and scripts_basic is processed / created.

PHONY += prepare archprepare

archprepare: outputmakefile archheaders archscripts scripts include/config/kernel.release \
	asm-generic $(version_h) $(autoksyms_h) include/generated/utsrelease.h \
	include/generated/autoconf.h remove-stale-files

prepare0: archprepare
	$(Q)$(MAKE) $(build)=scripts/mod
	$(Q)$(MAKE) $(build)=.

# All the preparing..
prepare: prepare0 prepare-objtool prepare-resolve_btfids

PHONY += remove-stale-files
remove-stale-files:
	$(Q)$(srctree)/scripts/remove-stale-files

# Support for using generic headers in asm-generic
asm-generic := -f $(srctree)/scripts/Makefile.asm-generic obj

PHONY += asm-generic uapi-asm-generic
asm-generic: uapi-asm-generic
	$(Q)$(MAKE) $(asm-generic)=arch/$(SRCARCH)/include/generated/asm \
	generic=include/asm-generic
uapi-asm-generic:
	$(Q)$(MAKE) $(asm-generic)=arch/$(SRCARCH)/include/generated/uapi/asm \
	generic=include/uapi/asm-generic

PHONY += prepare-objtool prepare-resolve_btfids
prepare-objtool: $(objtool_target)
ifeq ($(SKIP_STACK_VALIDATION),1)
ifdef CONFIG_FTRACE_MCOUNT_USE_OBJTOOL
	@echo "error: Cannot generate __mcount_loc for CONFIG_DYNAMIC_FTRACE=y, please install libelf-dev, libelf-devel or elfutils-libelf-devel" >&2
	@false
endif
ifdef CONFIG_UNWINDER_ORC
	@echo "error: Cannot generate ORC metadata for CONFIG_UNWINDER_ORC=y, please install libelf-dev, libelf-devel or elfutils-libelf-devel" >&2
	@false
else
	@echo "warning: Cannot use CONFIG_STACK_VALIDATION=y, please install libelf-dev, libelf-devel or elfutils-libelf-devel" >&2
endif
endif

prepare-resolve_btfids: $(resolve_btfids_target)
ifeq ($(ERROR_RESOLVE_BTFIDS),1)
	@echo "error: Cannot resolve BTF IDs for CONFIG_DEBUG_INFO_BTF, please install libelf-dev, libelf-devel or elfutils-libelf-devel" >&2
	@false
endif
# Generate some files
# ---------------------------------------------------------------------------

# KERNELRELEASE can change from a few different places, meaning version.h
# needs to be updated, so this check is forced on all builds

uts_len := 64
define filechk_utsrelease.h
	if [ `echo -n "$(KERNELRELEASE)" | wc -c ` -gt $(uts_len) ]; then \
	  echo '"$(KERNELRELEASE)" exceeds $(uts_len) characters' >&2;    \
	  exit 1;                                                         \
	fi;                                                               \
	echo \#define UTS_RELEASE \"$(KERNELRELEASE)\"
endef

define filechk_version.h
	if [ $(SUBLEVEL) -gt 255 ]; then                                 \
		echo \#define LINUX_VERSION_CODE $(shell                 \
		expr $(VERSION) \* 65536 + $(PATCHLEVEL) \* 256 + 255); \
	else                                                             \
		echo \#define LINUX_VERSION_CODE $(shell                 \
		expr $(VERSION) \* 65536 + $(PATCHLEVEL) \* 256 + $(SUBLEVEL)); \
	fi;                                                              \
	echo '#define KERNEL_VERSION(a,b,c) (((a) << 16) + ((b) << 8) +  \
	((c) > 255 ? 255 : (c)))';                                       \
	echo \#define LINUX_VERSION_MAJOR $(VERSION);                    \
	echo \#define LINUX_VERSION_PATCHLEVEL $(PATCHLEVEL);            \
	echo \#define LINUX_VERSION_SUBLEVEL $(SUBLEVEL)
endef

$(version_h): PATCHLEVEL := $(if $(PATCHLEVEL), $(PATCHLEVEL), 0)
$(version_h): SUBLEVEL := $(if $(SUBLEVEL), $(SUBLEVEL), 0)
$(version_h): FORCE
	$(call filechk,version.h)

include/generated/utsrelease.h: include/config/kernel.release FORCE
	$(call filechk,utsrelease.h)

PHONY += headerdep
headerdep:
	$(Q)find $(srctree)/include/ -name '*.h' | xargs --max-args 1 \
	$(srctree)/scripts/headerdep.pl -I$(srctree)/include

# ---------------------------------------------------------------------------
# Kernel headers

#Default location for installed headers
export INSTALL_HDR_PATH = $(objtree)/usr

quiet_cmd_headers_install = INSTALL $(INSTALL_HDR_PATH)/include
      cmd_headers_install = \
	mkdir -p $(INSTALL_HDR_PATH); \
	rsync -mrl --include='*/' --include='*\.h' --exclude='*' \
	usr/include $(INSTALL_HDR_PATH)

PHONY += headers_install
headers_install: headers
	$(call cmd,headers_install)

PHONY += archheaders archscripts

hdr-inst := -f $(srctree)/scripts/Makefile.headersinst obj

PHONY += headers
headers: $(version_h) scripts_unifdef uapi-asm-generic archheaders archscripts
	$(if $(wildcard $(srctree)/arch/$(SRCARCH)/include/uapi/asm/Kbuild),, \
	  $(error Headers not exportable for the $(SRCARCH) architecture))
	$(Q)$(MAKE) $(hdr-inst)=include/uapi
	$(Q)$(MAKE) $(hdr-inst)=arch/$(SRCARCH)/include/uapi

# Deprecated. It is no-op now.
PHONY += headers_check
headers_check:
	@echo >&2 "=================== WARNING ==================="
	@echo >&2 "Since Linux 5.5, 'make headers_check' is no-op,"
	@echo >&2 "and will be removed after Linux 5.15 release."
	@echo >&2 "Please remove headers_check from your scripts."
	@echo >&2 "==============================================="

ifdef CONFIG_HEADERS_INSTALL
prepare: headers
endif

PHONY += scripts_unifdef
scripts_unifdef: scripts_basic
	$(Q)$(MAKE) $(build)=scripts scripts/unifdef

# ---------------------------------------------------------------------------
# Install

# Many distributions have the custom install script, /sbin/installkernel.
# If DKMS is installed, 'make install' will eventually recuses back
# to the this Makefile to build and install external modules.
# Cancel sub_make_done so that options such as M=, V=, etc. are parsed.

install: sub_make_done :=

# Kernel selftest

PHONY += kselftest
kselftest:
	$(Q)$(MAKE) -C $(srctree)/tools/testing/selftests run_tests

kselftest-%: FORCE
	$(Q)$(MAKE) -C $(srctree)/tools/testing/selftests $*

PHONY += kselftest-merge
kselftest-merge:
	$(if $(wildcard $(objtree)/.config),, $(error No .config exists, config your kernel first!))
	$(Q)find $(srctree)/tools/testing/selftests -name config | \
		xargs $(srctree)/scripts/kconfig/merge_config.sh -m $(objtree)/.config
	$(Q)$(MAKE) -f $(srctree)/Makefile olddefconfig

# ---------------------------------------------------------------------------
# Devicetree files

ifneq ($(wildcard $(srctree)/arch/$(SRCARCH)/boot/dts/),)
dtstree := arch/$(SRCARCH)/boot/dts
endif

ifneq ($(dtstree),)

%.dtb: include/config/kernel.release scripts_dtc
	$(Q)$(MAKE) $(build)=$(dtstree) $(dtstree)/$@

%.dtbo: include/config/kernel.release scripts_dtc
	$(Q)$(MAKE) $(build)=$(dtstree) $(dtstree)/$@

PHONY += dtbs dtbs_install dtbs_check
dtbs: include/config/kernel.release scripts_dtc
	$(Q)$(MAKE) $(build)=$(dtstree)

ifneq ($(filter dtbs_check, $(MAKECMDGOALS)),)
export CHECK_DTBS=y
dtbs: dt_binding_check
endif

dtbs_check: dtbs

dtbs_install:
	$(Q)$(MAKE) $(dtbinst)=$(dtstree) dst=$(INSTALL_DTBS_PATH)

ifdef CONFIG_OF_EARLY_FLATTREE
all: dtbs
endif

endif

PHONY += scripts_dtc
scripts_dtc: scripts_basic
	$(Q)$(MAKE) $(build)=scripts/dtc

ifneq ($(filter dt_binding_check, $(MAKECMDGOALS)),)
export CHECK_DT_BINDING=y
endif

PHONY += dt_binding_check
dt_binding_check: scripts_dtc
	$(Q)$(MAKE) $(build)=Documentation/devicetree/bindings

# ---------------------------------------------------------------------------
# Modules

ifdef CONFIG_MODULES

# By default, build modules as well

all: modules

# When we're building modules with modversions, we need to consider
# the built-in objects during the descend as well, in order to
# make sure the checksums are up to date before we record them.
ifdef CONFIG_MODVERSIONS
  KBUILD_BUILTIN := 1
endif

# Build modules
#
# A module can be listed more than once in obj-m resulting in
# duplicate lines in modules.order files.  Those are removed
# using awk while concatenating to the final file.

PHONY += modules
modules: $(if $(KBUILD_BUILTIN),vmlinux) modules_check modules_prepare

cmd_modules_order = $(AWK) '!x[$$0]++' $(real-prereqs) > $@

modules.order: $(subdir-modorder) FORCE
	$(call if_changed,modules_order)

targets += modules.order

# Target to prepare building external modules
PHONY += modules_prepare
modules_prepare: prepare
	$(Q)$(MAKE) $(build)=scripts scripts/module.lds

export modules_sign_only :=

ifeq ($(CONFIG_MODULE_SIG),y)
PHONY += modules_sign
modules_sign: modules_install
	@:

# modules_sign is a subset of modules_install.
# 'make modules_install modules_sign' is equivalent to 'make modules_install'.
ifeq ($(filter modules_install,$(MAKECMDGOALS)),)
modules_sign_only := y
endif
endif

modinst_pre :=
ifneq ($(filter modules_install,$(MAKECMDGOALS)),)
modinst_pre := __modinst_pre
endif

modules_install: $(modinst_pre)
PHONY += __modinst_pre
__modinst_pre:
	@rm -rf $(MODLIB)/kernel
	@rm -f $(MODLIB)/source
	@mkdir -p $(MODLIB)/kernel
	@ln -s $(abspath $(srctree)) $(MODLIB)/source
	@if [ ! $(objtree) -ef  $(MODLIB)/build ]; then \
		rm -f $(MODLIB)/build ; \
		ln -s $(CURDIR) $(MODLIB)/build ; \
	fi
	@sed 's:^:kernel/:' modules.order > $(MODLIB)/modules.order
	@cp -f modules.builtin $(MODLIB)/
	@cp -f $(objtree)/modules.builtin.modinfo $(MODLIB)/

endif # CONFIG_MODULES

###
# Cleaning is done on three levels.
# make clean     Delete most generated files
#                Leave enough to build external modules
# make mrproper  Delete the current configuration, and all generated files
# make distclean Remove editor backup files, patch leftover files and the like

# Directories & files removed with 'make clean'
CLEAN_FILES += include/ksym vmlinux.symvers modules-only.symvers \
	       modules.builtin modules.builtin.modinfo modules.nsdeps \
	       compile_commands.json .thinlto-cache

# Directories & files removed with 'make mrproper'
MRPROPER_FILES += include/config include/generated          \
		  arch/$(SRCARCH)/include/generated .tmp_objdiff \
		  debian snap tar-install \
		  .config .config.old .version \
		  Module.symvers \
		  certs/signing_key.pem certs/signing_key.x509 \
		  certs/x509.genkey \
		  vmlinux-gdb.py \
		  *.spec

# clean - Delete most, but leave enough to build external modules
#
clean: rm-files := $(CLEAN_FILES)

PHONY += archclean vmlinuxclean

vmlinuxclean:
	$(Q)$(CONFIG_SHELL) $(srctree)/scripts/link-vmlinux.sh clean
	$(Q)$(if $(ARCH_POSTLINK), $(MAKE) -f $(ARCH_POSTLINK) clean)

clean: archclean vmlinuxclean resolve_btfids_clean

# mrproper - Delete all generated files, including .config
#
mrproper: rm-files := $(wildcard $(MRPROPER_FILES))
mrproper-dirs      := $(addprefix _mrproper_,scripts)

PHONY += $(mrproper-dirs) mrproper
$(mrproper-dirs):
	$(Q)$(MAKE) $(clean)=$(patsubst _mrproper_%,%,$@)

mrproper: clean $(mrproper-dirs)
	$(call cmd,rmfiles)

# distclean
#
PHONY += distclean

distclean: mrproper
	@find . $(RCS_FIND_IGNORE) \
		\( -name '*.orig' -o -name '*.rej' -o -name '*~' \
		-o -name '*.bak' -o -name '#*#' -o -name '*%' \
		-o -name 'core' -o -name tags -o -name TAGS -o -name 'cscope*' \
		-o -name GPATH -o -name GRTAGS -o -name GSYMS -o -name GTAGS \) \
		-type f -print | xargs rm -f


# Packaging of the kernel to various formats
# ---------------------------------------------------------------------------

%src-pkg: FORCE
	$(Q)$(MAKE) -f $(srctree)/scripts/Makefile.package $@
%pkg: include/config/kernel.release FORCE
	$(Q)$(MAKE) -f $(srctree)/scripts/Makefile.package $@

# Brief documentation of the typical targets used
# ---------------------------------------------------------------------------

boards := $(wildcard $(srctree)/arch/$(SRCARCH)/configs/*_defconfig)
boards := $(sort $(notdir $(boards)))
board-dirs := $(dir $(wildcard $(srctree)/arch/$(SRCARCH)/configs/*/*_defconfig))
board-dirs := $(sort $(notdir $(board-dirs:/=)))

PHONY += help
help:
	@echo  'Cleaning targets:'
	@echo  '  clean		  - Remove most generated files but keep the config and'
	@echo  '                    enough build support to build external modules'
	@echo  '  mrproper	  - Remove all generated files + config + various backup files'
	@echo  '  distclean	  - mrproper + remove editor backup and patch files'
	@echo  ''
	@echo  'Configuration targets:'
	@$(MAKE) -f $(srctree)/scripts/kconfig/Makefile help
	@echo  ''
	@echo  'Other generic targets:'
	@echo  '  all		  - Build all targets marked with [*]'
	@echo  '* vmlinux	  - Build the bare kernel'
	@echo  '* modules	  - Build all modules'
	@echo  '  modules_install - Install all modules to INSTALL_MOD_PATH (default: /)'
	@echo  '  dir/            - Build all files in dir and below'
	@echo  '  dir/file.[ois]  - Build specified target only'
	@echo  '  dir/file.ll     - Build the LLVM assembly file'
	@echo  '                    (requires compiler support for LLVM assembly generation)'
	@echo  '  dir/file.lst    - Build specified mixed source/assembly target only'
	@echo  '                    (requires a recent binutils and recent build (System.map))'
	@echo  '  dir/file.ko     - Build module including final link'
	@echo  '  modules_prepare - Set up for building external modules'
	@echo  '  tags/TAGS	  - Generate tags file for editors'
	@echo  '  cscope	  - Generate cscope index'
	@echo  '  gtags           - Generate GNU GLOBAL index'
	@echo  '  kernelrelease	  - Output the release version string (use with make -s)'
	@echo  '  kernelversion	  - Output the version stored in Makefile (use with make -s)'
	@echo  '  image_name	  - Output the image name (use with make -s)'
	@echo  '  headers_install - Install sanitised kernel headers to INSTALL_HDR_PATH'; \
	 echo  '                    (default: $(INSTALL_HDR_PATH))'; \
	 echo  ''
	@echo  'Static analysers:'
	@echo  '  checkstack      - Generate a list of stack hogs'
	@echo  '  versioncheck    - Sanity check on version.h usage'
	@echo  '  includecheck    - Check for duplicate included header files'
	@echo  '  export_report   - List the usages of all exported symbols'
	@echo  '  headerdep       - Detect inclusion cycles in headers'
	@echo  '  coccicheck      - Check with Coccinelle'
	@echo  '  clang-analyzer  - Check with clang static analyzer'
	@echo  '  clang-tidy      - Check with clang-tidy'
	@echo  ''
	@echo  'Tools:'
	@echo  '  nsdeps          - Generate missing symbol namespace dependencies'
	@echo  ''
	@echo  'Kernel selftest:'
	@echo  '  kselftest         - Build and run kernel selftest'
	@echo  '                      Build, install, and boot kernel before'
	@echo  '                      running kselftest on it'
	@echo  '                      Run as root for full coverage'
	@echo  '  kselftest-all     - Build kernel selftest'
	@echo  '  kselftest-install - Build and install kernel selftest'
	@echo  '  kselftest-clean   - Remove all generated kselftest files'
	@echo  '  kselftest-merge   - Merge all the config dependencies of'
	@echo  '		      kselftest to existing .config.'
	@echo  ''
	@$(if $(dtstree), \
		echo 'Devicetree:'; \
		echo '* dtbs             - Build device tree blobs for enabled boards'; \
		echo '  dtbs_install     - Install dtbs to $(INSTALL_DTBS_PATH)'; \
		echo '  dt_binding_check - Validate device tree binding documents'; \
		echo '  dtbs_check       - Validate device tree source files';\
		echo '')

	@echo 'Userspace tools targets:'
	@echo '  use "make tools/help"'
	@echo '  or  "cd tools; make help"'
	@echo  ''
	@echo  'Kernel packaging:'
	@$(MAKE) -f $(srctree)/scripts/Makefile.package help
	@echo  ''
	@echo  'Documentation targets:'
	@$(MAKE) -f $(srctree)/Documentation/Makefile dochelp
	@echo  ''
	@echo  'Architecture specific targets ($(SRCARCH)):'
	@$(if $(archhelp),$(archhelp),\
		echo '  No architecture specific help defined for $(SRCARCH)')
	@echo  ''
	@$(if $(boards), \
		$(foreach b, $(boards), \
		printf "  %-27s - Build for %s\\n" $(b) $(subst _defconfig,,$(b));) \
		echo '')
	@$(if $(board-dirs), \
		$(foreach b, $(board-dirs), \
		printf "  %-16s - Show %s-specific targets\\n" help-$(b) $(b);) \
		printf "  %-16s - Show all of the above\\n" help-boards; \
		echo '')

	@echo  '  make V=0|1 [targets] 0 => quiet build (default), 1 => verbose build'
	@echo  '  make V=2   [targets] 2 => give reason for rebuild of target'
	@echo  '  make O=dir [targets] Locate all output files in "dir", including .config'
	@echo  '  make C=1   [targets] Check re-compiled c source with $$CHECK'
	@echo  '                       (sparse by default)'
	@echo  '  make C=2   [targets] Force check of all c source with $$CHECK'
	@echo  '  make RECORDMCOUNT_WARN=1 [targets] Warn about ignored mcount sections'
	@echo  '  make W=n   [targets] Enable extra build checks, n=1,2,3 where'
	@echo  '		1: warnings which may be relevant and do not occur too often'
	@echo  '		2: warnings which occur quite often but may still be relevant'
	@echo  '		3: more obscure warnings, can most likely be ignored'
	@echo  '		Multiple levels can be combined with W=12 or W=123'
	@echo  ''
	@echo  'Execute "make" or "make all" to build all targets marked with [*] '
	@echo  'For further info see the ./README file'


help-board-dirs := $(addprefix help-,$(board-dirs))

help-boards: $(help-board-dirs)

boards-per-dir = $(sort $(notdir $(wildcard $(srctree)/arch/$(SRCARCH)/configs/$*/*_defconfig)))

$(help-board-dirs): help-%:
	@echo  'Architecture specific targets ($(SRCARCH) $*):'
	@$(if $(boards-per-dir), \
		$(foreach b, $(boards-per-dir), \
		printf "  %-24s - Build for %s\\n" $*/$(b) $(subst _defconfig,,$(b));) \
		echo '')


# Documentation targets
# ---------------------------------------------------------------------------
DOC_TARGETS := xmldocs latexdocs pdfdocs htmldocs epubdocs cleandocs \
	       linkcheckdocs dochelp refcheckdocs
PHONY += $(DOC_TARGETS)
$(DOC_TARGETS):
	$(Q)$(MAKE) $(build)=Documentation $@

# Misc
# ---------------------------------------------------------------------------

PHONY += scripts_gdb
scripts_gdb: prepare0
	$(Q)$(MAKE) $(build)=scripts/gdb
	$(Q)ln -fsn $(abspath $(srctree)/scripts/gdb/vmlinux-gdb.py)

ifdef CONFIG_GDB_SCRIPTS
all: scripts_gdb
endif

else # KBUILD_EXTMOD

###
# External module support.
# When building external modules the kernel used as basis is considered
# read-only, and no consistency checks are made and the make
# system is not used on the basis kernel. If updates are required
# in the basis kernel ordinary make commands (without M=...) must be used.

# We are always building only modules.
KBUILD_BUILTIN :=
KBUILD_MODULES := 1

build-dirs := $(KBUILD_EXTMOD)
$(MODORDER): descend
	@:

compile_commands.json: $(extmod_prefix)compile_commands.json
PHONY += compile_commands.json

clean-dirs := $(KBUILD_EXTMOD)
clean: rm-files := $(KBUILD_EXTMOD)/Module.symvers $(KBUILD_EXTMOD)/modules.nsdeps \
	$(KBUILD_EXTMOD)/compile_commands.json $(KBUILD_EXTMOD)/.thinlto-cache

PHONY += help
help:
	@echo  '  Building external modules.'
	@echo  '  Syntax: make -C path/to/kernel/src M=$$PWD target'
	@echo  ''
	@echo  '  modules         - default target, build the module(s)'
	@echo  '  modules_install - install the module'
	@echo  '  clean           - remove generated files in module directory only'
	@echo  ''

# no-op for external module builds
PHONY += prepare modules_prepare

endif # KBUILD_EXTMOD

# ---------------------------------------------------------------------------
# Modules

PHONY += modules modules_install

ifdef CONFIG_MODULES

modules: modules_check
	$(Q)$(MAKE) -f $(srctree)/scripts/Makefile.modpost

PHONY += modules_check
modules_check: $(MODORDER)
	$(Q)$(CONFIG_SHELL) $(srctree)/scripts/modules-check.sh $<

quiet_cmd_depmod = DEPMOD  $(MODLIB)
      cmd_depmod = $(CONFIG_SHELL) $(srctree)/scripts/depmod.sh $(DEPMOD) \
                   $(KERNELRELEASE)

modules_install:
	$(Q)$(MAKE) -f $(srctree)/scripts/Makefile.modinst
	$(call cmd,depmod)

else # CONFIG_MODULES

# Modules not configured
# ---------------------------------------------------------------------------

modules modules_install:
	@echo >&2 '***'
	@echo >&2 '*** The present kernel configuration has modules disabled.'
	@echo >&2 '*** To use the module feature, please run "make menuconfig" etc.'
	@echo >&2 '*** to enable CONFIG_MODULES.'
	@echo >&2 '***'
	@exit 1

endif # CONFIG_MODULES

# Single targets
# ---------------------------------------------------------------------------
# To build individual files in subdirectories, you can do like this:
#
#   make foo/bar/baz.s
#
# The supported suffixes for single-target are listed in 'single-targets'
#
# To build only under specific subdirectories, you can do like this:
#
#   make foo/bar/baz/

ifdef single-build

# .ko is special because modpost is needed
single-ko := $(sort $(filter %.ko, $(MAKECMDGOALS)))
single-no-ko := $(sort $(patsubst %.ko,%.mod, $(MAKECMDGOALS)))

$(single-ko): single_modpost
	@:
$(single-no-ko): descend
	@:

ifeq ($(KBUILD_EXTMOD),)
# For the single build of in-tree modules, use a temporary file to avoid
# the situation of modules_install installing an invalid modules.order.
MODORDER := .modules.tmp
endif

PHONY += single_modpost
single_modpost: $(single-no-ko) modules_prepare
	$(Q){ $(foreach m, $(single-ko), echo $(extmod_prefix)$m;) } > $(MODORDER)
	$(Q)$(MAKE) -f $(srctree)/scripts/Makefile.modpost

KBUILD_MODULES := 1

export KBUILD_SINGLE_TARGETS := $(addprefix $(extmod_prefix), $(single-no-ko))

# trim unrelated directories
build-dirs := $(foreach d, $(build-dirs), \
			$(if $(filter $(d)/%, $(KBUILD_SINGLE_TARGETS)), $(d)))

endif

ifndef CONFIG_MODULES
KBUILD_MODULES :=
endif

# Handle descending into subdirectories listed in $(build-dirs)
# Preset locale variables to speed up the build process. Limit locale
# tweaks to this spot to avoid wrong language settings when running
# make menuconfig etc.
# Error messages still appears in the original language
PHONY += descend $(build-dirs)
descend: $(build-dirs)
$(build-dirs): prepare
	$(Q)$(MAKE) $(build)=$@ \
	single-build=$(if $(filter-out $@/, $(filter $@/%, $(KBUILD_SINGLE_TARGETS))),1) \
	need-builtin=1 need-modorder=1

clean-dirs := $(addprefix _clean_, $(clean-dirs))
PHONY += $(clean-dirs) clean
$(clean-dirs):
	$(Q)$(MAKE) $(clean)=$(patsubst _clean_%,%,$@)

clean: $(clean-dirs)
	$(call cmd,rmfiles)
	@find $(if $(KBUILD_EXTMOD), $(KBUILD_EXTMOD), .) $(RCS_FIND_IGNORE) \
		\( -name '*.[aios]' -o -name '*.ko' -o -name '.*.cmd' \
		-o -name '*.ko.*' \
		-o -name '*.dtb' -o -name '*.dtbo' -o -name '*.dtb.S' -o -name '*.dt.yaml' \
		-o -name '*.dwo' -o -name '*.lst' \
		-o -name '*.su' -o -name '*.mod' \
		-o -name '.*.d' -o -name '.*.tmp' -o -name '*.mod.c' \
		-o -name '*.lex.c' -o -name '*.tab.[ch]' \
		-o -name '*.asn1.[ch]' \
		-o -name '*.symtypes' -o -name 'modules.order' \
		-o -name '.tmp_*.o.*' \
		-o -name '*.c.[012]*.*' \
		-o -name '*.ll' \
		-o -name '*.gcno' \
		-o -name '*.*.symversions' \) -type f -print | xargs rm -f

# Generate tags for editors
# ---------------------------------------------------------------------------
quiet_cmd_tags = GEN     $@
      cmd_tags = $(BASH) $(srctree)/scripts/tags.sh $@

tags TAGS cscope gtags: FORCE
	$(call cmd,tags)

# Script to generate missing namespace dependencies
# ---------------------------------------------------------------------------

PHONY += nsdeps
nsdeps: export KBUILD_NSDEPS=1
nsdeps: modules
	$(Q)$(CONFIG_SHELL) $(srctree)/scripts/nsdeps

# Clang Tooling
# ---------------------------------------------------------------------------

quiet_cmd_gen_compile_commands = GEN     $@
      cmd_gen_compile_commands = $(PYTHON3) $< -a $(AR) -o $@ $(filter-out $<, $(real-prereqs))

$(extmod_prefix)compile_commands.json: scripts/clang-tools/gen_compile_commands.py \
	$(if $(KBUILD_EXTMOD),,$(KBUILD_VMLINUX_OBJS) $(KBUILD_VMLINUX_LIBS)) \
	$(if $(CONFIG_MODULES), $(MODORDER)) FORCE
	$(call if_changed,gen_compile_commands)

targets += $(extmod_prefix)compile_commands.json

PHONY += clang-tidy clang-analyzer

ifdef CONFIG_CC_IS_CLANG
quiet_cmd_clang_tools = CHECK   $<
      cmd_clang_tools = $(PYTHON3) $(srctree)/scripts/clang-tools/run-clang-tools.py $@ $<

clang-tidy clang-analyzer: $(extmod_prefix)compile_commands.json
	$(call cmd,clang_tools)
else
clang-tidy clang-analyzer:
	@echo "$@ requires CC=clang" >&2
	@false
endif

# Scripts to check various things for consistency
# ---------------------------------------------------------------------------

PHONY += includecheck versioncheck coccicheck export_report

includecheck:
	find $(srctree)/* $(RCS_FIND_IGNORE) \
		-name '*.[hcS]' -type f -print | sort \
		| xargs $(PERL) -w $(srctree)/scripts/checkincludes.pl

versioncheck:
	find $(srctree)/* $(RCS_FIND_IGNORE) \
		-name '*.[hcS]' -type f -print | sort \
		| xargs $(PERL) -w $(srctree)/scripts/checkversion.pl

coccicheck:
	$(Q)$(BASH) $(srctree)/scripts/$@

export_report:
	$(PERL) $(srctree)/scripts/export_report.pl

PHONY += checkstack kernelrelease kernelversion image_name

# UML needs a little special treatment here.  It wants to use the host
# toolchain, so needs $(SUBARCH) passed to checkstack.pl.  Everyone
# else wants $(ARCH), including people doing cross-builds, which means
# that $(SUBARCH) doesn't work here.
ifeq ($(ARCH), um)
CHECKSTACK_ARCH := $(SUBARCH)
else
CHECKSTACK_ARCH := $(ARCH)
endif
checkstack:
	$(OBJDUMP) -d vmlinux $$(find . -name '*.ko') | \
	$(PERL) $(srctree)/scripts/checkstack.pl $(CHECKSTACK_ARCH)

kernelrelease:
	@echo "$(KERNELVERSION)$$($(CONFIG_SHELL) $(srctree)/scripts/setlocalversion $(srctree))"

kernelversion:
	@echo $(KERNELVERSION)

image_name:
	@echo $(KBUILD_IMAGE)

# Clear a bunch of variables before executing the submake

ifeq ($(quiet),silent_)
tools_silent=s
endif

tools/: FORCE
	$(Q)mkdir -p $(objtree)/tools
	$(Q)$(MAKE) LDFLAGS= MAKEFLAGS="$(tools_silent) $(filter --j% -j,$(MAKEFLAGS))" O=$(abspath $(objtree)) subdir=tools -C $(srctree)/tools/

tools/%: FORCE
	$(Q)mkdir -p $(objtree)/tools
	$(Q)$(MAKE) LDFLAGS= MAKEFLAGS="$(tools_silent) $(filter --j% -j,$(MAKEFLAGS))" O=$(abspath $(objtree)) subdir=tools -C $(srctree)/tools/ $*

quiet_cmd_rmfiles = $(if $(wildcard $(rm-files)),CLEAN   $(wildcard $(rm-files)))
      cmd_rmfiles = rm -rf $(rm-files)

# read saved command lines for existing targets
existing-targets := $(wildcard $(sort $(targets)))

-include $(foreach f,$(existing-targets),$(dir $(f)).$(notdir $(f)).cmd)

endif # config-build
endif # mixed-build
endif # need-sub-make

PHONY += FORCE
FORCE:

# Declare the contents of the PHONY variable as phony.  We keep that
# information in a variable so we can use it in if_changed and friends.
.PHONY: $(PHONY)<|MERGE_RESOLUTION|>--- conflicted
+++ resolved
@@ -1,15 +1,9 @@
 # SPDX-License-Identifier: GPL-2.0
 VERSION = 5
 PATCHLEVEL = 13
-<<<<<<< HEAD
-SUBLEVEL = 10
+SUBLEVEL = 11
 EXTRAVERSION = -zen
 NAME = The City on the Edge of Forever
-=======
-SUBLEVEL = 11
-EXTRAVERSION =
-NAME = Opossums on Parade
->>>>>>> a3f1a03f
 
 # *DOCUMENTATION*
 # To see a list of typical targets execute "make help"
@@ -1008,6 +1002,7 @@
 
 # Make sure -fstack-check isn't enabled (like gentoo apparently did)
 KBUILD_CFLAGS  += -fno-stack-check
+
 
 
 
