# SPDX-License-Identifier: GPL-2.0
VERSION = 4
PATCHLEVEL = 18
<<<<<<< HEAD
SUBLEVEL = 11
EXTRAVERSION = -zen
NAME = Short and Stout
=======
SUBLEVEL = 12
EXTRAVERSION =
NAME = Merciless Moray
>>>>>>> 7da07a32

# *DOCUMENTATION*
# To see a list of typical targets execute "make help"
# More info can be located in ./README
# Comments in this file are targeted only to the developer, do not
# expect to learn how to build the kernel reading this file.

# That's our default target when none is given on the command line
PHONY := _all
_all:

# o Do not use make's built-in rules and variables
#   (this increases performance and avoids hard-to-debug behaviour);
# o Look for make include files relative to root of kernel src
MAKEFLAGS += -rR --include-dir=$(CURDIR)

# Avoid funny character set dependencies
unexport LC_ALL
LC_COLLATE=C
LC_NUMERIC=C
export LC_COLLATE LC_NUMERIC

# Avoid interference with shell env settings
unexport GREP_OPTIONS

# We are using a recursive build, so we need to do a little thinking
# to get the ordering right.
#
# Most importantly: sub-Makefiles should only ever modify files in
# their own directory. If in some directory we have a dependency on
# a file in another dir (which doesn't happen often, but it's often
# unavoidable when linking the built-in.a targets which finally
# turn into vmlinux), we will call a sub make in that other dir, and
# after that we are sure that everything which is in that other dir
# is now up to date.
#
# The only cases where we need to modify files which have global
# effects are thus separated out and done before the recursive
# descending is started. They are now explicitly listed as the
# prepare rule.

# Beautify output
# ---------------------------------------------------------------------------
#
# Normally, we echo the whole command before executing it. By making
# that echo $($(quiet)$(cmd)), we now have the possibility to set
# $(quiet) to choose other forms of output instead, e.g.
#
#         quiet_cmd_cc_o_c = Compiling $(RELDIR)/$@
#         cmd_cc_o_c       = $(CC) $(c_flags) -c -o $@ $<
#
# If $(quiet) is empty, the whole command will be printed.
# If it is set to "quiet_", only the short version will be printed.
# If it is set to "silent_", nothing will be printed at all, since
# the variable $(silent_cmd_cc_o_c) doesn't exist.
#
# A simple variant is to prefix commands with $(Q) - that's useful
# for commands that shall be hidden in non-verbose mode.
#
#	$(Q)ln $@ :<
#
# If KBUILD_VERBOSE equals 0 then the above command will be hidden.
# If KBUILD_VERBOSE equals 1 then the above command is displayed.
#
# To put more focus on warnings, be less verbose as default
# Use 'make V=1' to see the full commands

ifeq ("$(origin V)", "command line")
  KBUILD_VERBOSE = $(V)
endif
ifndef KBUILD_VERBOSE
  KBUILD_VERBOSE = 0
endif

ifeq ($(KBUILD_VERBOSE),1)
  quiet =
  Q =
else
  quiet=quiet_
  Q = @
endif

# If the user is running make -s (silent mode), suppress echoing of
# commands

ifneq ($(findstring s,$(filter-out --%,$(MAKEFLAGS))),)
  quiet=silent_
  tools_silent=s
endif

export quiet Q KBUILD_VERBOSE

# kbuild supports saving output files in a separate directory.
# To locate output files in a separate directory two syntaxes are supported.
# In both cases the working directory must be the root of the kernel src.
# 1) O=
# Use "make O=dir/to/store/output/files/"
#
# 2) Set KBUILD_OUTPUT
# Set the environment variable KBUILD_OUTPUT to point to the directory
# where the output files shall be placed.
# export KBUILD_OUTPUT=dir/to/store/output/files/
# make
#
# The O= assignment takes precedence over the KBUILD_OUTPUT environment
# variable.

# KBUILD_SRC is not intended to be used by the regular user (for now),
# it is set on invocation of make with KBUILD_OUTPUT or O= specified.
ifeq ($(KBUILD_SRC),)

# OK, Make called in directory where kernel src resides
# Do we want to locate output files in a separate directory?
ifeq ("$(origin O)", "command line")
  KBUILD_OUTPUT := $(O)
endif

# Cancel implicit rules on top Makefile
$(CURDIR)/Makefile Makefile: ;

ifneq ($(words $(subst :, ,$(CURDIR))), 1)
  $(error main directory cannot contain spaces nor colons)
endif

ifneq ($(KBUILD_OUTPUT),)
# check that the output directory actually exists
saved-output := $(KBUILD_OUTPUT)
KBUILD_OUTPUT := $(shell mkdir -p $(KBUILD_OUTPUT) && cd $(KBUILD_OUTPUT) \
								&& pwd)
$(if $(KBUILD_OUTPUT),, \
     $(error failed to create output directory "$(saved-output)"))

PHONY += $(MAKECMDGOALS) sub-make

$(filter-out _all sub-make $(CURDIR)/Makefile, $(MAKECMDGOALS)) _all: sub-make
	@:

# Invoke a second make in the output directory, passing relevant variables
sub-make:
	$(Q)$(MAKE) -C $(KBUILD_OUTPUT) KBUILD_SRC=$(CURDIR) \
	-f $(CURDIR)/Makefile $(filter-out _all sub-make,$(MAKECMDGOALS))

# Leave processing to above invocation of make
skip-makefile := 1
endif # ifneq ($(KBUILD_OUTPUT),)
endif # ifeq ($(KBUILD_SRC),)

# We process the rest of the Makefile if this is the final invocation of make
ifeq ($(skip-makefile),)

# Do not print "Entering directory ...",
# but we want to display it when entering to the output directory
# so that IDEs/editors are able to understand relative filenames.
MAKEFLAGS += --no-print-directory

# Call a source code checker (by default, "sparse") as part of the
# C compilation.
#
# Use 'make C=1' to enable checking of only re-compiled files.
# Use 'make C=2' to enable checking of *all* source files, regardless
# of whether they are re-compiled or not.
#
# See the file "Documentation/dev-tools/sparse.rst" for more details,
# including where to get the "sparse" utility.

ifeq ("$(origin C)", "command line")
  KBUILD_CHECKSRC = $(C)
endif
ifndef KBUILD_CHECKSRC
  KBUILD_CHECKSRC = 0
endif

# Use make M=dir to specify directory of external module to build
# Old syntax make ... SUBDIRS=$PWD is still supported
# Setting the environment variable KBUILD_EXTMOD take precedence
ifdef SUBDIRS
  KBUILD_EXTMOD ?= $(SUBDIRS)
endif

ifeq ("$(origin M)", "command line")
  KBUILD_EXTMOD := $(M)
endif

ifeq ($(KBUILD_SRC),)
        # building in the source tree
        srctree := .
else
        ifeq ($(KBUILD_SRC)/,$(dir $(CURDIR)))
                # building in a subdirectory of the source tree
                srctree := ..
        else
                srctree := $(KBUILD_SRC)
        endif
endif

export KBUILD_CHECKSRC KBUILD_EXTMOD KBUILD_SRC

objtree		:= .
src		:= $(srctree)
obj		:= $(objtree)

VPATH		:= $(srctree)$(if $(KBUILD_EXTMOD),:$(KBUILD_EXTMOD))

export srctree objtree VPATH

# To make sure we do not include .config for any of the *config targets
# catch them early, and hand them over to scripts/kconfig/Makefile
# It is allowed to specify more targets when calling make, including
# mixing *config targets and build targets.
# For example 'make oldconfig all'.
# Detect when mixed targets is specified, and make a second invocation
# of make so .config is not included in this case either (for *config).

version_h := include/generated/uapi/linux/version.h
old_version_h := include/linux/version.h

clean-targets := %clean mrproper cleandocs
no-dot-config-targets := $(clean-targets) \
			 cscope gtags TAGS tags help% %docs check% coccicheck \
			 $(version_h) headers_% archheaders archscripts \
			 kernelversion %src-pkg
no-sync-config-targets := $(no-dot-config-targets) install %install

config-targets  := 0
mixed-targets   := 0
dot-config      := 1
may-sync-config := 1

ifneq ($(filter $(no-dot-config-targets), $(MAKECMDGOALS)),)
	ifeq ($(filter-out $(no-dot-config-targets), $(MAKECMDGOALS)),)
		dot-config := 0
	endif
endif

ifneq ($(filter $(no-sync-config-targets), $(MAKECMDGOALS)),)
	ifeq ($(filter-out $(no-sync-config-targets), $(MAKECMDGOALS)),)
		may-sync-config := 0
	endif
endif

ifneq ($(KBUILD_EXTMOD),)
	may-sync-config := 0
endif

ifeq ($(KBUILD_EXTMOD),)
        ifneq ($(filter config %config,$(MAKECMDGOALS)),)
                config-targets := 1
                ifneq ($(words $(MAKECMDGOALS)),1)
                        mixed-targets := 1
                endif
        endif
endif

# For "make -j clean all", "make -j mrproper defconfig all", etc.
ifneq ($(filter $(clean-targets),$(MAKECMDGOALS)),)
        ifneq ($(filter-out $(clean-targets),$(MAKECMDGOALS)),)
                mixed-targets := 1
        endif
endif

# install and modules_install need also be processed one by one
ifneq ($(filter install,$(MAKECMDGOALS)),)
        ifneq ($(filter modules_install,$(MAKECMDGOALS)),)
	        mixed-targets := 1
        endif
endif

ifeq ($(mixed-targets),1)
# ===========================================================================
# We're called with mixed targets (*config and build targets).
# Handle them one by one.

PHONY += $(MAKECMDGOALS) __build_one_by_one

$(filter-out __build_one_by_one, $(MAKECMDGOALS)): __build_one_by_one
	@:

__build_one_by_one:
	$(Q)set -e; \
	for i in $(MAKECMDGOALS); do \
		$(MAKE) -f $(srctree)/Makefile $$i; \
	done

else

# We need some generic definitions (do not try to remake the file).
scripts/Kbuild.include: ;
include scripts/Kbuild.include

# Read KERNELRELEASE from include/config/kernel.release (if it exists)
KERNELRELEASE = $(shell cat include/config/kernel.release 2> /dev/null)
KERNELVERSION = $(VERSION)$(if $(PATCHLEVEL),.$(PATCHLEVEL)$(if $(SUBLEVEL),.$(SUBLEVEL)))$(EXTRAVERSION)
export VERSION PATCHLEVEL SUBLEVEL KERNELRELEASE KERNELVERSION

# SUBARCH tells the usermode build what the underlying arch is.  That is set
# first, and if a usermode build is happening, the "ARCH=um" on the command
# line overrides the setting of ARCH below.  If a native build is happening,
# then ARCH is assigned, getting whatever value it gets normally, and
# SUBARCH is subsequently ignored.

SUBARCH := $(shell uname -m | sed -e s/i.86/x86/ -e s/x86_64/x86/ \
				  -e s/sun4u/sparc64/ \
				  -e s/arm.*/arm/ -e s/sa110/arm/ \
				  -e s/s390x/s390/ -e s/parisc64/parisc/ \
				  -e s/ppc.*/powerpc/ -e s/mips.*/mips/ \
				  -e s/sh[234].*/sh/ -e s/aarch64.*/arm64/ \
				  -e s/riscv.*/riscv/)

# Cross compiling and selecting different set of gcc/bin-utils
# ---------------------------------------------------------------------------
#
# When performing cross compilation for other architectures ARCH shall be set
# to the target architecture. (See arch/* for the possibilities).
# ARCH can be set during invocation of make:
# make ARCH=ia64
# Another way is to have ARCH set in the environment.
# The default ARCH is the host where make is executed.

# CROSS_COMPILE specify the prefix used for all executables used
# during compilation. Only gcc and related bin-utils executables
# are prefixed with $(CROSS_COMPILE).
# CROSS_COMPILE can be set on the command line
# make CROSS_COMPILE=ia64-linux-
# Alternatively CROSS_COMPILE can be set in the environment.
# Default value for CROSS_COMPILE is not to prefix executables
# Note: Some architectures assign CROSS_COMPILE in their arch/*/Makefile
ARCH		?= $(SUBARCH)

# Architecture as present in compile.h
UTS_MACHINE 	:= $(ARCH)
SRCARCH 	:= $(ARCH)

# Additional ARCH settings for x86
ifeq ($(ARCH),i386)
        SRCARCH := x86
endif
ifeq ($(ARCH),x86_64)
        SRCARCH := x86
endif

# Additional ARCH settings for sparc
ifeq ($(ARCH),sparc32)
       SRCARCH := sparc
endif
ifeq ($(ARCH),sparc64)
       SRCARCH := sparc
endif

# Additional ARCH settings for sh
ifeq ($(ARCH),sh64)
       SRCARCH := sh
endif

KCONFIG_CONFIG	?= .config
export KCONFIG_CONFIG

# SHELL used by kbuild
CONFIG_SHELL := $(shell if [ -x "$$BASH" ]; then echo $$BASH; \
	  else if [ -x /bin/bash ]; then echo /bin/bash; \
	  else echo sh; fi ; fi)

HOST_LFS_CFLAGS := $(shell getconf LFS_CFLAGS 2>/dev/null)
HOST_LFS_LDFLAGS := $(shell getconf LFS_LDFLAGS 2>/dev/null)
HOST_LFS_LIBS := $(shell getconf LFS_LIBS 2>/dev/null)

HOSTCC       = gcc
HOSTCXX      = g++
HOSTCFLAGS   := -Wall -Wmissing-prototypes -Wstrict-prototypes -O2 \
		-fomit-frame-pointer -std=gnu89 $(HOST_LFS_CFLAGS)
HOSTCXXFLAGS := -O2 $(HOST_LFS_CFLAGS)
HOSTLDFLAGS  := $(HOST_LFS_LDFLAGS)
HOST_LOADLIBES := $(HOST_LFS_LIBS)

# Make variables (CC, etc...)
AS		= $(CROSS_COMPILE)as
LD		= $(CROSS_COMPILE)ld
CC		= $(CROSS_COMPILE)gcc
CPP		= $(CC) -E
AR		= $(CROSS_COMPILE)ar
NM		= $(CROSS_COMPILE)nm
STRIP		= $(CROSS_COMPILE)strip
OBJCOPY		= $(CROSS_COMPILE)objcopy
OBJDUMP		= $(CROSS_COMPILE)objdump
LEX		= flex
YACC		= bison
AWK		= awk
GENKSYMS	= scripts/genksyms/genksyms
INSTALLKERNEL  := installkernel
DEPMOD		= /sbin/depmod
PERL		= perl
PYTHON		= python
PYTHON2		= python2
PYTHON3		= python3
CHECK		= sparse

CHECKFLAGS     := -D__linux__ -Dlinux -D__STDC__ -Dunix -D__unix__ \
		  -Wbitwise -Wno-return-void -Wno-unknown-attribute $(CF)
NOSTDINC_FLAGS  =
CFLAGS_MODULE   =
AFLAGS_MODULE   =
LDFLAGS_MODULE  =
CFLAGS_KERNEL	=
AFLAGS_KERNEL	=
LDFLAGS_vmlinux =

# Use USERINCLUDE when you must reference the UAPI directories only.
USERINCLUDE    := \
		-I$(srctree)/arch/$(SRCARCH)/include/uapi \
		-I$(objtree)/arch/$(SRCARCH)/include/generated/uapi \
		-I$(srctree)/include/uapi \
		-I$(objtree)/include/generated/uapi \
                -include $(srctree)/include/linux/kconfig.h

# Use LINUXINCLUDE when you must reference the include/ directory.
# Needed to be compatible with the O= option
LINUXINCLUDE    := \
		-I$(srctree)/arch/$(SRCARCH)/include \
		-I$(objtree)/arch/$(SRCARCH)/include/generated \
		$(if $(KBUILD_SRC), -I$(srctree)/include) \
		-I$(objtree)/include \
		$(USERINCLUDE)

KBUILD_AFLAGS   := -D__ASSEMBLY__
KBUILD_CFLAGS   := -Wall -Wundef -Wstrict-prototypes -Wno-trigraphs \
		   -fno-strict-aliasing -fno-common -fshort-wchar \
		   -Werror-implicit-function-declaration \
		   -Wno-format-security \
		   -std=gnu89
KBUILD_CPPFLAGS := -D__KERNEL__
KBUILD_AFLAGS_KERNEL :=
KBUILD_CFLAGS_KERNEL :=
KBUILD_AFLAGS_MODULE  := -DMODULE
KBUILD_CFLAGS_MODULE  := -DMODULE
KBUILD_LDFLAGS_MODULE := -T $(srctree)/scripts/module-common.lds
LDFLAGS :=
GCC_PLUGINS_CFLAGS :=

export ARCH SRCARCH CONFIG_SHELL HOSTCC HOSTCFLAGS CROSS_COMPILE AS LD CC
export CPP AR NM STRIP OBJCOPY OBJDUMP HOSTLDFLAGS HOST_LOADLIBES
export MAKE LEX YACC AWK GENKSYMS INSTALLKERNEL PERL PYTHON PYTHON2 PYTHON3 UTS_MACHINE
export HOSTCXX HOSTCXXFLAGS LDFLAGS_MODULE CHECK CHECKFLAGS

export KBUILD_CPPFLAGS NOSTDINC_FLAGS LINUXINCLUDE OBJCOPYFLAGS LDFLAGS
export KBUILD_CFLAGS CFLAGS_KERNEL CFLAGS_MODULE
export CFLAGS_KASAN CFLAGS_KASAN_NOSANITIZE CFLAGS_UBSAN
export KBUILD_AFLAGS AFLAGS_KERNEL AFLAGS_MODULE
export KBUILD_AFLAGS_MODULE KBUILD_CFLAGS_MODULE KBUILD_LDFLAGS_MODULE
export KBUILD_AFLAGS_KERNEL KBUILD_CFLAGS_KERNEL
export KBUILD_ARFLAGS

# When compiling out-of-tree modules, put MODVERDIR in the module
# tree rather than in the kernel tree. The kernel tree might
# even be read-only.
export MODVERDIR := $(if $(KBUILD_EXTMOD),$(firstword $(KBUILD_EXTMOD))/).tmp_versions

# Files to ignore in find ... statements

export RCS_FIND_IGNORE := \( -name SCCS -o -name BitKeeper -o -name .svn -o    \
			  -name CVS -o -name .pc -o -name .hg -o -name .git \) \
			  -prune -o
export RCS_TAR_IGNORE := --exclude SCCS --exclude BitKeeper --exclude .svn \
			 --exclude CVS --exclude .pc --exclude .hg --exclude .git

# ===========================================================================
# Rules shared between *config targets and build targets

# Basic helpers built in scripts/basic/
PHONY += scripts_basic
scripts_basic:
	$(Q)$(MAKE) $(build)=scripts/basic
	$(Q)rm -f .tmp_quiet_recordmcount

# To avoid any implicit rule to kick in, define an empty command.
scripts/basic/%: scripts_basic ;

PHONY += outputmakefile
# outputmakefile generates a Makefile in the output directory, if using a
# separate output directory. This allows convenient use of make in the
# output directory.
outputmakefile:
ifneq ($(KBUILD_SRC),)
	$(Q)ln -fsn $(srctree) source
	$(Q)$(CONFIG_SHELL) $(srctree)/scripts/mkmakefile \
	    $(srctree) $(objtree) $(VERSION) $(PATCHLEVEL)
endif

ifeq ($(cc-name),clang)
ifneq ($(CROSS_COMPILE),)
CLANG_TARGET	:= --target=$(notdir $(CROSS_COMPILE:%-=%))
GCC_TOOLCHAIN	:= $(realpath $(dir $(shell which $(LD)))/..)
endif
ifneq ($(GCC_TOOLCHAIN),)
CLANG_GCC_TC	:= --gcc-toolchain=$(GCC_TOOLCHAIN)
endif
KBUILD_CFLAGS += $(CLANG_TARGET) $(CLANG_GCC_TC)
KBUILD_AFLAGS += $(CLANG_TARGET) $(CLANG_GCC_TC)
KBUILD_CFLAGS += $(call cc-option, -no-integrated-as)
KBUILD_AFLAGS += $(call cc-option, -no-integrated-as)
endif

RETPOLINE_CFLAGS_GCC := -mindirect-branch=thunk-extern -mindirect-branch-register
RETPOLINE_VDSO_CFLAGS_GCC := -mindirect-branch=thunk-inline -mindirect-branch-register
RETPOLINE_CFLAGS_CLANG := -mretpoline-external-thunk
RETPOLINE_VDSO_CFLAGS_CLANG := -mretpoline
RETPOLINE_CFLAGS := $(call cc-option,$(RETPOLINE_CFLAGS_GCC),$(call cc-option,$(RETPOLINE_CFLAGS_CLANG)))
RETPOLINE_VDSO_CFLAGS := $(call cc-option,$(RETPOLINE_VDSO_CFLAGS_GCC),$(call cc-option,$(RETPOLINE_VDSO_CFLAGS_CLANG)))
export RETPOLINE_CFLAGS
export RETPOLINE_VDSO_CFLAGS

KBUILD_CFLAGS	+= $(call cc-option,-fno-PIE)
KBUILD_AFLAGS	+= $(call cc-option,-fno-PIE)

# check for 'asm goto'
ifeq ($(shell $(CONFIG_SHELL) $(srctree)/scripts/gcc-goto.sh $(CC) $(KBUILD_CFLAGS)), y)
  CC_HAVE_ASM_GOTO := 1
  KBUILD_CFLAGS += -DCC_HAVE_ASM_GOTO
  KBUILD_AFLAGS += -DCC_HAVE_ASM_GOTO
endif

# The expansion should be delayed until arch/$(SRCARCH)/Makefile is included.
# Some architectures define CROSS_COMPILE in arch/$(SRCARCH)/Makefile.
# CC_VERSION_TEXT is referenced from Kconfig (so it needs export),
# and from include/config/auto.conf.cmd to detect the compiler upgrade.
CC_VERSION_TEXT = $(shell $(CC) --version | head -n 1)

ifeq ($(config-targets),1)
# ===========================================================================
# *config targets only - make sure prerequisites are updated, and descend
# in scripts/kconfig to make the *config target

# Read arch specific Makefile to set KBUILD_DEFCONFIG as needed.
# KBUILD_DEFCONFIG may point out an alternative default configuration
# used for 'make defconfig'
include arch/$(SRCARCH)/Makefile
export KBUILD_DEFCONFIG KBUILD_KCONFIG CC_VERSION_TEXT

config: scripts_basic outputmakefile FORCE
	$(Q)$(MAKE) $(build)=scripts/kconfig $@

%config: scripts_basic outputmakefile FORCE
	$(Q)$(MAKE) $(build)=scripts/kconfig $@

else
# ===========================================================================
# Build targets only - this includes vmlinux, arch specific targets, clean
# targets and others. In general all targets except *config targets.

# If building an external module we do not care about the all: rule
# but instead _all depend on modules
PHONY += all
ifeq ($(KBUILD_EXTMOD),)
_all: all
else
_all: modules
endif

# Decide whether to build built-in, modular, or both.
# Normally, just do built-in.

KBUILD_MODULES :=
KBUILD_BUILTIN := 1

# If we have only "make modules", don't compile built-in objects.
# When we're building modules with modversions, we need to consider
# the built-in objects during the descend as well, in order to
# make sure the checksums are up to date before we record them.

ifeq ($(MAKECMDGOALS),modules)
  KBUILD_BUILTIN := $(if $(CONFIG_MODVERSIONS),1)
endif

# If we have "make <whatever> modules", compile modules
# in addition to whatever we do anyway.
# Just "make" or "make all" shall build modules as well

ifneq ($(filter all _all modules,$(MAKECMDGOALS)),)
  KBUILD_MODULES := 1
endif

ifeq ($(MAKECMDGOALS),)
  KBUILD_MODULES := 1
endif

export KBUILD_MODULES KBUILD_BUILTIN

ifeq ($(KBUILD_EXTMOD),)
# Objects we will link into vmlinux / subdirs we need to visit
init-y		:= init/
drivers-y	:= drivers/ sound/ firmware/
net-y		:= net/
libs-y		:= lib/
core-y		:= usr/
virt-y		:= virt/
endif # KBUILD_EXTMOD

ifeq ($(dot-config),1)
-include include/config/auto.conf
endif

# The all: target is the default when no target is given on the
# command line.
# This allow a user to issue only 'make' to build a kernel including modules
# Defaults to vmlinux, but the arch makefile usually adds further targets
all: vmlinux

CFLAGS_GCOV	:= -fprofile-arcs -ftest-coverage \
	$(call cc-option,-fno-tree-loop-im) \
	$(call cc-disable-warning,maybe-uninitialized,)
export CFLAGS_GCOV

# The arch Makefile can set ARCH_{CPP,A,C}FLAGS to override the default
# values of the respective KBUILD_* variables
ARCH_CPPFLAGS :=
ARCH_AFLAGS :=
ARCH_CFLAGS :=
include arch/$(SRCARCH)/Makefile

ifeq ($(dot-config),1)
ifeq ($(may-sync-config),1)
# Read in dependencies to all Kconfig* files, make sure to run syncconfig if
# changes are detected. This should be included after arch/$(SRCARCH)/Makefile
# because some architectures define CROSS_COMPILE there.
-include include/config/auto.conf.cmd

# To avoid any implicit rule to kick in, define an empty command
$(KCONFIG_CONFIG) include/config/auto.conf.cmd: ;

# The actual configuration files used during the build are stored in
# include/generated/ and include/config/. Update them if .config is newer than
# include/config/auto.conf (which mirrors .config).
include/config/%.conf: $(KCONFIG_CONFIG) include/config/auto.conf.cmd
	$(Q)$(MAKE) -f $(srctree)/Makefile syncconfig
else
# External modules and some install targets need include/generated/autoconf.h
# and include/config/auto.conf but do not care if they are up-to-date.
# Use auto.conf to trigger the test
PHONY += include/config/auto.conf

include/config/auto.conf:
	$(Q)test -e include/generated/autoconf.h -a -e $@ || (		\
	echo >&2;							\
	echo >&2 "  ERROR: Kernel configuration is invalid.";		\
	echo >&2 "         include/generated/autoconf.h or $@ are missing.";\
	echo >&2 "         Run 'make oldconfig && make prepare' on kernel src to fix it.";	\
	echo >&2 ;							\
	/bin/false)

endif # may-sync-config

else
# Dummy target needed, because used as prerequisite
include/config/auto.conf: ;
endif # $(dot-config)

KBUILD_CFLAGS	+= $(call cc-option,-fno-delete-null-pointer-checks,)
KBUILD_CFLAGS	+= $(call cc-disable-warning,frame-address,)
KBUILD_CFLAGS	+= $(call cc-disable-warning, format-truncation)
KBUILD_CFLAGS	+= $(call cc-disable-warning, format-overflow)
KBUILD_CFLAGS	+= $(call cc-disable-warning, int-in-bool-context)

ifdef CONFIG_CC_OPTIMIZE_FOR_SIZE
KBUILD_CFLAGS	+= $(call cc-option,-Oz,-Os)
KBUILD_CFLAGS	+= $(call cc-disable-warning,maybe-uninitialized,)
else
ifdef CONFIG_CC_OPTIMIZE_HARDER
KBUILD_CFLAGS	+= -O3 $(call cc-disable-warning,maybe-uninitialized,)
else
ifdef CONFIG_PROFILE_ALL_BRANCHES
KBUILD_CFLAGS	+= -O2 $(call cc-disable-warning,maybe-uninitialized,)
else
KBUILD_CFLAGS   += -O2
endif
endif
endif

KBUILD_CFLAGS += $(call cc-ifversion, -lt, 0409, \
			$(call cc-disable-warning,maybe-uninitialized,))

# Tell gcc to never replace conditional load with a non-conditional one
KBUILD_CFLAGS	+= $(call cc-option,--param=allow-store-data-races=0)

include scripts/Makefile.kcov
include scripts/Makefile.gcc-plugins

ifdef CONFIG_READABLE_ASM
# Disable optimizations that make assembler listings hard to read.
# reorder blocks reorders the control in the function
# ipa clone creates specialized cloned functions
# partial inlining inlines only parts of functions
KBUILD_CFLAGS += $(call cc-option,-fno-reorder-blocks,) \
                 $(call cc-option,-fno-ipa-cp-clone,) \
                 $(call cc-option,-fno-partial-inlining)
endif

ifneq ($(CONFIG_FRAME_WARN),0)
KBUILD_CFLAGS += $(call cc-option,-Wframe-larger-than=${CONFIG_FRAME_WARN})
endif

stackp-flags-$(CONFIG_CC_HAS_STACKPROTECTOR_NONE) := -fno-stack-protector
stackp-flags-$(CONFIG_STACKPROTECTOR)             := -fstack-protector
stackp-flags-$(CONFIG_STACKPROTECTOR_STRONG)      := -fstack-protector-strong

KBUILD_CFLAGS += $(stackp-flags-y)

ifeq ($(cc-name),clang)
KBUILD_CPPFLAGS += $(call cc-option,-Qunused-arguments,)
KBUILD_CFLAGS += $(call cc-disable-warning, format-invalid-specifier)
KBUILD_CFLAGS += $(call cc-disable-warning, gnu)
KBUILD_CFLAGS += $(call cc-disable-warning, address-of-packed-member)
# Quiet clang warning: comparison of unsigned expression < 0 is always false
KBUILD_CFLAGS += $(call cc-disable-warning, tautological-compare)
# CLANG uses a _MergedGlobals as optimization, but this breaks modpost, as the
# source of a reference will be _MergedGlobals and not on of the whitelisted names.
# See modpost pattern 2
KBUILD_CFLAGS += $(call cc-option, -mno-global-merge,)
KBUILD_CFLAGS += $(call cc-option, -fcatch-undefined-behavior)
else

# These warnings generated too much noise in a regular build.
# Use make W=1 to enable them (see scripts/Makefile.extrawarn)
KBUILD_CFLAGS += $(call cc-disable-warning, unused-but-set-variable)
endif

KBUILD_CFLAGS += $(call cc-disable-warning, unused-const-variable)
ifdef CONFIG_FRAME_POINTER
KBUILD_CFLAGS	+= -fno-omit-frame-pointer -fno-optimize-sibling-calls
else
# Some targets (ARM with Thumb2, for example), can't be built with frame
# pointers.  For those, we don't have FUNCTION_TRACER automatically
# select FRAME_POINTER.  However, FUNCTION_TRACER adds -pg, and this is
# incompatible with -fomit-frame-pointer with current GCC, so we don't use
# -fomit-frame-pointer with FUNCTION_TRACER.
ifndef CONFIG_FUNCTION_TRACER
KBUILD_CFLAGS	+= -fomit-frame-pointer
endif
endif

KBUILD_CFLAGS   += $(call cc-option, -fno-var-tracking-assignments)

ifdef CONFIG_DEBUG_INFO
ifdef CONFIG_DEBUG_INFO_SPLIT
KBUILD_CFLAGS   += $(call cc-option, -gsplit-dwarf, -g)
else
KBUILD_CFLAGS	+= -g
endif
KBUILD_AFLAGS	+= -Wa,-gdwarf-2
endif
ifdef CONFIG_DEBUG_INFO_DWARF4
KBUILD_CFLAGS	+= $(call cc-option, -gdwarf-4,)
endif

ifdef CONFIG_DEBUG_INFO_REDUCED
KBUILD_CFLAGS 	+= $(call cc-option, -femit-struct-debug-baseonly) \
		   $(call cc-option,-fno-var-tracking)
endif

ifdef CONFIG_FUNCTION_TRACER
ifndef CC_FLAGS_FTRACE
CC_FLAGS_FTRACE := -pg
endif
export CC_FLAGS_FTRACE
ifdef CONFIG_HAVE_FENTRY
CC_USING_FENTRY	:= $(call cc-option, -mfentry -DCC_USING_FENTRY)
endif
KBUILD_CFLAGS	+= $(CC_FLAGS_FTRACE) $(CC_USING_FENTRY)
KBUILD_AFLAGS	+= $(CC_USING_FENTRY)
ifdef CONFIG_DYNAMIC_FTRACE
	ifdef CONFIG_HAVE_C_RECORDMCOUNT
		BUILD_C_RECORDMCOUNT := y
		export BUILD_C_RECORDMCOUNT
	endif
endif
endif

# We trigger additional mismatches with less inlining
ifdef CONFIG_DEBUG_SECTION_MISMATCH
KBUILD_CFLAGS += $(call cc-option, -fno-inline-functions-called-once)
endif

ifdef CONFIG_LD_DEAD_CODE_DATA_ELIMINATION
KBUILD_CFLAGS_KERNEL	+= $(call cc-option,-ffunction-sections,)
KBUILD_CFLAGS_KERNEL	+= $(call cc-option,-fdata-sections,)
endif

# arch Makefile may override CC so keep this after arch Makefile is included
NOSTDINC_FLAGS += -nostdinc -isystem $(shell $(CC) -print-file-name=include)

# warn about C99 declaration after statement
KBUILD_CFLAGS += $(call cc-option,-Wdeclaration-after-statement,)

# disable pointer signed / unsigned warnings in gcc 4.0
KBUILD_CFLAGS += $(call cc-disable-warning, pointer-sign)

# disable invalid "can't wrap" optimizations for signed / pointers
KBUILD_CFLAGS	+= $(call cc-option,-fno-strict-overflow)

# clang sets -fmerge-all-constants by default as optimization, but this
# is non-conforming behavior for C and in fact breaks the kernel, so we
# need to disable it here generally.
KBUILD_CFLAGS	+= $(call cc-option,-fno-merge-all-constants)

# for gcc -fno-merge-all-constants disables everything, but it is fine
# to have actual conforming behavior enabled.
KBUILD_CFLAGS	+= $(call cc-option,-fmerge-constants)

# Make sure -fstack-check isn't enabled (like gentoo apparently did)
KBUILD_CFLAGS  += $(call cc-option,-fno-stack-check,)

# conserve stack if available
KBUILD_CFLAGS   += $(call cc-option,-fconserve-stack)

# disallow errors like 'EXPORT_GPL(foo);' with missing header
KBUILD_CFLAGS   += $(call cc-option,-Werror=implicit-int)

# require functions to have arguments in prototypes, not empty 'int foo()'
KBUILD_CFLAGS   += $(call cc-option,-Werror=strict-prototypes)

# Prohibit date/time macros, which would make the build non-deterministic
KBUILD_CFLAGS   += $(call cc-option,-Werror=date-time)

# enforce correct pointer usage
KBUILD_CFLAGS   += $(call cc-option,-Werror=incompatible-pointer-types)

# Require designated initializers for all marked structures
KBUILD_CFLAGS   += $(call cc-option,-Werror=designated-init)

# change __FILE__ to the relative path from the srctree
KBUILD_CFLAGS	+= $(call cc-option,-fmacro-prefix-map=$(srctree)/=)

# use the deterministic mode of AR if available
KBUILD_ARFLAGS := $(call ar-option,D)

include scripts/Makefile.kasan
include scripts/Makefile.extrawarn
include scripts/Makefile.ubsan

# Add any arch overrides and user supplied CPPFLAGS, AFLAGS and CFLAGS as the
# last assignments
KBUILD_CPPFLAGS += $(ARCH_CPPFLAGS) $(KCPPFLAGS)
KBUILD_AFLAGS   += $(ARCH_AFLAGS)   $(KAFLAGS)
KBUILD_CFLAGS   += $(ARCH_CFLAGS)   $(KCFLAGS)

# Use --build-id when available.
LDFLAGS_BUILD_ID := $(call ld-option, --build-id)
KBUILD_LDFLAGS_MODULE += $(LDFLAGS_BUILD_ID)
LDFLAGS_vmlinux += $(LDFLAGS_BUILD_ID)

ifdef CONFIG_LD_DEAD_CODE_DATA_ELIMINATION
LDFLAGS_vmlinux	+= $(call ld-option, --gc-sections,)
endif

ifeq ($(CONFIG_STRIP_ASM_SYMS),y)
LDFLAGS_vmlinux	+= $(call ld-option, -X,)
endif

# insure the checker run with the right endianness
CHECKFLAGS += $(if $(CONFIG_CPU_BIG_ENDIAN),-mbig-endian,-mlittle-endian)

# the checker needs the correct machine size
CHECKFLAGS += $(if $(CONFIG_64BIT),-m64,-m32)

# Default kernel image to build when no specific target is given.
# KBUILD_IMAGE may be overruled on the command line or
# set in the environment
# Also any assignments in arch/$(ARCH)/Makefile take precedence over
# this default value
export KBUILD_IMAGE ?= vmlinux

#
# INSTALL_PATH specifies where to place the updated kernel and system map
# images. Default is /boot, but you can set it to other values
export	INSTALL_PATH ?= /boot

#
# INSTALL_DTBS_PATH specifies a prefix for relocations required by build roots.
# Like INSTALL_MOD_PATH, it isn't defined in the Makefile, but can be passed as
# an argument if needed. Otherwise it defaults to the kernel install path
#
export INSTALL_DTBS_PATH ?= $(INSTALL_PATH)/dtbs/$(KERNELRELEASE)

#
# INSTALL_MOD_PATH specifies a prefix to MODLIB for module directory
# relocations required by build roots.  This is not defined in the
# makefile but the argument can be passed to make if needed.
#

MODLIB	= $(INSTALL_MOD_PATH)/lib/modules/$(KERNELRELEASE)
export MODLIB

#
# INSTALL_MOD_STRIP, if defined, will cause modules to be
# stripped after they are installed.  If INSTALL_MOD_STRIP is '1', then
# the default option --strip-debug will be used.  Otherwise,
# INSTALL_MOD_STRIP value will be used as the options to the strip command.

ifdef INSTALL_MOD_STRIP
ifeq ($(INSTALL_MOD_STRIP),1)
mod_strip_cmd = $(STRIP) --strip-debug
else
mod_strip_cmd = $(STRIP) $(INSTALL_MOD_STRIP)
endif # INSTALL_MOD_STRIP=1
else
mod_strip_cmd = true
endif # INSTALL_MOD_STRIP
export mod_strip_cmd

# CONFIG_MODULE_COMPRESS, if defined, will cause module to be compressed
# after they are installed in agreement with CONFIG_MODULE_COMPRESS_GZIP
# or CONFIG_MODULE_COMPRESS_XZ.

mod_compress_cmd = true
ifdef CONFIG_MODULE_COMPRESS
  ifdef CONFIG_MODULE_COMPRESS_GZIP
    mod_compress_cmd = gzip -n -f
  endif # CONFIG_MODULE_COMPRESS_GZIP
  ifdef CONFIG_MODULE_COMPRESS_XZ
    mod_compress_cmd = xz -f
  endif # CONFIG_MODULE_COMPRESS_XZ
endif # CONFIG_MODULE_COMPRESS
export mod_compress_cmd

# Select initial ramdisk compression format, default is gzip(1).
# This shall be used by the dracut(8) tool while creating an initramfs image.
#
INITRD_COMPRESS-y                  := gzip
INITRD_COMPRESS-$(CONFIG_RD_BZIP2) := bzip2
INITRD_COMPRESS-$(CONFIG_RD_LZMA)  := lzma
INITRD_COMPRESS-$(CONFIG_RD_XZ)    := xz
INITRD_COMPRESS-$(CONFIG_RD_LZO)   := lzo
INITRD_COMPRESS-$(CONFIG_RD_LZ4)   := lz4
# do not export INITRD_COMPRESS, since we didn't actually
# choose a sane default compression above.
# export INITRD_COMPRESS := $(INITRD_COMPRESS-y)

ifdef CONFIG_MODULE_SIG_ALL
$(eval $(call config_filename,MODULE_SIG_KEY))

mod_sign_cmd = scripts/sign-file $(CONFIG_MODULE_SIG_HASH) $(MODULE_SIG_KEY_SRCPREFIX)$(CONFIG_MODULE_SIG_KEY) certs/signing_key.x509
else
mod_sign_cmd = true
endif
export mod_sign_cmd

ifdef CONFIG_STACK_VALIDATION
  has_libelf := $(call try-run,\
		echo "int main() {}" | $(HOSTCC) -xc -o /dev/null -lelf -,1,0)
  ifeq ($(has_libelf),1)
    objtool_target := tools/objtool FORCE
  else
    ifdef CONFIG_UNWINDER_ORC
      $(error "Cannot generate ORC metadata for CONFIG_UNWINDER_ORC=y, please install libelf-dev, libelf-devel or elfutils-libelf-devel")
    else
      $(warning "Cannot use CONFIG_STACK_VALIDATION=y, please install libelf-dev, libelf-devel or elfutils-libelf-devel")
    endif
    SKIP_STACK_VALIDATION := 1
    export SKIP_STACK_VALIDATION
  endif
endif


ifeq ($(KBUILD_EXTMOD),)
core-y		+= kernel/ certs/ mm/ fs/ ipc/ security/ crypto/ block/

vmlinux-dirs	:= $(patsubst %/,%,$(filter %/, $(init-y) $(init-m) \
		     $(core-y) $(core-m) $(drivers-y) $(drivers-m) \
		     $(net-y) $(net-m) $(libs-y) $(libs-m) $(virt-y)))

vmlinux-alldirs	:= $(sort $(vmlinux-dirs) $(patsubst %/,%,$(filter %/, \
		     $(init-) $(core-) $(drivers-) $(net-) $(libs-) $(virt-))))

init-y		:= $(patsubst %/, %/built-in.a, $(init-y))
core-y		:= $(patsubst %/, %/built-in.a, $(core-y))
drivers-y	:= $(patsubst %/, %/built-in.a, $(drivers-y))
net-y		:= $(patsubst %/, %/built-in.a, $(net-y))
libs-y1		:= $(patsubst %/, %/lib.a, $(libs-y))
libs-y2		:= $(patsubst %/, %/built-in.a, $(filter-out %.a, $(libs-y)))
virt-y		:= $(patsubst %/, %/built-in.a, $(virt-y))

# Externally visible symbols (used by link-vmlinux.sh)
export KBUILD_VMLINUX_INIT := $(head-y) $(init-y)
export KBUILD_VMLINUX_MAIN := $(core-y) $(libs-y2) $(drivers-y) $(net-y) $(virt-y)
export KBUILD_VMLINUX_LIBS := $(libs-y1)
export KBUILD_LDS          := arch/$(SRCARCH)/kernel/vmlinux.lds
export LDFLAGS_vmlinux
# used by scripts/package/Makefile
export KBUILD_ALLDIRS := $(sort $(filter-out arch/%,$(vmlinux-alldirs)) arch Documentation include samples scripts tools)

vmlinux-deps := $(KBUILD_LDS) $(KBUILD_VMLINUX_INIT) $(KBUILD_VMLINUX_MAIN) $(KBUILD_VMLINUX_LIBS)

# Recurse until adjust_autoksyms.sh is satisfied
PHONY += autoksyms_recursive
autoksyms_recursive: $(vmlinux-deps)
ifdef CONFIG_TRIM_UNUSED_KSYMS
	$(Q)$(CONFIG_SHELL) $(srctree)/scripts/adjust_autoksyms.sh \
	  "$(MAKE) -f $(srctree)/Makefile vmlinux"
endif

# For the kernel to actually contain only the needed exported symbols,
# we have to build modules as well to determine what those symbols are.
# (this can be evaluated only once include/config/auto.conf has been included)
ifdef CONFIG_TRIM_UNUSED_KSYMS
  KBUILD_MODULES := 1
endif

autoksyms_h := $(if $(CONFIG_TRIM_UNUSED_KSYMS), include/generated/autoksyms.h)

$(autoksyms_h):
	$(Q)mkdir -p $(dir $@)
	$(Q)touch $@

ARCH_POSTLINK := $(wildcard $(srctree)/arch/$(SRCARCH)/Makefile.postlink)

# Final link of vmlinux with optional arch pass after final link
cmd_link-vmlinux =                                                 \
	$(CONFIG_SHELL) $< $(LD) $(LDFLAGS) $(LDFLAGS_vmlinux) ;    \
	$(if $(ARCH_POSTLINK), $(MAKE) -f $(ARCH_POSTLINK) $@, true)

vmlinux: scripts/link-vmlinux.sh autoksyms_recursive $(vmlinux-deps) FORCE
ifdef CONFIG_HEADERS_CHECK
	$(Q)$(MAKE) -f $(srctree)/Makefile headers_check
endif
ifdef CONFIG_GDB_SCRIPTS
	$(Q)ln -fsn $(abspath $(srctree)/scripts/gdb/vmlinux-gdb.py)
endif
	+$(call if_changed,link-vmlinux)

# Build samples along the rest of the kernel
ifdef CONFIG_SAMPLES
vmlinux-dirs += samples
endif

# The actual objects are generated when descending,
# make sure no implicit rule kicks in
$(sort $(vmlinux-deps)): $(vmlinux-dirs) ;

# Handle descending into subdirectories listed in $(vmlinux-dirs)
# Preset locale variables to speed up the build process. Limit locale
# tweaks to this spot to avoid wrong language settings when running
# make menuconfig etc.
# Error messages still appears in the original language

PHONY += $(vmlinux-dirs)
$(vmlinux-dirs): prepare scripts
	$(Q)$(MAKE) $(build)=$@ need-builtin=1

define filechk_kernel.release
	echo "$(KERNELVERSION)$$($(CONFIG_SHELL) $(srctree)/scripts/setlocalversion $(srctree))"
endef

# Store (new) KERNELRELEASE string in include/config/kernel.release
include/config/kernel.release: include/config/auto.conf FORCE
	$(call filechk,kernel.release)

# Additional helpers built in scripts/
# Carefully list dependencies so we do not try to build scripts twice
# in parallel
PHONY += scripts
scripts: scripts_basic include/config/auto.conf include/config/tristate.conf \
	 asm-generic gcc-plugins $(autoksyms_h)
	$(Q)$(MAKE) $(build)=$(@)

# Things we need to do before we recursively start building the kernel
# or the modules are listed in "prepare".
# A multi level approach is used. prepareN is processed before prepareN-1.
# archprepare is used in arch Makefiles and when processed asm symlink,
# version.h and scripts_basic is processed / created.

# Listed in dependency order
PHONY += prepare archprepare prepare0 prepare1 prepare2 prepare3

# prepare3 is used to check if we are building in a separate output directory,
# and if so do:
# 1) Check that make has not been executed in the kernel src $(srctree)
prepare3: include/config/kernel.release
ifneq ($(KBUILD_SRC),)
	@$(kecho) '  Using $(srctree) as source for kernel'
	$(Q)if [ -f $(srctree)/.config -o -d $(srctree)/include/config ]; then \
		echo >&2 "  $(srctree) is not clean, please run 'make mrproper'"; \
		echo >&2 "  in the '$(srctree)' directory.";\
		/bin/false; \
	fi;
endif

# prepare2 creates a makefile if using a separate output directory.
# From this point forward, .config has been reprocessed, so any rules
# that need to depend on updated CONFIG_* values can be checked here.
prepare2: prepare3 outputmakefile asm-generic

prepare1: prepare2 $(version_h) $(autoksyms_h) include/generated/utsrelease.h \
                   include/config/auto.conf
	$(cmd_crmodverdir)

archprepare: archheaders archscripts prepare1 scripts_basic

prepare0: archprepare gcc-plugins
	$(Q)$(MAKE) $(build)=.

# All the preparing..
prepare: prepare0 prepare-objtool

# Support for using generic headers in asm-generic
PHONY += asm-generic uapi-asm-generic
asm-generic: uapi-asm-generic
	$(Q)$(MAKE) -f $(srctree)/scripts/Makefile.asm-generic \
	            src=asm obj=arch/$(SRCARCH)/include/generated/asm
uapi-asm-generic:
	$(Q)$(MAKE) -f $(srctree)/scripts/Makefile.asm-generic \
	            src=uapi/asm obj=arch/$(SRCARCH)/include/generated/uapi/asm

PHONY += prepare-objtool
prepare-objtool: $(objtool_target)

# Generate some files
# ---------------------------------------------------------------------------

# KERNELRELEASE can change from a few different places, meaning version.h
# needs to be updated, so this check is forced on all builds

uts_len := 64
define filechk_utsrelease.h
	if [ `echo -n "$(KERNELRELEASE)" | wc -c ` -gt $(uts_len) ]; then \
	  echo '"$(KERNELRELEASE)" exceeds $(uts_len) characters' >&2;    \
	  exit 1;                                                         \
	fi;                                                               \
	(echo \#define UTS_RELEASE \"$(KERNELRELEASE)\";)
endef

define filechk_version.h
	(echo \#define LINUX_VERSION_CODE $(shell                         \
	expr $(VERSION) \* 65536 + 0$(PATCHLEVEL) \* 256 + 0$(SUBLEVEL)); \
	echo '#define KERNEL_VERSION(a,b,c) (((a) << 16) + ((b) << 8) + (c))';)
endef

$(version_h): $(srctree)/Makefile FORCE
	$(call filechk,version.h)
	$(Q)rm -f $(old_version_h)

include/generated/utsrelease.h: include/config/kernel.release FORCE
	$(call filechk,utsrelease.h)

PHONY += headerdep
headerdep:
	$(Q)find $(srctree)/include/ -name '*.h' | xargs --max-args 1 \
	$(srctree)/scripts/headerdep.pl -I$(srctree)/include

# ---------------------------------------------------------------------------
# Kernel headers

#Default location for installed headers
export INSTALL_HDR_PATH = $(objtree)/usr

# If we do an all arch process set dst to include/arch-$(SRCARCH)
hdr-dst = $(if $(KBUILD_HEADERS), dst=include/arch-$(SRCARCH), dst=include)

PHONY += archheaders
archheaders:

PHONY += archscripts
archscripts:

PHONY += __headers
__headers: $(version_h) scripts_basic uapi-asm-generic archheaders archscripts
	$(Q)$(MAKE) $(build)=scripts build_unifdef

PHONY += headers_install_all
headers_install_all:
	$(Q)$(CONFIG_SHELL) $(srctree)/scripts/headers.sh install

PHONY += headers_install
headers_install: __headers
	$(if $(wildcard $(srctree)/arch/$(SRCARCH)/include/uapi/asm/Kbuild),, \
	  $(error Headers not exportable for the $(SRCARCH) architecture))
	$(Q)$(MAKE) $(hdr-inst)=include/uapi dst=include
	$(Q)$(MAKE) $(hdr-inst)=arch/$(SRCARCH)/include/uapi $(hdr-dst)

PHONY += headers_check_all
headers_check_all: headers_install_all
	$(Q)$(CONFIG_SHELL) $(srctree)/scripts/headers.sh check

PHONY += headers_check
headers_check: headers_install
	$(Q)$(MAKE) $(hdr-inst)=include/uapi dst=include HDRCHECK=1
	$(Q)$(MAKE) $(hdr-inst)=arch/$(SRCARCH)/include/uapi $(hdr-dst) HDRCHECK=1

# ---------------------------------------------------------------------------
# Kernel selftest

PHONY += kselftest
kselftest:
	$(Q)$(MAKE) -C $(srctree)/tools/testing/selftests run_tests

PHONY += kselftest-clean
kselftest-clean:
	$(Q)$(MAKE) -C $(srctree)/tools/testing/selftests clean

PHONY += kselftest-merge
kselftest-merge:
	$(if $(wildcard $(objtree)/.config),, $(error No .config exists, config your kernel first!))
	$(Q)$(CONFIG_SHELL) $(srctree)/scripts/kconfig/merge_config.sh \
		-m $(objtree)/.config \
		$(srctree)/tools/testing/selftests/*/config
	+$(Q)$(MAKE) -f $(srctree)/Makefile olddefconfig

# ---------------------------------------------------------------------------
# Modules

ifdef CONFIG_MODULES

# By default, build modules as well

all: modules

# Build modules
#
# A module can be listed more than once in obj-m resulting in
# duplicate lines in modules.order files.  Those are removed
# using awk while concatenating to the final file.

PHONY += modules
modules: $(vmlinux-dirs) $(if $(KBUILD_BUILTIN),vmlinux) modules.builtin
	$(Q)$(AWK) '!x[$$0]++' $(vmlinux-dirs:%=$(objtree)/%/modules.order) > $(objtree)/modules.order
	@$(kecho) '  Building modules, stage 2.';
	$(Q)$(MAKE) -f $(srctree)/scripts/Makefile.modpost

modules.builtin: $(vmlinux-dirs:%=%/modules.builtin)
	$(Q)$(AWK) '!x[$$0]++' $^ > $(objtree)/modules.builtin

%/modules.builtin: include/config/auto.conf
	$(Q)$(MAKE) $(modbuiltin)=$*


# Target to prepare building external modules
PHONY += modules_prepare
modules_prepare: prepare scripts

# Target to install modules
PHONY += modules_install
modules_install: _modinst_ _modinst_post

PHONY += _modinst_
_modinst_:
	@rm -rf $(MODLIB)/kernel
	@rm -f $(MODLIB)/source
	@mkdir -p $(MODLIB)/kernel
	@ln -s $(abspath $(srctree)) $(MODLIB)/source
	@if [ ! $(objtree) -ef  $(MODLIB)/build ]; then \
		rm -f $(MODLIB)/build ; \
		ln -s $(CURDIR) $(MODLIB)/build ; \
	fi
	@cp -f $(objtree)/modules.order $(MODLIB)/
	@cp -f $(objtree)/modules.builtin $(MODLIB)/
	$(Q)$(MAKE) -f $(srctree)/scripts/Makefile.modinst

# This depmod is only for convenience to give the initial
# boot a modules.dep even before / is mounted read-write.  However the
# boot script depmod is the master version.
PHONY += _modinst_post
_modinst_post: _modinst_
	$(call cmd,depmod)

ifeq ($(CONFIG_MODULE_SIG), y)
PHONY += modules_sign
modules_sign:
	$(Q)$(MAKE) -f $(srctree)/scripts/Makefile.modsign
endif

else # CONFIG_MODULES

# Modules not configured
# ---------------------------------------------------------------------------

PHONY += modules modules_install
modules modules_install:
	@echo >&2
	@echo >&2 "The present kernel configuration has modules disabled."
	@echo >&2 "Type 'make config' and enable loadable module support."
	@echo >&2 "Then build a kernel with module support enabled."
	@echo >&2
	@exit 1

endif # CONFIG_MODULES

###
# Cleaning is done on three levels.
# make clean     Delete most generated files
#                Leave enough to build external modules
# make mrproper  Delete the current configuration, and all generated files
# make distclean Remove editor backup files, patch leftover files and the like

# Directories & files removed with 'make clean'
CLEAN_DIRS  += $(MODVERDIR) include/ksym

# Directories & files removed with 'make mrproper'
MRPROPER_DIRS  += include/config usr/include include/generated          \
		  arch/*/include/generated .tmp_objdiff
MRPROPER_FILES += .config .config.old .version \
		  Module.symvers tags TAGS cscope* GPATH GTAGS GRTAGS GSYMS \
		  signing_key.pem signing_key.priv signing_key.x509	\
		  x509.genkey extra_certificates signing_key.x509.keyid	\
		  signing_key.x509.signer vmlinux-gdb.py

# clean - Delete most, but leave enough to build external modules
#
clean: rm-dirs  := $(CLEAN_DIRS)
clean: rm-files := $(CLEAN_FILES)
clean-dirs      := $(addprefix _clean_, . $(vmlinux-alldirs) Documentation samples)

PHONY += $(clean-dirs) clean archclean vmlinuxclean
$(clean-dirs):
	$(Q)$(MAKE) $(clean)=$(patsubst _clean_%,%,$@)

vmlinuxclean:
	$(Q)$(CONFIG_SHELL) $(srctree)/scripts/link-vmlinux.sh clean
	$(Q)$(if $(ARCH_POSTLINK), $(MAKE) -f $(ARCH_POSTLINK) clean)

clean: archclean vmlinuxclean

# mrproper - Delete all generated files, including .config
#
mrproper: rm-dirs  := $(wildcard $(MRPROPER_DIRS))
mrproper: rm-files := $(wildcard $(MRPROPER_FILES))
mrproper-dirs      := $(addprefix _mrproper_,scripts)

PHONY += $(mrproper-dirs) mrproper archmrproper
$(mrproper-dirs):
	$(Q)$(MAKE) $(clean)=$(patsubst _mrproper_%,%,$@)

mrproper: clean archmrproper $(mrproper-dirs)
	$(call cmd,rmdirs)
	$(call cmd,rmfiles)

# distclean
#
PHONY += distclean

distclean: mrproper
	@find $(srctree) $(RCS_FIND_IGNORE) \
		\( -name '*.orig' -o -name '*.rej' -o -name '*~' \
		-o -name '*.bak' -o -name '#*#' -o -name '*%' \
		-o -name 'core' \) \
		-type f -print | xargs rm -f


# Packaging of the kernel to various formats
# ---------------------------------------------------------------------------
# rpm target kept for backward compatibility
package-dir	:= scripts/package

%src-pkg: FORCE
	$(Q)$(MAKE) $(build)=$(package-dir) $@
%pkg: include/config/kernel.release FORCE
	$(Q)$(MAKE) $(build)=$(package-dir) $@
rpm: rpm-pkg
	@echo "  WARNING: \"rpm\" target will be removed after Linux 4.18"
	@echo "           Please use \"rpm-pkg\" instead."


# Brief documentation of the typical targets used
# ---------------------------------------------------------------------------

boards := $(wildcard $(srctree)/arch/$(SRCARCH)/configs/*_defconfig)
boards := $(sort $(notdir $(boards)))
board-dirs := $(dir $(wildcard $(srctree)/arch/$(SRCARCH)/configs/*/*_defconfig))
board-dirs := $(sort $(notdir $(board-dirs:/=)))

PHONY += help
help:
	@echo  'Cleaning targets:'
	@echo  '  clean		  - Remove most generated files but keep the config and'
	@echo  '                    enough build support to build external modules'
	@echo  '  mrproper	  - Remove all generated files + config + various backup files'
	@echo  '  distclean	  - mrproper + remove editor backup and patch files'
	@echo  ''
	@echo  'Configuration targets:'
	@$(MAKE) -f $(srctree)/scripts/kconfig/Makefile help
	@echo  ''
	@echo  'Other generic targets:'
	@echo  '  all		  - Build all targets marked with [*]'
	@echo  '* vmlinux	  - Build the bare kernel'
	@echo  '* modules	  - Build all modules'
	@echo  '  modules_install - Install all modules to INSTALL_MOD_PATH (default: /)'
	@echo  '  dir/            - Build all files in dir and below'
	@echo  '  dir/file.[ois]  - Build specified target only'
	@echo  '  dir/file.ll     - Build the LLVM assembly file'
	@echo  '                    (requires compiler support for LLVM assembly generation)'
	@echo  '  dir/file.lst    - Build specified mixed source/assembly target only'
	@echo  '                    (requires a recent binutils and recent build (System.map))'
	@echo  '  dir/file.ko     - Build module including final link'
	@echo  '  modules_prepare - Set up for building external modules'
	@echo  '  tags/TAGS	  - Generate tags file for editors'
	@echo  '  cscope	  - Generate cscope index'
	@echo  '  gtags           - Generate GNU GLOBAL index'
	@echo  '  kernelrelease	  - Output the release version string (use with make -s)'
	@echo  '  kernelversion	  - Output the version stored in Makefile (use with make -s)'
	@echo  '  image_name	  - Output the image name (use with make -s)'
	@echo  '  headers_install - Install sanitised kernel headers to INSTALL_HDR_PATH'; \
	 echo  '                    (default: $(INSTALL_HDR_PATH))'; \
	 echo  ''
	@echo  'Static analysers:'
	@echo  '  checkstack      - Generate a list of stack hogs'
	@echo  '  namespacecheck  - Name space analysis on compiled kernel'
	@echo  '  versioncheck    - Sanity check on version.h usage'
	@echo  '  includecheck    - Check for duplicate included header files'
	@echo  '  export_report   - List the usages of all exported symbols'
	@echo  '  headers_check   - Sanity check on exported headers'
	@echo  '  headerdep       - Detect inclusion cycles in headers'
	@echo  '  coccicheck      - Check with Coccinelle'
	@echo  ''
	@echo  'Kernel selftest:'
	@echo  '  kselftest       - Build and run kernel selftest (run as root)'
	@echo  '                    Build, install, and boot kernel before'
	@echo  '                    running kselftest on it'
	@echo  '  kselftest-clean - Remove all generated kselftest files'
	@echo  '  kselftest-merge - Merge all the config dependencies of kselftest to existing'
	@echo  '                    .config.'
	@echo  ''
	@echo 'Userspace tools targets:'
	@echo '  use "make tools/help"'
	@echo '  or  "cd tools; make help"'
	@echo  ''
	@echo  'Kernel packaging:'
	@$(MAKE) $(build)=$(package-dir) help
	@echo  ''
	@echo  'Documentation targets:'
	@$(MAKE) -f $(srctree)/Documentation/Makefile dochelp
	@echo  ''
	@echo  'Architecture specific targets ($(SRCARCH)):'
	@$(if $(archhelp),$(archhelp),\
		echo '  No architecture specific help defined for $(SRCARCH)')
	@echo  ''
	@$(if $(boards), \
		$(foreach b, $(boards), \
		printf "  %-24s - Build for %s\\n" $(b) $(subst _defconfig,,$(b));) \
		echo '')
	@$(if $(board-dirs), \
		$(foreach b, $(board-dirs), \
		printf "  %-16s - Show %s-specific targets\\n" help-$(b) $(b);) \
		printf "  %-16s - Show all of the above\\n" help-boards; \
		echo '')

	@echo  '  make V=0|1 [targets] 0 => quiet build (default), 1 => verbose build'
	@echo  '  make V=2   [targets] 2 => give reason for rebuild of target'
	@echo  '  make O=dir [targets] Locate all output files in "dir", including .config'
	@echo  '  make C=1   [targets] Check re-compiled c source with $$CHECK (sparse by default)'
	@echo  '  make C=2   [targets] Force check of all c source with $$CHECK'
	@echo  '  make RECORDMCOUNT_WARN=1 [targets] Warn about ignored mcount sections'
	@echo  '  make W=n   [targets] Enable extra gcc checks, n=1,2,3 where'
	@echo  '		1: warnings which may be relevant and do not occur too often'
	@echo  '		2: warnings which occur quite often but may still be relevant'
	@echo  '		3: more obscure warnings, can most likely be ignored'
	@echo  '		Multiple levels can be combined with W=12 or W=123'
	@echo  ''
	@echo  'Execute "make" or "make all" to build all targets marked with [*] '
	@echo  'For further info see the ./README file'


help-board-dirs := $(addprefix help-,$(board-dirs))

help-boards: $(help-board-dirs)

boards-per-dir = $(sort $(notdir $(wildcard $(srctree)/arch/$(SRCARCH)/configs/$*/*_defconfig)))

$(help-board-dirs): help-%:
	@echo  'Architecture specific targets ($(SRCARCH) $*):'
	@$(if $(boards-per-dir), \
		$(foreach b, $(boards-per-dir), \
		printf "  %-24s - Build for %s\\n" $*/$(b) $(subst _defconfig,,$(b));) \
		echo '')


# Documentation targets
# ---------------------------------------------------------------------------
DOC_TARGETS := xmldocs latexdocs pdfdocs htmldocs epubdocs cleandocs \
	       linkcheckdocs dochelp refcheckdocs
PHONY += $(DOC_TARGETS)
$(DOC_TARGETS): scripts_basic FORCE
	$(Q)$(MAKE) $(build)=Documentation $@

else # KBUILD_EXTMOD

###
# External module support.
# When building external modules the kernel used as basis is considered
# read-only, and no consistency checks are made and the make
# system is not used on the basis kernel. If updates are required
# in the basis kernel ordinary make commands (without M=...) must
# be used.
#
# The following are the only valid targets when building external
# modules.
# make M=dir clean     Delete all automatically generated files
# make M=dir modules   Make all modules in specified dir
# make M=dir	       Same as 'make M=dir modules'
# make M=dir modules_install
#                      Install the modules built in the module directory
#                      Assumes install directory is already created

# We are always building modules
KBUILD_MODULES := 1
PHONY += crmodverdir
crmodverdir:
	$(cmd_crmodverdir)

PHONY += $(objtree)/Module.symvers
$(objtree)/Module.symvers:
	@test -e $(objtree)/Module.symvers || ( \
	echo; \
	echo "  WARNING: Symbol version dump $(objtree)/Module.symvers"; \
	echo "           is missing; modules will have no dependencies and modversions."; \
	echo )

module-dirs := $(addprefix _module_,$(KBUILD_EXTMOD))
PHONY += $(module-dirs) modules
$(module-dirs): crmodverdir $(objtree)/Module.symvers
	$(Q)$(MAKE) $(build)=$(patsubst _module_%,%,$@)

modules: $(module-dirs)
	@$(kecho) '  Building modules, stage 2.';
	$(Q)$(MAKE) -f $(srctree)/scripts/Makefile.modpost

PHONY += modules_install
modules_install: _emodinst_ _emodinst_post

install-dir := $(if $(INSTALL_MOD_DIR),$(INSTALL_MOD_DIR),extra)
PHONY += _emodinst_
_emodinst_:
	$(Q)mkdir -p $(MODLIB)/$(install-dir)
	$(Q)$(MAKE) -f $(srctree)/scripts/Makefile.modinst

PHONY += _emodinst_post
_emodinst_post: _emodinst_
	$(call cmd,depmod)

clean-dirs := $(addprefix _clean_,$(KBUILD_EXTMOD))

PHONY += $(clean-dirs) clean
$(clean-dirs):
	$(Q)$(MAKE) $(clean)=$(patsubst _clean_%,%,$@)

clean:	rm-dirs := $(MODVERDIR)
clean: rm-files := $(KBUILD_EXTMOD)/Module.symvers

PHONY += help
help:
	@echo  '  Building external modules.'
	@echo  '  Syntax: make -C path/to/kernel/src M=$$PWD target'
	@echo  ''
	@echo  '  modules         - default target, build the module(s)'
	@echo  '  modules_install - install the module'
	@echo  '  clean           - remove generated files in module directory only'
	@echo  ''

# Dummies...
PHONY += prepare scripts
prepare: ;
scripts: ;
endif # KBUILD_EXTMOD

clean: $(clean-dirs)
	$(call cmd,rmdirs)
	$(call cmd,rmfiles)
	@find $(if $(KBUILD_EXTMOD), $(KBUILD_EXTMOD), .) $(RCS_FIND_IGNORE) \
		\( -name '*.[aios]' -o -name '*.ko' -o -name '.*.cmd' \
		-o -name '*.ko.*' -o -name '*.dtb' -o -name '*.dtb.S' \
		-o -name '*.dwo' -o -name '*.lst' \
		-o -name '*.su'  \
		-o -name '.*.d' -o -name '.*.tmp' -o -name '*.mod.c' \
		-o -name '*.lex.c' -o -name '*.tab.[ch]' \
		-o -name '*.asn1.[ch]' \
		-o -name '*.symtypes' -o -name 'modules.order' \
		-o -name modules.builtin -o -name '.tmp_*.o.*' \
		-o -name '*.c.[012]*.*' \
		-o -name '*.ll' \
		-o -name '*.gcno' \) -type f -print | xargs rm -f

# Generate tags for editors
# ---------------------------------------------------------------------------
quiet_cmd_tags = GEN     $@
      cmd_tags = $(CONFIG_SHELL) $(srctree)/scripts/tags.sh $@

tags TAGS cscope gtags: FORCE
	$(call cmd,tags)

# Scripts to check various things for consistency
# ---------------------------------------------------------------------------

PHONY += includecheck versioncheck coccicheck namespacecheck export_report

includecheck:
	find $(srctree)/* $(RCS_FIND_IGNORE) \
		-name '*.[hcS]' -type f -print | sort \
		| xargs $(PERL) -w $(srctree)/scripts/checkincludes.pl

versioncheck:
	find $(srctree)/* $(RCS_FIND_IGNORE) \
		-name '*.[hcS]' -type f -print | sort \
		| xargs $(PERL) -w $(srctree)/scripts/checkversion.pl

coccicheck:
	$(Q)$(CONFIG_SHELL) $(srctree)/scripts/$@

namespacecheck:
	$(PERL) $(srctree)/scripts/namespace.pl

export_report:
	$(PERL) $(srctree)/scripts/export_report.pl

endif #ifeq ($(config-targets),1)
endif #ifeq ($(mixed-targets),1)

PHONY += checkstack kernelrelease kernelversion image_name

# UML needs a little special treatment here.  It wants to use the host
# toolchain, so needs $(SUBARCH) passed to checkstack.pl.  Everyone
# else wants $(ARCH), including people doing cross-builds, which means
# that $(SUBARCH) doesn't work here.
ifeq ($(ARCH), um)
CHECKSTACK_ARCH := $(SUBARCH)
else
CHECKSTACK_ARCH := $(ARCH)
endif
checkstack:
	$(OBJDUMP) -d vmlinux $$(find . -name '*.ko') | \
	$(PERL) $(src)/scripts/checkstack.pl $(CHECKSTACK_ARCH)

kernelrelease:
	@echo "$(KERNELVERSION)$$($(CONFIG_SHELL) $(srctree)/scripts/setlocalversion $(srctree))"

kernelversion:
	@echo $(KERNELVERSION)

image_name:
	@echo $(KBUILD_IMAGE)

# Clear a bunch of variables before executing the submake
tools/: FORCE
	$(Q)mkdir -p $(objtree)/tools
	$(Q)$(MAKE) LDFLAGS= MAKEFLAGS="$(tools_silent) $(filter --j% -j,$(MAKEFLAGS))" O=$(abspath $(objtree)) subdir=tools -C $(src)/tools/

tools/%: FORCE
	$(Q)mkdir -p $(objtree)/tools
	$(Q)$(MAKE) LDFLAGS= MAKEFLAGS="$(tools_silent) $(filter --j% -j,$(MAKEFLAGS))" O=$(abspath $(objtree)) subdir=tools -C $(src)/tools/ $*

# Single targets
# ---------------------------------------------------------------------------
# Single targets are compatible with:
# - build with mixed source and output
# - build with separate output dir 'make O=...'
# - external modules
#
#  target-dir => where to store outputfile
#  build-dir  => directory in kernel source tree to use

ifeq ($(KBUILD_EXTMOD),)
        build-dir  = $(patsubst %/,%,$(dir $@))
        target-dir = $(dir $@)
else
        zap-slash=$(filter-out .,$(patsubst %/,%,$(dir $@)))
        build-dir  = $(KBUILD_EXTMOD)$(if $(zap-slash),/$(zap-slash))
        target-dir = $(if $(KBUILD_EXTMOD),$(dir $<),$(dir $@))
endif

%.s: %.c prepare scripts FORCE
	$(Q)$(MAKE) $(build)=$(build-dir) $(target-dir)$(notdir $@)
%.i: %.c prepare scripts FORCE
	$(Q)$(MAKE) $(build)=$(build-dir) $(target-dir)$(notdir $@)
%.o: %.c prepare scripts FORCE
	$(Q)$(MAKE) $(build)=$(build-dir) $(target-dir)$(notdir $@)
%.lst: %.c prepare scripts FORCE
	$(Q)$(MAKE) $(build)=$(build-dir) $(target-dir)$(notdir $@)
%.s: %.S prepare scripts FORCE
	$(Q)$(MAKE) $(build)=$(build-dir) $(target-dir)$(notdir $@)
%.o: %.S prepare scripts FORCE
	$(Q)$(MAKE) $(build)=$(build-dir) $(target-dir)$(notdir $@)
%.symtypes: %.c prepare scripts FORCE
	$(Q)$(MAKE) $(build)=$(build-dir) $(target-dir)$(notdir $@)
%.ll: %.c prepare scripts FORCE
	$(Q)$(MAKE) $(build)=$(build-dir) $(target-dir)$(notdir $@)

# Modules
/: prepare scripts FORCE
	$(cmd_crmodverdir)
	$(Q)$(MAKE) KBUILD_MODULES=$(if $(CONFIG_MODULES),1) \
	$(build)=$(build-dir)
# Make sure the latest headers are built for Documentation
Documentation/ samples/: headers_install
%/: prepare scripts FORCE
	$(cmd_crmodverdir)
	$(Q)$(MAKE) KBUILD_MODULES=$(if $(CONFIG_MODULES),1) \
	$(build)=$(build-dir)
%.ko: prepare scripts FORCE
	$(cmd_crmodverdir)
	$(Q)$(MAKE) KBUILD_MODULES=$(if $(CONFIG_MODULES),1)   \
	$(build)=$(build-dir) $(@:.ko=.o)
	$(Q)$(MAKE) -f $(srctree)/scripts/Makefile.modpost

# FIXME Should go into a make.lib or something
# ===========================================================================

quiet_cmd_rmdirs = $(if $(wildcard $(rm-dirs)),CLEAN   $(wildcard $(rm-dirs)))
      cmd_rmdirs = rm -rf $(rm-dirs)

quiet_cmd_rmfiles = $(if $(wildcard $(rm-files)),CLEAN   $(wildcard $(rm-files)))
      cmd_rmfiles = rm -f $(rm-files)

# Run depmod only if we have System.map and depmod is executable
quiet_cmd_depmod = DEPMOD  $(KERNELRELEASE)
      cmd_depmod = $(CONFIG_SHELL) $(srctree)/scripts/depmod.sh $(DEPMOD) \
                   $(KERNELRELEASE)

# Create temporary dir for module support files
# clean it up only when building all modules
cmd_crmodverdir = $(Q)mkdir -p $(MODVERDIR) \
                  $(if $(KBUILD_MODULES),; rm -f $(MODVERDIR)/*)

# read all saved command lines

cmd_files := $(wildcard .*.cmd $(foreach f,$(sort $(targets)),$(dir $(f)).$(notdir $(f)).cmd))

ifneq ($(cmd_files),)
  $(cmd_files): ;	# Do not try to update included dependency files
  include $(cmd_files)
endif

endif	# skip-makefile

PHONY += FORCE
FORCE:

# Declare the contents of the PHONY variable as phony.  We keep that
# information in a variable so we can use it in if_changed and friends.
.PHONY: $(PHONY)<|MERGE_RESOLUTION|>--- conflicted
+++ resolved
@@ -1,15 +1,9 @@
 # SPDX-License-Identifier: GPL-2.0
 VERSION = 4
 PATCHLEVEL = 18
-<<<<<<< HEAD
-SUBLEVEL = 11
+SUBLEVEL = 12
 EXTRAVERSION = -zen
 NAME = Short and Stout
-=======
-SUBLEVEL = 12
-EXTRAVERSION =
-NAME = Merciless Moray
->>>>>>> 7da07a32
 
 # *DOCUMENTATION*
 # To see a list of typical targets execute "make help"
