# SPDX-License-Identifier: GPL-2.0
VERSION = 5
PATCHLEVEL = 0
<<<<<<< HEAD
SUBLEVEL = 18
EXTRAVERSION = -zen
NAME = High Five
=======
SUBLEVEL = 19
EXTRAVERSION =
NAME = Shy Crocodile
>>>>>>> 3f7c1cab

# *DOCUMENTATION*
# To see a list of typical targets execute "make help"
# More info can be located in ./README
# Comments in this file are targeted only to the developer, do not
# expect to learn how to build the kernel reading this file.

# That's our default target when none is given on the command line
PHONY := _all
_all:

# We are using a recursive build, so we need to do a little thinking
# to get the ordering right.
#
# Most importantly: sub-Makefiles should only ever modify files in
# their own directory. If in some directory we have a dependency on
# a file in another dir (which doesn't happen often, but it's often
# unavoidable when linking the built-in.a targets which finally
# turn into vmlinux), we will call a sub make in that other dir, and
# after that we are sure that everything which is in that other dir
# is now up to date.
#
# The only cases where we need to modify files which have global
# effects are thus separated out and done before the recursive
# descending is started. They are now explicitly listed as the
# prepare rule.

ifneq ($(sub_make_done),1)

# Do not use make's built-in rules and variables
# (this increases performance and avoids hard-to-debug behaviour)
MAKEFLAGS += -rR

# Avoid funny character set dependencies
unexport LC_ALL
LC_COLLATE=C
LC_NUMERIC=C
export LC_COLLATE LC_NUMERIC

# Avoid interference with shell env settings
unexport GREP_OPTIONS

# Beautify output
# ---------------------------------------------------------------------------
#
# Normally, we echo the whole command before executing it. By making
# that echo $($(quiet)$(cmd)), we now have the possibility to set
# $(quiet) to choose other forms of output instead, e.g.
#
#         quiet_cmd_cc_o_c = Compiling $(RELDIR)/$@
#         cmd_cc_o_c       = $(CC) $(c_flags) -c -o $@ $<
#
# If $(quiet) is empty, the whole command will be printed.
# If it is set to "quiet_", only the short version will be printed.
# If it is set to "silent_", nothing will be printed at all, since
# the variable $(silent_cmd_cc_o_c) doesn't exist.
#
# A simple variant is to prefix commands with $(Q) - that's useful
# for commands that shall be hidden in non-verbose mode.
#
#	$(Q)ln $@ :<
#
# If KBUILD_VERBOSE equals 0 then the above command will be hidden.
# If KBUILD_VERBOSE equals 1 then the above command is displayed.
#
# To put more focus on warnings, be less verbose as default
# Use 'make V=1' to see the full commands

ifeq ("$(origin V)", "command line")
  KBUILD_VERBOSE = $(V)
endif
ifndef KBUILD_VERBOSE
  KBUILD_VERBOSE = 0
endif

ifeq ($(KBUILD_VERBOSE),1)
  quiet =
  Q =
else
  quiet=quiet_
  Q = @
endif

# If the user is running make -s (silent mode), suppress echoing of
# commands

ifneq ($(findstring s,$(filter-out --%,$(MAKEFLAGS))),)
  quiet=silent_
  tools_silent=s
endif

export quiet Q KBUILD_VERBOSE

# kbuild supports saving output files in a separate directory.
# To locate output files in a separate directory two syntaxes are supported.
# In both cases the working directory must be the root of the kernel src.
# 1) O=
# Use "make O=dir/to/store/output/files/"
#
# 2) Set KBUILD_OUTPUT
# Set the environment variable KBUILD_OUTPUT to point to the directory
# where the output files shall be placed.
# export KBUILD_OUTPUT=dir/to/store/output/files/
# make
#
# The O= assignment takes precedence over the KBUILD_OUTPUT environment
# variable.

# KBUILD_SRC is not intended to be used by the regular user (for now),
# it is set on invocation of make with KBUILD_OUTPUT or O= specified.

# OK, Make called in directory where kernel src resides
# Do we want to locate output files in a separate directory?
ifeq ("$(origin O)", "command line")
  KBUILD_OUTPUT := $(O)
endif

# Cancel implicit rules on top Makefile
$(CURDIR)/Makefile Makefile: ;

ifneq ($(words $(subst :, ,$(CURDIR))), 1)
  $(error main directory cannot contain spaces nor colons)
endif

ifneq ($(KBUILD_OUTPUT),)
# check that the output directory actually exists
saved-output := $(KBUILD_OUTPUT)
KBUILD_OUTPUT := $(shell mkdir -p $(KBUILD_OUTPUT) && cd $(KBUILD_OUTPUT) \
								&& pwd)
$(if $(KBUILD_OUTPUT),, \
     $(error failed to create output directory "$(saved-output)"))

# Look for make include files relative to root of kernel src
#
# This does not become effective immediately because MAKEFLAGS is re-parsed
# once after the Makefile is read.  It is OK since we are going to invoke
# 'sub-make' below.
MAKEFLAGS += --include-dir=$(CURDIR)

need-sub-make := 1
else

# Do not print "Entering directory ..." at all for in-tree build.
MAKEFLAGS += --no-print-directory

endif # ifneq ($(KBUILD_OUTPUT),)

ifneq ($(filter 3.%,$(MAKE_VERSION)),)
# 'MAKEFLAGS += -rR' does not immediately become effective for GNU Make 3.x
# We need to invoke sub-make to avoid implicit rules in the top Makefile.
need-sub-make := 1
# Cancel implicit rules for this Makefile.
$(lastword $(MAKEFILE_LIST)): ;
endif

export sub_make_done := 1

ifeq ($(need-sub-make),1)

PHONY += $(MAKECMDGOALS) sub-make

$(filter-out _all sub-make $(CURDIR)/Makefile, $(MAKECMDGOALS)) _all: sub-make
	@:

# Invoke a second make in the output directory, passing relevant variables
sub-make:
	$(Q)$(MAKE) \
	$(if $(KBUILD_OUTPUT),-C $(KBUILD_OUTPUT) KBUILD_SRC=$(CURDIR)) \
	-f $(CURDIR)/Makefile $(filter-out _all sub-make,$(MAKECMDGOALS))

endif # need-sub-make
endif # sub_make_done

# We process the rest of the Makefile if this is the final invocation of make
ifeq ($(need-sub-make),)

# Do not print "Entering directory ...",
# but we want to display it when entering to the output directory
# so that IDEs/editors are able to understand relative filenames.
MAKEFLAGS += --no-print-directory

# Call a source code checker (by default, "sparse") as part of the
# C compilation.
#
# Use 'make C=1' to enable checking of only re-compiled files.
# Use 'make C=2' to enable checking of *all* source files, regardless
# of whether they are re-compiled or not.
#
# See the file "Documentation/dev-tools/sparse.rst" for more details,
# including where to get the "sparse" utility.

ifeq ("$(origin C)", "command line")
  KBUILD_CHECKSRC = $(C)
endif
ifndef KBUILD_CHECKSRC
  KBUILD_CHECKSRC = 0
endif

# Use make M=dir to specify directory of external module to build
# Old syntax make ... SUBDIRS=$PWD is still supported
# Setting the environment variable KBUILD_EXTMOD take precedence
ifdef SUBDIRS
  $(warning ================= WARNING ================)
  $(warning 'SUBDIRS' will be removed after Linux 5.3)
  $(warning Please use 'M=' or 'KBUILD_EXTMOD' instead)
  $(warning ==========================================)
  KBUILD_EXTMOD ?= $(SUBDIRS)
endif

ifeq ("$(origin M)", "command line")
  KBUILD_EXTMOD := $(M)
endif

ifeq ($(KBUILD_SRC),)
        # building in the source tree
        srctree := .
else
        ifeq ($(KBUILD_SRC)/,$(dir $(CURDIR)))
                # building in a subdirectory of the source tree
                srctree := ..
        else
                srctree := $(KBUILD_SRC)
        endif
endif

export KBUILD_CHECKSRC KBUILD_EXTMOD KBUILD_SRC

objtree		:= .
src		:= $(srctree)
obj		:= $(objtree)

VPATH		:= $(srctree)$(if $(KBUILD_EXTMOD),:$(KBUILD_EXTMOD))

export srctree objtree VPATH

# To make sure we do not include .config for any of the *config targets
# catch them early, and hand them over to scripts/kconfig/Makefile
# It is allowed to specify more targets when calling make, including
# mixing *config targets and build targets.
# For example 'make oldconfig all'.
# Detect when mixed targets is specified, and make a second invocation
# of make so .config is not included in this case either (for *config).

version_h := include/generated/uapi/linux/version.h
old_version_h := include/linux/version.h

clean-targets := %clean mrproper cleandocs
no-dot-config-targets := $(clean-targets) \
			 cscope gtags TAGS tags help% %docs check% coccicheck \
			 $(version_h) headers_% archheaders archscripts \
			 %asm-generic kernelversion %src-pkg
no-sync-config-targets := $(no-dot-config-targets) install %install \
			   kernelrelease

config-targets  := 0
mixed-targets   := 0
dot-config      := 1
may-sync-config := 1

ifneq ($(filter $(no-dot-config-targets), $(MAKECMDGOALS)),)
	ifeq ($(filter-out $(no-dot-config-targets), $(MAKECMDGOALS)),)
		dot-config := 0
	endif
endif

ifneq ($(filter $(no-sync-config-targets), $(MAKECMDGOALS)),)
	ifeq ($(filter-out $(no-sync-config-targets), $(MAKECMDGOALS)),)
		may-sync-config := 0
	endif
endif

ifneq ($(KBUILD_EXTMOD),)
	may-sync-config := 0
endif

ifeq ($(KBUILD_EXTMOD),)
        ifneq ($(filter config %config,$(MAKECMDGOALS)),)
                config-targets := 1
                ifneq ($(words $(MAKECMDGOALS)),1)
                        mixed-targets := 1
                endif
        endif
endif

# For "make -j clean all", "make -j mrproper defconfig all", etc.
ifneq ($(filter $(clean-targets),$(MAKECMDGOALS)),)
        ifneq ($(filter-out $(clean-targets),$(MAKECMDGOALS)),)
                mixed-targets := 1
        endif
endif

# install and modules_install need also be processed one by one
ifneq ($(filter install,$(MAKECMDGOALS)),)
        ifneq ($(filter modules_install,$(MAKECMDGOALS)),)
	        mixed-targets := 1
        endif
endif

ifeq ($(mixed-targets),1)
# ===========================================================================
# We're called with mixed targets (*config and build targets).
# Handle them one by one.

PHONY += $(MAKECMDGOALS) __build_one_by_one

$(filter-out __build_one_by_one, $(MAKECMDGOALS)): __build_one_by_one
	@:

__build_one_by_one:
	$(Q)set -e; \
	for i in $(MAKECMDGOALS); do \
		$(MAKE) -f $(srctree)/Makefile $$i; \
	done

else

# We need some generic definitions (do not try to remake the file).
scripts/Kbuild.include: ;
include scripts/Kbuild.include

# Read KERNELRELEASE from include/config/kernel.release (if it exists)
KERNELRELEASE = $(shell cat include/config/kernel.release 2> /dev/null)
KERNELVERSION = $(VERSION)$(if $(PATCHLEVEL),.$(PATCHLEVEL)$(if $(SUBLEVEL),.$(SUBLEVEL)))$(EXTRAVERSION)
export VERSION PATCHLEVEL SUBLEVEL KERNELRELEASE KERNELVERSION

include scripts/subarch.include

# Cross compiling and selecting different set of gcc/bin-utils
# ---------------------------------------------------------------------------
#
# When performing cross compilation for other architectures ARCH shall be set
# to the target architecture. (See arch/* for the possibilities).
# ARCH can be set during invocation of make:
# make ARCH=ia64
# Another way is to have ARCH set in the environment.
# The default ARCH is the host where make is executed.

# CROSS_COMPILE specify the prefix used for all executables used
# during compilation. Only gcc and related bin-utils executables
# are prefixed with $(CROSS_COMPILE).
# CROSS_COMPILE can be set on the command line
# make CROSS_COMPILE=ia64-linux-
# Alternatively CROSS_COMPILE can be set in the environment.
# Default value for CROSS_COMPILE is not to prefix executables
# Note: Some architectures assign CROSS_COMPILE in their arch/*/Makefile
ARCH		?= $(SUBARCH)

# Architecture as present in compile.h
UTS_MACHINE 	:= $(ARCH)
SRCARCH 	:= $(ARCH)

# Additional ARCH settings for x86
ifeq ($(ARCH),i386)
        SRCARCH := x86
endif
ifeq ($(ARCH),x86_64)
        SRCARCH := x86
endif

# Additional ARCH settings for sparc
ifeq ($(ARCH),sparc32)
       SRCARCH := sparc
endif
ifeq ($(ARCH),sparc64)
       SRCARCH := sparc
endif

# Additional ARCH settings for sh
ifeq ($(ARCH),sh64)
       SRCARCH := sh
endif

KCONFIG_CONFIG	?= .config
export KCONFIG_CONFIG

# SHELL used by kbuild
CONFIG_SHELL := $(shell if [ -x "$$BASH" ]; then echo $$BASH; \
	  else if [ -x /bin/bash ]; then echo /bin/bash; \
	  else echo sh; fi ; fi)

HOST_LFS_CFLAGS := $(shell getconf LFS_CFLAGS 2>/dev/null)
HOST_LFS_LDFLAGS := $(shell getconf LFS_LDFLAGS 2>/dev/null)
HOST_LFS_LIBS := $(shell getconf LFS_LIBS 2>/dev/null)

HOSTCC       = gcc
HOSTCXX      = g++
KBUILD_HOSTCFLAGS   := -Wall -Wmissing-prototypes -Wstrict-prototypes -O2 \
		-fomit-frame-pointer -std=gnu89 $(HOST_LFS_CFLAGS) \
		$(HOSTCFLAGS)
KBUILD_HOSTCXXFLAGS := -O2 $(HOST_LFS_CFLAGS) $(HOSTCXXFLAGS)
KBUILD_HOSTLDFLAGS  := $(HOST_LFS_LDFLAGS) $(HOSTLDFLAGS)
KBUILD_HOSTLDLIBS   := $(HOST_LFS_LIBS) $(HOSTLDLIBS)

# Make variables (CC, etc...)
AS		= $(CROSS_COMPILE)as
LD		= $(CROSS_COMPILE)ld
CC		= $(CROSS_COMPILE)gcc
CPP		= $(CC) -E
AR		= $(CROSS_COMPILE)ar
NM		= $(CROSS_COMPILE)nm
STRIP		= $(CROSS_COMPILE)strip
OBJCOPY		= $(CROSS_COMPILE)objcopy
OBJDUMP		= $(CROSS_COMPILE)objdump
LEX		= flex
YACC		= bison
AWK		= awk
GENKSYMS	= scripts/genksyms/genksyms
INSTALLKERNEL  := installkernel
DEPMOD		= /sbin/depmod
PERL		= perl
PYTHON		= python
PYTHON2		= python2
PYTHON3		= python3
CHECK		= sparse

CHECKFLAGS     := -D__linux__ -Dlinux -D__STDC__ -Dunix -D__unix__ \
		  -Wbitwise -Wno-return-void -Wno-unknown-attribute $(CF)
NOSTDINC_FLAGS  =
CFLAGS_MODULE   =
AFLAGS_MODULE   =
LDFLAGS_MODULE  =
CFLAGS_KERNEL	=
AFLAGS_KERNEL	=
LDFLAGS_vmlinux =

# Use USERINCLUDE when you must reference the UAPI directories only.
USERINCLUDE    := \
		-I$(srctree)/arch/$(SRCARCH)/include/uapi \
		-I$(objtree)/arch/$(SRCARCH)/include/generated/uapi \
		-I$(srctree)/include/uapi \
		-I$(objtree)/include/generated/uapi \
                -include $(srctree)/include/linux/kconfig.h

# Use LINUXINCLUDE when you must reference the include/ directory.
# Needed to be compatible with the O= option
LINUXINCLUDE    := \
		-I$(srctree)/arch/$(SRCARCH)/include \
		-I$(objtree)/arch/$(SRCARCH)/include/generated \
		$(if $(KBUILD_SRC), -I$(srctree)/include) \
		-I$(objtree)/include \
		$(USERINCLUDE)

KBUILD_AFLAGS   := -D__ASSEMBLY__ -fno-PIE
KBUILD_CFLAGS   := -Wall -Wundef -Werror=strict-prototypes -Wno-trigraphs \
		   -fno-strict-aliasing -fno-common -fshort-wchar -fno-PIE \
		   -Werror-implicit-function-declaration -Werror=implicit-int \
		   -Wno-format-security \
		   -std=gnu89
KBUILD_CPPFLAGS := -D__KERNEL__
KBUILD_AFLAGS_KERNEL :=
KBUILD_CFLAGS_KERNEL :=
KBUILD_AFLAGS_MODULE  := -DMODULE
KBUILD_CFLAGS_MODULE  := -DMODULE
KBUILD_LDFLAGS_MODULE := -T $(srctree)/scripts/module-common.lds
KBUILD_LDFLAGS :=
GCC_PLUGINS_CFLAGS :=

export ARCH SRCARCH CONFIG_SHELL HOSTCC KBUILD_HOSTCFLAGS CROSS_COMPILE AS LD CC
export CPP AR NM STRIP OBJCOPY OBJDUMP KBUILD_HOSTLDFLAGS KBUILD_HOSTLDLIBS
export MAKE LEX YACC AWK GENKSYMS INSTALLKERNEL PERL PYTHON PYTHON2 PYTHON3 UTS_MACHINE
export HOSTCXX KBUILD_HOSTCXXFLAGS LDFLAGS_MODULE CHECK CHECKFLAGS

export KBUILD_CPPFLAGS NOSTDINC_FLAGS LINUXINCLUDE OBJCOPYFLAGS KBUILD_LDFLAGS
export KBUILD_CFLAGS CFLAGS_KERNEL CFLAGS_MODULE
export CFLAGS_KASAN CFLAGS_KASAN_NOSANITIZE CFLAGS_UBSAN
export KBUILD_AFLAGS AFLAGS_KERNEL AFLAGS_MODULE
export KBUILD_AFLAGS_MODULE KBUILD_CFLAGS_MODULE KBUILD_LDFLAGS_MODULE
export KBUILD_AFLAGS_KERNEL KBUILD_CFLAGS_KERNEL
export KBUILD_ARFLAGS

# When compiling out-of-tree modules, put MODVERDIR in the module
# tree rather than in the kernel tree. The kernel tree might
# even be read-only.
export MODVERDIR := $(if $(KBUILD_EXTMOD),$(firstword $(KBUILD_EXTMOD))/).tmp_versions

# Files to ignore in find ... statements

export RCS_FIND_IGNORE := \( -name SCCS -o -name BitKeeper -o -name .svn -o    \
			  -name CVS -o -name .pc -o -name .hg -o -name .git \) \
			  -prune -o
export RCS_TAR_IGNORE := --exclude SCCS --exclude BitKeeper --exclude .svn \
			 --exclude CVS --exclude .pc --exclude .hg --exclude .git

# ===========================================================================
# Rules shared between *config targets and build targets

# Basic helpers built in scripts/basic/
PHONY += scripts_basic
scripts_basic:
	$(Q)$(MAKE) $(build)=scripts/basic
	$(Q)rm -f .tmp_quiet_recordmcount

# To avoid any implicit rule to kick in, define an empty command.
scripts/basic/%: scripts_basic ;

PHONY += outputmakefile
# outputmakefile generates a Makefile in the output directory, if using a
# separate output directory. This allows convenient use of make in the
# output directory.
outputmakefile:
ifneq ($(KBUILD_SRC),)
	$(Q)ln -fsn $(srctree) source
	$(Q)$(CONFIG_SHELL) $(srctree)/scripts/mkmakefile $(srctree)
endif

ifneq ($(shell $(CC) --version 2>&1 | head -n 1 | grep clang),)
ifneq ($(CROSS_COMPILE),)
CLANG_FLAGS	:= --target=$(notdir $(CROSS_COMPILE:%-=%))
GCC_TOOLCHAIN_DIR := $(dir $(shell which $(CROSS_COMPILE)elfedit))
CLANG_FLAGS	+= --prefix=$(GCC_TOOLCHAIN_DIR)
GCC_TOOLCHAIN	:= $(realpath $(GCC_TOOLCHAIN_DIR)/..)
endif
ifneq ($(GCC_TOOLCHAIN),)
CLANG_FLAGS	+= --gcc-toolchain=$(GCC_TOOLCHAIN)
endif
CLANG_FLAGS	+= -no-integrated-as
KBUILD_CFLAGS	+= $(CLANG_FLAGS)
KBUILD_AFLAGS	+= $(CLANG_FLAGS)
export CLANG_FLAGS
endif

RETPOLINE_CFLAGS_GCC := -mindirect-branch=thunk-extern -mindirect-branch-register
RETPOLINE_VDSO_CFLAGS_GCC := -mindirect-branch=thunk-inline -mindirect-branch-register
RETPOLINE_CFLAGS_CLANG := -mretpoline-external-thunk
RETPOLINE_VDSO_CFLAGS_CLANG := -mretpoline
RETPOLINE_CFLAGS := $(call cc-option,$(RETPOLINE_CFLAGS_GCC),$(call cc-option,$(RETPOLINE_CFLAGS_CLANG)))
RETPOLINE_VDSO_CFLAGS := $(call cc-option,$(RETPOLINE_VDSO_CFLAGS_GCC),$(call cc-option,$(RETPOLINE_VDSO_CFLAGS_CLANG)))
export RETPOLINE_CFLAGS
export RETPOLINE_VDSO_CFLAGS

# The expansion should be delayed until arch/$(SRCARCH)/Makefile is included.
# Some architectures define CROSS_COMPILE in arch/$(SRCARCH)/Makefile.
# CC_VERSION_TEXT is referenced from Kconfig (so it needs export),
# and from include/config/auto.conf.cmd to detect the compiler upgrade.
CC_VERSION_TEXT = $(shell $(CC) --version | head -n 1)

ifeq ($(config-targets),1)
# ===========================================================================
# *config targets only - make sure prerequisites are updated, and descend
# in scripts/kconfig to make the *config target

# Read arch specific Makefile to set KBUILD_DEFCONFIG as needed.
# KBUILD_DEFCONFIG may point out an alternative default configuration
# used for 'make defconfig'
include arch/$(SRCARCH)/Makefile
export KBUILD_DEFCONFIG KBUILD_KCONFIG CC_VERSION_TEXT

config: scripts_basic outputmakefile FORCE
	$(Q)$(MAKE) $(build)=scripts/kconfig $@

%config: scripts_basic outputmakefile FORCE
	$(Q)$(MAKE) $(build)=scripts/kconfig $@

else
# ===========================================================================
# Build targets only - this includes vmlinux, arch specific targets, clean
# targets and others. In general all targets except *config targets.

# If building an external module we do not care about the all: rule
# but instead _all depend on modules
PHONY += all
ifeq ($(KBUILD_EXTMOD),)
_all: all
else
_all: modules
endif

# Decide whether to build built-in, modular, or both.
# Normally, just do built-in.

KBUILD_MODULES :=
KBUILD_BUILTIN := 1

# If we have only "make modules", don't compile built-in objects.
# When we're building modules with modversions, we need to consider
# the built-in objects during the descend as well, in order to
# make sure the checksums are up to date before we record them.

ifeq ($(MAKECMDGOALS),modules)
  KBUILD_BUILTIN := $(if $(CONFIG_MODVERSIONS),1)
endif

# If we have "make <whatever> modules", compile modules
# in addition to whatever we do anyway.
# Just "make" or "make all" shall build modules as well

ifneq ($(filter all _all modules,$(MAKECMDGOALS)),)
  KBUILD_MODULES := 1
endif

ifeq ($(MAKECMDGOALS),)
  KBUILD_MODULES := 1
endif

export KBUILD_MODULES KBUILD_BUILTIN

ifeq ($(KBUILD_EXTMOD),)
# Objects we will link into vmlinux / subdirs we need to visit
init-y		:= init/
drivers-y	:= drivers/ sound/ firmware/
net-y		:= net/
libs-y		:= lib/
core-y		:= usr/
virt-y		:= virt/
endif # KBUILD_EXTMOD

ifeq ($(dot-config),1)
include include/config/auto.conf
endif

# The all: target is the default when no target is given on the
# command line.
# This allow a user to issue only 'make' to build a kernel including modules
# Defaults to vmlinux, but the arch makefile usually adds further targets
all: vmlinux

CFLAGS_GCOV	:= -fprofile-arcs -ftest-coverage \
	$(call cc-option,-fno-tree-loop-im) \
	$(call cc-disable-warning,maybe-uninitialized,)
export CFLAGS_GCOV

# The arch Makefiles can override CC_FLAGS_FTRACE. We may also append it later.
ifdef CONFIG_FUNCTION_TRACER
  CC_FLAGS_FTRACE := -pg
endif

# The arch Makefile can set ARCH_{CPP,A,C}FLAGS to override the default
# values of the respective KBUILD_* variables
ARCH_CPPFLAGS :=
ARCH_AFLAGS :=
ARCH_CFLAGS :=
include arch/$(SRCARCH)/Makefile

ifeq ($(dot-config),1)
ifeq ($(may-sync-config),1)
# Read in dependencies to all Kconfig* files, make sure to run syncconfig if
# changes are detected. This should be included after arch/$(SRCARCH)/Makefile
# because some architectures define CROSS_COMPILE there.
include include/config/auto.conf.cmd

# To avoid any implicit rule to kick in, define an empty command
$(KCONFIG_CONFIG): ;

# The actual configuration files used during the build are stored in
# include/generated/ and include/config/. Update them if .config is newer than
# include/config/auto.conf (which mirrors .config).
#
# This exploits the 'multi-target pattern rule' trick.
# The syncconfig should be executed only once to make all the targets.
%/auto.conf %/auto.conf.cmd %/tristate.conf: $(KCONFIG_CONFIG)
	$(Q)$(MAKE) -f $(srctree)/Makefile syncconfig
else
# External modules and some install targets need include/generated/autoconf.h
# and include/config/auto.conf but do not care if they are up-to-date.
# Use auto.conf to trigger the test
PHONY += include/config/auto.conf

include/config/auto.conf:
	$(Q)test -e include/generated/autoconf.h -a -e $@ || (		\
	echo >&2;							\
	echo >&2 "  ERROR: Kernel configuration is invalid.";		\
	echo >&2 "         include/generated/autoconf.h or $@ are missing.";\
	echo >&2 "         Run 'make oldconfig && make prepare' on kernel src to fix it.";	\
	echo >&2 ;							\
	/bin/false)

endif # may-sync-config
endif # $(dot-config)

KBUILD_CFLAGS	+= $(call cc-option,-fno-delete-null-pointer-checks,)
KBUILD_CFLAGS	+= $(call cc-disable-warning,frame-address,)
KBUILD_CFLAGS	+= $(call cc-disable-warning, format-truncation)
KBUILD_CFLAGS	+= $(call cc-disable-warning, format-overflow)
KBUILD_CFLAGS	+= $(call cc-disable-warning, int-in-bool-context)

ifdef CONFIG_CC_OPTIMIZE_FOR_SIZE
KBUILD_CFLAGS	+= -Os $(call cc-disable-warning,maybe-uninitialized,)
else
ifdef CONFIG_CC_OPTIMIZE_HARDER
KBUILD_CFLAGS	+= -O3 $(call cc-disable-warning,maybe-uninitialized,)
else
ifdef CONFIG_PROFILE_ALL_BRANCHES
KBUILD_CFLAGS	+= -O2 $(call cc-disable-warning,maybe-uninitialized,)
else
KBUILD_CFLAGS   += -O2
endif
endif
endif

KBUILD_CFLAGS += $(call cc-ifversion, -lt, 0409, \
			$(call cc-disable-warning,maybe-uninitialized,))

# Tell gcc to never replace conditional load with a non-conditional one
KBUILD_CFLAGS	+= $(call cc-option,--param=allow-store-data-races=0)

include scripts/Makefile.kcov
include scripts/Makefile.gcc-plugins

ifdef CONFIG_READABLE_ASM
# Disable optimizations that make assembler listings hard to read.
# reorder blocks reorders the control in the function
# ipa clone creates specialized cloned functions
# partial inlining inlines only parts of functions
KBUILD_CFLAGS += $(call cc-option,-fno-reorder-blocks,) \
                 $(call cc-option,-fno-ipa-cp-clone,) \
                 $(call cc-option,-fno-partial-inlining)
endif

ifneq ($(CONFIG_FRAME_WARN),0)
KBUILD_CFLAGS += $(call cc-option,-Wframe-larger-than=${CONFIG_FRAME_WARN})
endif

stackp-flags-$(CONFIG_CC_HAS_STACKPROTECTOR_NONE) := -fno-stack-protector
stackp-flags-$(CONFIG_STACKPROTECTOR)             := -fstack-protector
stackp-flags-$(CONFIG_STACKPROTECTOR_STRONG)      := -fstack-protector-strong

KBUILD_CFLAGS += $(stackp-flags-y)

ifdef CONFIG_CC_IS_CLANG
KBUILD_CPPFLAGS += $(call cc-option,-Qunused-arguments,)
KBUILD_CFLAGS += $(call cc-disable-warning, format-invalid-specifier)
KBUILD_CFLAGS += $(call cc-disable-warning, gnu)
KBUILD_CFLAGS += $(call cc-disable-warning, address-of-packed-member)
# Quiet clang warning: comparison of unsigned expression < 0 is always false
KBUILD_CFLAGS += $(call cc-disable-warning, tautological-compare)
# CLANG uses a _MergedGlobals as optimization, but this breaks modpost, as the
# source of a reference will be _MergedGlobals and not on of the whitelisted names.
# See modpost pattern 2
KBUILD_CFLAGS += $(call cc-option, -mno-global-merge,)
KBUILD_CFLAGS += $(call cc-option, -fcatch-undefined-behavior)
else

# These warnings generated too much noise in a regular build.
# Use make W=1 to enable them (see scripts/Makefile.extrawarn)
KBUILD_CFLAGS += -Wno-unused-but-set-variable
endif

KBUILD_CFLAGS += $(call cc-disable-warning, unused-const-variable)
ifdef CONFIG_FRAME_POINTER
KBUILD_CFLAGS	+= -fno-omit-frame-pointer -fno-optimize-sibling-calls
else
# Some targets (ARM with Thumb2, for example), can't be built with frame
# pointers.  For those, we don't have FUNCTION_TRACER automatically
# select FRAME_POINTER.  However, FUNCTION_TRACER adds -pg, and this is
# incompatible with -fomit-frame-pointer with current GCC, so we don't use
# -fomit-frame-pointer with FUNCTION_TRACER.
ifndef CONFIG_FUNCTION_TRACER
KBUILD_CFLAGS	+= -fomit-frame-pointer
endif
endif

KBUILD_CFLAGS   += $(call cc-option, -fno-var-tracking-assignments)

ifdef CONFIG_DEBUG_INFO
ifdef CONFIG_DEBUG_INFO_SPLIT
KBUILD_CFLAGS   += $(call cc-option, -gsplit-dwarf, -g)
else
KBUILD_CFLAGS	+= -g
endif
KBUILD_AFLAGS	+= -Wa,-gdwarf-2
endif
ifdef CONFIG_DEBUG_INFO_DWARF4
KBUILD_CFLAGS	+= $(call cc-option, -gdwarf-4,)
endif

ifdef CONFIG_DEBUG_INFO_REDUCED
KBUILD_CFLAGS 	+= $(call cc-option, -femit-struct-debug-baseonly) \
		   $(call cc-option,-fno-var-tracking)
endif

ifdef CONFIG_FUNCTION_TRACER
ifdef CONFIG_FTRACE_MCOUNT_RECORD
  # gcc 5 supports generating the mcount tables directly
  ifeq ($(call cc-option-yn,-mrecord-mcount),y)
    CC_FLAGS_FTRACE	+= -mrecord-mcount
    export CC_USING_RECORD_MCOUNT := 1
  endif
  ifdef CONFIG_HAVE_NOP_MCOUNT
    ifeq ($(call cc-option-yn, -mnop-mcount),y)
      CC_FLAGS_FTRACE	+= -mnop-mcount
      CC_FLAGS_USING	+= -DCC_USING_NOP_MCOUNT
    endif
  endif
endif
ifdef CONFIG_HAVE_FENTRY
  ifeq ($(call cc-option-yn, -mfentry),y)
    CC_FLAGS_FTRACE	+= -mfentry
    CC_FLAGS_USING	+= -DCC_USING_FENTRY
  endif
endif
export CC_FLAGS_FTRACE
KBUILD_CFLAGS	+= $(CC_FLAGS_FTRACE) $(CC_FLAGS_USING)
KBUILD_AFLAGS	+= $(CC_FLAGS_USING)
ifdef CONFIG_DYNAMIC_FTRACE
	ifdef CONFIG_HAVE_C_RECORDMCOUNT
		BUILD_C_RECORDMCOUNT := y
		export BUILD_C_RECORDMCOUNT
	endif
endif
endif

# We trigger additional mismatches with less inlining
ifdef CONFIG_DEBUG_SECTION_MISMATCH
KBUILD_CFLAGS += $(call cc-option, -fno-inline-functions-called-once)
endif

ifdef CONFIG_LD_DEAD_CODE_DATA_ELIMINATION
KBUILD_CFLAGS_KERNEL += -ffunction-sections -fdata-sections
LDFLAGS_vmlinux += --gc-sections
endif

# arch Makefile may override CC so keep this after arch Makefile is included
NOSTDINC_FLAGS += -nostdinc -isystem $(shell $(CC) -print-file-name=include)

# warn about C99 declaration after statement
KBUILD_CFLAGS += -Wdeclaration-after-statement

# Variable Length Arrays (VLAs) should not be used anywhere in the kernel
KBUILD_CFLAGS += $(call cc-option,-Wvla)

# disable pointer signed / unsigned warnings in gcc 4.0
KBUILD_CFLAGS += -Wno-pointer-sign

# disable stringop warnings in gcc 8+
KBUILD_CFLAGS += $(call cc-disable-warning, stringop-truncation)

# disable invalid "can't wrap" optimizations for signed / pointers
KBUILD_CFLAGS	+= $(call cc-option,-fno-strict-overflow)

# clang sets -fmerge-all-constants by default as optimization, but this
# is non-conforming behavior for C and in fact breaks the kernel, so we
# need to disable it here generally.
KBUILD_CFLAGS	+= $(call cc-option,-fno-merge-all-constants)

# for gcc -fno-merge-all-constants disables everything, but it is fine
# to have actual conforming behavior enabled.
KBUILD_CFLAGS	+= $(call cc-option,-fmerge-constants)

# Make sure -fstack-check isn't enabled (like gentoo apparently did)
KBUILD_CFLAGS  += $(call cc-option,-fno-stack-check,)

# conserve stack if available
KBUILD_CFLAGS   += $(call cc-option,-fconserve-stack)

# Prohibit date/time macros, which would make the build non-deterministic
KBUILD_CFLAGS   += $(call cc-option,-Werror=date-time)

# enforce correct pointer usage
KBUILD_CFLAGS   += $(call cc-option,-Werror=incompatible-pointer-types)

# Require designated initializers for all marked structures
KBUILD_CFLAGS   += $(call cc-option,-Werror=designated-init)

# change __FILE__ to the relative path from the srctree
KBUILD_CFLAGS	+= $(call cc-option,-fmacro-prefix-map=$(srctree)/=)

# use the deterministic mode of AR if available
KBUILD_ARFLAGS := $(call ar-option,D)

include scripts/Makefile.kasan
include scripts/Makefile.extrawarn
include scripts/Makefile.ubsan

# Add any arch overrides and user supplied CPPFLAGS, AFLAGS and CFLAGS as the
# last assignments
KBUILD_CPPFLAGS += $(ARCH_CPPFLAGS) $(KCPPFLAGS)
KBUILD_AFLAGS   += $(ARCH_AFLAGS)   $(KAFLAGS)
KBUILD_CFLAGS   += $(ARCH_CFLAGS)   $(KCFLAGS)

# Use --build-id when available.
LDFLAGS_BUILD_ID := $(call ld-option, --build-id)
KBUILD_LDFLAGS_MODULE += $(LDFLAGS_BUILD_ID)
LDFLAGS_vmlinux += $(LDFLAGS_BUILD_ID)

ifeq ($(CONFIG_STRIP_ASM_SYMS),y)
LDFLAGS_vmlinux	+= $(call ld-option, -X,)
endif

# insure the checker run with the right endianness
CHECKFLAGS += $(if $(CONFIG_CPU_BIG_ENDIAN),-mbig-endian,-mlittle-endian)

# the checker needs the correct machine size
CHECKFLAGS += $(if $(CONFIG_64BIT),-m64,-m32)

# Default kernel image to build when no specific target is given.
# KBUILD_IMAGE may be overruled on the command line or
# set in the environment
# Also any assignments in arch/$(ARCH)/Makefile take precedence over
# this default value
export KBUILD_IMAGE ?= vmlinux

#
# INSTALL_PATH specifies where to place the updated kernel and system map
# images. Default is /boot, but you can set it to other values
export	INSTALL_PATH ?= /boot

#
# INSTALL_DTBS_PATH specifies a prefix for relocations required by build roots.
# Like INSTALL_MOD_PATH, it isn't defined in the Makefile, but can be passed as
# an argument if needed. Otherwise it defaults to the kernel install path
#
export INSTALL_DTBS_PATH ?= $(INSTALL_PATH)/dtbs/$(KERNELRELEASE)

#
# INSTALL_MOD_PATH specifies a prefix to MODLIB for module directory
# relocations required by build roots.  This is not defined in the
# makefile but the argument can be passed to make if needed.
#

MODLIB	= $(INSTALL_MOD_PATH)/lib/modules/$(KERNELRELEASE)
export MODLIB

#
# INSTALL_MOD_STRIP, if defined, will cause modules to be
# stripped after they are installed.  If INSTALL_MOD_STRIP is '1', then
# the default option --strip-debug will be used.  Otherwise,
# INSTALL_MOD_STRIP value will be used as the options to the strip command.

ifdef INSTALL_MOD_STRIP
ifeq ($(INSTALL_MOD_STRIP),1)
mod_strip_cmd = $(STRIP) --strip-debug
else
mod_strip_cmd = $(STRIP) $(INSTALL_MOD_STRIP)
endif # INSTALL_MOD_STRIP=1
else
mod_strip_cmd = true
endif # INSTALL_MOD_STRIP
export mod_strip_cmd

# CONFIG_MODULE_COMPRESS, if defined, will cause module to be compressed
# after they are installed in agreement with CONFIG_MODULE_COMPRESS_GZIP
# or CONFIG_MODULE_COMPRESS_XZ.

mod_compress_cmd = true
ifdef CONFIG_MODULE_COMPRESS
  ifdef CONFIG_MODULE_COMPRESS_GZIP
    mod_compress_cmd = gzip -n -f
  endif # CONFIG_MODULE_COMPRESS_GZIP
  ifdef CONFIG_MODULE_COMPRESS_XZ
    mod_compress_cmd = xz -f
  endif # CONFIG_MODULE_COMPRESS_XZ
endif # CONFIG_MODULE_COMPRESS
export mod_compress_cmd

# Select initial ramdisk compression format, default is gzip(1).
# This shall be used by the dracut(8) tool while creating an initramfs image.
#
INITRD_COMPRESS-y                  := gzip
INITRD_COMPRESS-$(CONFIG_RD_BZIP2) := bzip2
INITRD_COMPRESS-$(CONFIG_RD_LZMA)  := lzma
INITRD_COMPRESS-$(CONFIG_RD_XZ)    := xz
INITRD_COMPRESS-$(CONFIG_RD_LZO)   := lzo
INITRD_COMPRESS-$(CONFIG_RD_LZ4)   := lz4
# do not export INITRD_COMPRESS, since we didn't actually
# choose a sane default compression above.
# export INITRD_COMPRESS := $(INITRD_COMPRESS-y)

ifdef CONFIG_MODULE_SIG_ALL
$(eval $(call config_filename,MODULE_SIG_KEY))

mod_sign_cmd = scripts/sign-file $(CONFIG_MODULE_SIG_HASH) $(MODULE_SIG_KEY_SRCPREFIX)$(CONFIG_MODULE_SIG_KEY) certs/signing_key.x509
else
mod_sign_cmd = true
endif
export mod_sign_cmd

HOST_LIBELF_LIBS = $(shell pkg-config libelf --libs 2>/dev/null || echo -lelf)

ifdef CONFIG_STACK_VALIDATION
  has_libelf := $(call try-run,\
		echo "int main() {}" | $(HOSTCC) -xc -o /dev/null $(HOST_LIBELF_LIBS) -,1,0)
  ifeq ($(has_libelf),1)
    objtool_target := tools/objtool FORCE
  else
    SKIP_STACK_VALIDATION := 1
    export SKIP_STACK_VALIDATION
  endif
endif

PHONY += prepare0

ifeq ($(KBUILD_EXTMOD),)
core-y		+= kernel/ certs/ mm/ fs/ ipc/ security/ crypto/ block/

vmlinux-dirs	:= $(patsubst %/,%,$(filter %/, $(init-y) $(init-m) \
		     $(core-y) $(core-m) $(drivers-y) $(drivers-m) \
		     $(net-y) $(net-m) $(libs-y) $(libs-m) $(virt-y)))

vmlinux-alldirs	:= $(sort $(vmlinux-dirs) $(patsubst %/,%,$(filter %/, \
		     $(init-) $(core-) $(drivers-) $(net-) $(libs-) $(virt-))))

init-y		:= $(patsubst %/, %/built-in.a, $(init-y))
core-y		:= $(patsubst %/, %/built-in.a, $(core-y))
drivers-y	:= $(patsubst %/, %/built-in.a, $(drivers-y))
net-y		:= $(patsubst %/, %/built-in.a, $(net-y))
libs-y1		:= $(patsubst %/, %/lib.a, $(libs-y))
libs-y2		:= $(patsubst %/, %/built-in.a, $(filter-out %.a, $(libs-y)))
virt-y		:= $(patsubst %/, %/built-in.a, $(virt-y))

# Externally visible symbols (used by link-vmlinux.sh)
export KBUILD_VMLINUX_INIT := $(head-y) $(init-y)
export KBUILD_VMLINUX_MAIN := $(core-y) $(libs-y2) $(drivers-y) $(net-y) $(virt-y)
export KBUILD_VMLINUX_LIBS := $(libs-y1)
export KBUILD_LDS          := arch/$(SRCARCH)/kernel/vmlinux.lds
export LDFLAGS_vmlinux
# used by scripts/package/Makefile
export KBUILD_ALLDIRS := $(sort $(filter-out arch/%,$(vmlinux-alldirs)) arch Documentation include samples scripts tools)

vmlinux-deps := $(KBUILD_LDS) $(KBUILD_VMLINUX_INIT) $(KBUILD_VMLINUX_MAIN) $(KBUILD_VMLINUX_LIBS)

# Recurse until adjust_autoksyms.sh is satisfied
PHONY += autoksyms_recursive
autoksyms_recursive: $(vmlinux-deps)
ifdef CONFIG_TRIM_UNUSED_KSYMS
	$(Q)$(CONFIG_SHELL) $(srctree)/scripts/adjust_autoksyms.sh \
	  "$(MAKE) -f $(srctree)/Makefile vmlinux"
endif

# For the kernel to actually contain only the needed exported symbols,
# we have to build modules as well to determine what those symbols are.
# (this can be evaluated only once include/config/auto.conf has been included)
ifdef CONFIG_TRIM_UNUSED_KSYMS
  KBUILD_MODULES := 1
endif

autoksyms_h := $(if $(CONFIG_TRIM_UNUSED_KSYMS), include/generated/autoksyms.h)

$(autoksyms_h):
	$(Q)mkdir -p $(dir $@)
	$(Q)touch $@

ARCH_POSTLINK := $(wildcard $(srctree)/arch/$(SRCARCH)/Makefile.postlink)

# Final link of vmlinux with optional arch pass after final link
cmd_link-vmlinux =                                                 \
	$(CONFIG_SHELL) $< $(LD) $(KBUILD_LDFLAGS) $(LDFLAGS_vmlinux) ;    \
	$(if $(ARCH_POSTLINK), $(MAKE) -f $(ARCH_POSTLINK) $@, true)

vmlinux: scripts/link-vmlinux.sh autoksyms_recursive $(vmlinux-deps) FORCE
ifdef CONFIG_GDB_SCRIPTS
	$(Q)ln -fsn $(abspath $(srctree)/scripts/gdb/vmlinux-gdb.py)
endif
	+$(call if_changed,link-vmlinux)

targets := vmlinux

# Build samples along the rest of the kernel. This needs headers_install.
ifdef CONFIG_SAMPLES
vmlinux-dirs += samples
samples: headers_install
endif

# The actual objects are generated when descending,
# make sure no implicit rule kicks in
$(sort $(vmlinux-deps)): $(vmlinux-dirs) ;

# Handle descending into subdirectories listed in $(vmlinux-dirs)
# Preset locale variables to speed up the build process. Limit locale
# tweaks to this spot to avoid wrong language settings when running
# make menuconfig etc.
# Error messages still appears in the original language

PHONY += $(vmlinux-dirs)
$(vmlinux-dirs): prepare
	$(Q)$(MAKE) $(build)=$@ need-builtin=1

filechk_kernel.release = \
	echo "$(KERNELVERSION)$$($(CONFIG_SHELL) $(srctree)/scripts/setlocalversion $(srctree))"

# Store (new) KERNELRELEASE string in include/config/kernel.release
include/config/kernel.release: $(srctree)/Makefile FORCE
	$(call filechk,kernel.release)

# Additional helpers built in scripts/
# Carefully list dependencies so we do not try to build scripts twice
# in parallel
PHONY += scripts
scripts: scripts_basic scripts_dtc
	$(Q)$(MAKE) $(build)=$(@)

# Things we need to do before we recursively start building the kernel
# or the modules are listed in "prepare".
# A multi level approach is used. prepareN is processed before prepareN-1.
# archprepare is used in arch Makefiles and when processed asm symlink,
# version.h and scripts_basic is processed / created.

PHONY += prepare archprepare prepare1 prepare2 prepare3

# prepare3 is used to check if we are building in a separate output directory,
# and if so do:
# 1) Check that make has not been executed in the kernel src $(srctree)
prepare3: include/config/kernel.release
ifneq ($(KBUILD_SRC),)
	@$(kecho) '  Using $(srctree) as source for kernel'
	$(Q)if [ -f $(srctree)/.config -o -d $(srctree)/include/config ]; then \
		echo >&2 "  $(srctree) is not clean, please run 'make mrproper'"; \
		echo >&2 "  in the '$(srctree)' directory.";\
		/bin/false; \
	fi;
endif

# prepare2 creates a makefile if using a separate output directory.
# From this point forward, .config has been reprocessed, so any rules
# that need to depend on updated CONFIG_* values can be checked here.
prepare2: prepare3 outputmakefile asm-generic

prepare1: prepare2 $(version_h) $(autoksyms_h) include/generated/utsrelease.h
	$(cmd_crmodverdir)

archprepare: archheaders archscripts prepare1 scripts

prepare0: archprepare
	$(Q)$(MAKE) $(build)=scripts/mod
	$(Q)$(MAKE) $(build)=.

# All the preparing..
prepare: prepare0 prepare-objtool

# Support for using generic headers in asm-generic
asm-generic := -f $(srctree)/scripts/Makefile.asm-generic obj

PHONY += asm-generic uapi-asm-generic
asm-generic: uapi-asm-generic
	$(Q)$(MAKE) $(asm-generic)=arch/$(SRCARCH)/include/generated/asm
uapi-asm-generic:
	$(Q)$(MAKE) $(asm-generic)=arch/$(SRCARCH)/include/generated/uapi/asm

PHONY += prepare-objtool
prepare-objtool: $(objtool_target)
ifeq ($(SKIP_STACK_VALIDATION),1)
ifdef CONFIG_UNWINDER_ORC
	@echo "error: Cannot generate ORC metadata for CONFIG_UNWINDER_ORC=y, please install libelf-dev, libelf-devel or elfutils-libelf-devel" >&2
	@false
else
	@echo "warning: Cannot use CONFIG_STACK_VALIDATION=y, please install libelf-dev, libelf-devel or elfutils-libelf-devel" >&2
endif
endif

# Generate some files
# ---------------------------------------------------------------------------

# KERNELRELEASE can change from a few different places, meaning version.h
# needs to be updated, so this check is forced on all builds

uts_len := 64
define filechk_utsrelease.h
	if [ `echo -n "$(KERNELRELEASE)" | wc -c ` -gt $(uts_len) ]; then \
	  echo '"$(KERNELRELEASE)" exceeds $(uts_len) characters' >&2;    \
	  exit 1;                                                         \
	fi;                                                               \
	echo \#define UTS_RELEASE \"$(KERNELRELEASE)\"
endef

define filechk_version.h
	echo \#define LINUX_VERSION_CODE $(shell                         \
	expr $(VERSION) \* 65536 + 0$(PATCHLEVEL) \* 256 + 0$(SUBLEVEL)); \
	echo '#define KERNEL_VERSION(a,b,c) (((a) << 16) + ((b) << 8) + (c))'
endef

$(version_h): FORCE
	$(call filechk,version.h)
	$(Q)rm -f $(old_version_h)

include/generated/utsrelease.h: include/config/kernel.release FORCE
	$(call filechk,utsrelease.h)

PHONY += headerdep
headerdep:
	$(Q)find $(srctree)/include/ -name '*.h' | xargs --max-args 1 \
	$(srctree)/scripts/headerdep.pl -I$(srctree)/include

# ---------------------------------------------------------------------------
# Kernel headers

#Default location for installed headers
export INSTALL_HDR_PATH = $(objtree)/usr

# If we do an all arch process set dst to include/arch-$(SRCARCH)
hdr-dst = $(if $(KBUILD_HEADERS), dst=include/arch-$(SRCARCH), dst=include)

PHONY += archheaders archscripts

PHONY += __headers
__headers: $(version_h) scripts_basic uapi-asm-generic archheaders archscripts
	$(Q)$(MAKE) $(build)=scripts build_unifdef

PHONY += headers_install_all
headers_install_all:
	$(Q)$(CONFIG_SHELL) $(srctree)/scripts/headers.sh install

PHONY += headers_install
headers_install: __headers
	$(if $(wildcard $(srctree)/arch/$(SRCARCH)/include/uapi/asm/Kbuild),, \
	  $(error Headers not exportable for the $(SRCARCH) architecture))
	$(Q)$(MAKE) $(hdr-inst)=include/uapi dst=include
	$(Q)$(MAKE) $(hdr-inst)=arch/$(SRCARCH)/include/uapi $(hdr-dst)

PHONY += headers_check_all
headers_check_all: headers_install_all
	$(Q)$(CONFIG_SHELL) $(srctree)/scripts/headers.sh check

PHONY += headers_check
headers_check: headers_install
	$(Q)$(MAKE) $(hdr-inst)=include/uapi dst=include HDRCHECK=1
	$(Q)$(MAKE) $(hdr-inst)=arch/$(SRCARCH)/include/uapi $(hdr-dst) HDRCHECK=1

ifdef CONFIG_HEADERS_CHECK
all: headers_check
endif

# ---------------------------------------------------------------------------
# Kernel selftest

PHONY += kselftest
kselftest:
	$(Q)$(MAKE) -C $(srctree)/tools/testing/selftests run_tests

PHONY += kselftest-clean
kselftest-clean:
	$(Q)$(MAKE) -C $(srctree)/tools/testing/selftests clean

PHONY += kselftest-merge
kselftest-merge:
	$(if $(wildcard $(objtree)/.config),, $(error No .config exists, config your kernel first!))
	$(Q)$(CONFIG_SHELL) $(srctree)/scripts/kconfig/merge_config.sh \
		-m $(objtree)/.config \
		$(srctree)/tools/testing/selftests/*/config
	+$(Q)$(MAKE) -f $(srctree)/Makefile olddefconfig

# ---------------------------------------------------------------------------
# Devicetree files

ifneq ($(wildcard $(srctree)/arch/$(SRCARCH)/boot/dts/),)
dtstree := arch/$(SRCARCH)/boot/dts
endif

ifneq ($(dtstree),)

%.dtb: prepare3 scripts_dtc
	$(Q)$(MAKE) $(build)=$(dtstree) $(dtstree)/$@

PHONY += dtbs dtbs_install dt_binding_check
dtbs dtbs_check: prepare3 scripts_dtc
	$(Q)$(MAKE) $(build)=$(dtstree)

dtbs_check: export CHECK_DTBS=1
dtbs_check: dt_binding_check

dtbs_install:
	$(Q)$(MAKE) $(dtbinst)=$(dtstree)

ifdef CONFIG_OF_EARLY_FLATTREE
all: dtbs
endif

endif

PHONY += scripts_dtc
scripts_dtc: scripts_basic
	$(Q)$(MAKE) $(build)=scripts/dtc

dt_binding_check: scripts_dtc
	$(Q)$(MAKE) $(build)=Documentation/devicetree/bindings

# ---------------------------------------------------------------------------
# Modules

ifdef CONFIG_MODULES

# By default, build modules as well

all: modules

# Build modules
#
# A module can be listed more than once in obj-m resulting in
# duplicate lines in modules.order files.  Those are removed
# using awk while concatenating to the final file.

PHONY += modules
modules: $(vmlinux-dirs) $(if $(KBUILD_BUILTIN),vmlinux) modules.builtin
	$(Q)$(AWK) '!x[$$0]++' $(vmlinux-dirs:%=$(objtree)/%/modules.order) > $(objtree)/modules.order
	@$(kecho) '  Building modules, stage 2.';
	$(Q)$(MAKE) -f $(srctree)/scripts/Makefile.modpost

modules.builtin: $(vmlinux-dirs:%=%/modules.builtin)
	$(Q)$(AWK) '!x[$$0]++' $^ > $(objtree)/modules.builtin

%/modules.builtin: include/config/auto.conf include/config/tristate.conf
	$(Q)$(MAKE) $(modbuiltin)=$*


# Target to prepare building external modules
PHONY += modules_prepare
modules_prepare: prepare

# Target to install modules
PHONY += modules_install
modules_install: _modinst_ _modinst_post

PHONY += _modinst_
_modinst_:
	@rm -rf $(MODLIB)/kernel
	@rm -f $(MODLIB)/source
	@mkdir -p $(MODLIB)/kernel
	@ln -s $(abspath $(srctree)) $(MODLIB)/source
	@if [ ! $(objtree) -ef  $(MODLIB)/build ]; then \
		rm -f $(MODLIB)/build ; \
		ln -s $(CURDIR) $(MODLIB)/build ; \
	fi
	@cp -f $(objtree)/modules.order $(MODLIB)/
	@cp -f $(objtree)/modules.builtin $(MODLIB)/
	$(Q)$(MAKE) -f $(srctree)/scripts/Makefile.modinst

# This depmod is only for convenience to give the initial
# boot a modules.dep even before / is mounted read-write.  However the
# boot script depmod is the master version.
PHONY += _modinst_post
_modinst_post: _modinst_
	$(call cmd,depmod)

ifeq ($(CONFIG_MODULE_SIG), y)
PHONY += modules_sign
modules_sign:
	$(Q)$(MAKE) -f $(srctree)/scripts/Makefile.modsign
endif

else # CONFIG_MODULES

# Modules not configured
# ---------------------------------------------------------------------------

PHONY += modules modules_install
modules modules_install:
	@echo >&2
	@echo >&2 "The present kernel configuration has modules disabled."
	@echo >&2 "Type 'make config' and enable loadable module support."
	@echo >&2 "Then build a kernel with module support enabled."
	@echo >&2
	@exit 1

endif # CONFIG_MODULES

###
# Cleaning is done on three levels.
# make clean     Delete most generated files
#                Leave enough to build external modules
# make mrproper  Delete the current configuration, and all generated files
# make distclean Remove editor backup files, patch leftover files and the like

# Directories & files removed with 'make clean'
CLEAN_DIRS  += $(MODVERDIR) include/ksym

# Directories & files removed with 'make mrproper'
MRPROPER_DIRS  += include/config usr/include include/generated          \
		  arch/*/include/generated .tmp_objdiff
MRPROPER_FILES += .config .config.old .version \
		  Module.symvers tags TAGS cscope* GPATH GTAGS GRTAGS GSYMS \
		  signing_key.pem signing_key.priv signing_key.x509	\
		  x509.genkey extra_certificates signing_key.x509.keyid	\
		  signing_key.x509.signer vmlinux-gdb.py

# clean - Delete most, but leave enough to build external modules
#
clean: rm-dirs  := $(CLEAN_DIRS)
clean: rm-files := $(CLEAN_FILES)
clean-dirs      := $(addprefix _clean_, . $(vmlinux-alldirs) Documentation samples)

PHONY += $(clean-dirs) clean archclean vmlinuxclean
$(clean-dirs):
	$(Q)$(MAKE) $(clean)=$(patsubst _clean_%,%,$@)

vmlinuxclean:
	$(Q)$(CONFIG_SHELL) $(srctree)/scripts/link-vmlinux.sh clean
	$(Q)$(if $(ARCH_POSTLINK), $(MAKE) -f $(ARCH_POSTLINK) clean)

clean: archclean vmlinuxclean

# mrproper - Delete all generated files, including .config
#
mrproper: rm-dirs  := $(wildcard $(MRPROPER_DIRS))
mrproper: rm-files := $(wildcard $(MRPROPER_FILES))
mrproper-dirs      := $(addprefix _mrproper_,scripts)

PHONY += $(mrproper-dirs) mrproper
$(mrproper-dirs):
	$(Q)$(MAKE) $(clean)=$(patsubst _mrproper_%,%,$@)

mrproper: clean $(mrproper-dirs)
	$(call cmd,rmdirs)
	$(call cmd,rmfiles)

# distclean
#
PHONY += distclean

distclean: mrproper
	@find $(srctree) $(RCS_FIND_IGNORE) \
		\( -name '*.orig' -o -name '*.rej' -o -name '*~' \
		-o -name '*.bak' -o -name '#*#' -o -name '*%' \
		-o -name 'core' \) \
		-type f -print | xargs rm -f


# Packaging of the kernel to various formats
# ---------------------------------------------------------------------------
package-dir	:= scripts/package

%src-pkg: FORCE
	$(Q)$(MAKE) $(build)=$(package-dir) $@
%pkg: include/config/kernel.release FORCE
	$(Q)$(MAKE) $(build)=$(package-dir) $@


# Brief documentation of the typical targets used
# ---------------------------------------------------------------------------

boards := $(wildcard $(srctree)/arch/$(SRCARCH)/configs/*_defconfig)
boards := $(sort $(notdir $(boards)))
board-dirs := $(dir $(wildcard $(srctree)/arch/$(SRCARCH)/configs/*/*_defconfig))
board-dirs := $(sort $(notdir $(board-dirs:/=)))

PHONY += help
help:
	@echo  'Cleaning targets:'
	@echo  '  clean		  - Remove most generated files but keep the config and'
	@echo  '                    enough build support to build external modules'
	@echo  '  mrproper	  - Remove all generated files + config + various backup files'
	@echo  '  distclean	  - mrproper + remove editor backup and patch files'
	@echo  ''
	@echo  'Configuration targets:'
	@$(MAKE) -f $(srctree)/scripts/kconfig/Makefile help
	@echo  ''
	@echo  'Other generic targets:'
	@echo  '  all		  - Build all targets marked with [*]'
	@echo  '* vmlinux	  - Build the bare kernel'
	@echo  '* modules	  - Build all modules'
	@echo  '  modules_install - Install all modules to INSTALL_MOD_PATH (default: /)'
	@echo  '  dir/            - Build all files in dir and below'
	@echo  '  dir/file.[ois]  - Build specified target only'
	@echo  '  dir/file.ll     - Build the LLVM assembly file'
	@echo  '                    (requires compiler support for LLVM assembly generation)'
	@echo  '  dir/file.lst    - Build specified mixed source/assembly target only'
	@echo  '                    (requires a recent binutils and recent build (System.map))'
	@echo  '  dir/file.ko     - Build module including final link'
	@echo  '  modules_prepare - Set up for building external modules'
	@echo  '  tags/TAGS	  - Generate tags file for editors'
	@echo  '  cscope	  - Generate cscope index'
	@echo  '  gtags           - Generate GNU GLOBAL index'
	@echo  '  kernelrelease	  - Output the release version string (use with make -s)'
	@echo  '  kernelversion	  - Output the version stored in Makefile (use with make -s)'
	@echo  '  image_name	  - Output the image name (use with make -s)'
	@echo  '  headers_install - Install sanitised kernel headers to INSTALL_HDR_PATH'; \
	 echo  '                    (default: $(INSTALL_HDR_PATH))'; \
	 echo  ''
	@echo  'Static analysers:'
	@echo  '  checkstack      - Generate a list of stack hogs'
	@echo  '  namespacecheck  - Name space analysis on compiled kernel'
	@echo  '  versioncheck    - Sanity check on version.h usage'
	@echo  '  includecheck    - Check for duplicate included header files'
	@echo  '  export_report   - List the usages of all exported symbols'
	@echo  '  headers_check   - Sanity check on exported headers'
	@echo  '  headerdep       - Detect inclusion cycles in headers'
	@echo  '  coccicheck      - Check with Coccinelle'
	@echo  ''
	@echo  'Kernel selftest:'
	@echo  '  kselftest       - Build and run kernel selftest (run as root)'
	@echo  '                    Build, install, and boot kernel before'
	@echo  '                    running kselftest on it'
	@echo  '  kselftest-clean - Remove all generated kselftest files'
	@echo  '  kselftest-merge - Merge all the config dependencies of kselftest to existing'
	@echo  '                    .config.'
	@echo  ''
	@$(if $(dtstree), \
		echo 'Devicetree:'; \
		echo '* dtbs            - Build device tree blobs for enabled boards'; \
		echo '  dtbs_install    - Install dtbs to $(INSTALL_DTBS_PATH)'; \
		echo '')

	@echo 'Userspace tools targets:'
	@echo '  use "make tools/help"'
	@echo '  or  "cd tools; make help"'
	@echo  ''
	@echo  'Kernel packaging:'
	@$(MAKE) $(build)=$(package-dir) help
	@echo  ''
	@echo  'Documentation targets:'
	@$(MAKE) -f $(srctree)/Documentation/Makefile dochelp
	@echo  ''
	@echo  'Architecture specific targets ($(SRCARCH)):'
	@$(if $(archhelp),$(archhelp),\
		echo '  No architecture specific help defined for $(SRCARCH)')
	@echo  ''
	@$(if $(boards), \
		$(foreach b, $(boards), \
		printf "  %-24s - Build for %s\\n" $(b) $(subst _defconfig,,$(b));) \
		echo '')
	@$(if $(board-dirs), \
		$(foreach b, $(board-dirs), \
		printf "  %-16s - Show %s-specific targets\\n" help-$(b) $(b);) \
		printf "  %-16s - Show all of the above\\n" help-boards; \
		echo '')

	@echo  '  make V=0|1 [targets] 0 => quiet build (default), 1 => verbose build'
	@echo  '  make V=2   [targets] 2 => give reason for rebuild of target'
	@echo  '  make O=dir [targets] Locate all output files in "dir", including .config'
	@echo  '  make C=1   [targets] Check re-compiled c source with $$CHECK (sparse by default)'
	@echo  '  make C=2   [targets] Force check of all c source with $$CHECK'
	@echo  '  make RECORDMCOUNT_WARN=1 [targets] Warn about ignored mcount sections'
	@echo  '  make W=n   [targets] Enable extra gcc checks, n=1,2,3 where'
	@echo  '		1: warnings which may be relevant and do not occur too often'
	@echo  '		2: warnings which occur quite often but may still be relevant'
	@echo  '		3: more obscure warnings, can most likely be ignored'
	@echo  '		Multiple levels can be combined with W=12 or W=123'
	@echo  ''
	@echo  'Execute "make" or "make all" to build all targets marked with [*] '
	@echo  'For further info see the ./README file'


help-board-dirs := $(addprefix help-,$(board-dirs))

help-boards: $(help-board-dirs)

boards-per-dir = $(sort $(notdir $(wildcard $(srctree)/arch/$(SRCARCH)/configs/$*/*_defconfig)))

$(help-board-dirs): help-%:
	@echo  'Architecture specific targets ($(SRCARCH) $*):'
	@$(if $(boards-per-dir), \
		$(foreach b, $(boards-per-dir), \
		printf "  %-24s - Build for %s\\n" $*/$(b) $(subst _defconfig,,$(b));) \
		echo '')


# Documentation targets
# ---------------------------------------------------------------------------
DOC_TARGETS := xmldocs latexdocs pdfdocs htmldocs epubdocs cleandocs \
	       linkcheckdocs dochelp refcheckdocs
PHONY += $(DOC_TARGETS)
$(DOC_TARGETS): scripts_basic FORCE
	$(Q)$(MAKE) $(build)=Documentation $@

else # KBUILD_EXTMOD

###
# External module support.
# When building external modules the kernel used as basis is considered
# read-only, and no consistency checks are made and the make
# system is not used on the basis kernel. If updates are required
# in the basis kernel ordinary make commands (without M=...) must
# be used.
#
# The following are the only valid targets when building external
# modules.
# make M=dir clean     Delete all automatically generated files
# make M=dir modules   Make all modules in specified dir
# make M=dir	       Same as 'make M=dir modules'
# make M=dir modules_install
#                      Install the modules built in the module directory
#                      Assumes install directory is already created

# We are always building modules
KBUILD_MODULES := 1

PHONY += $(objtree)/Module.symvers
$(objtree)/Module.symvers:
	@test -e $(objtree)/Module.symvers || ( \
	echo; \
	echo "  WARNING: Symbol version dump $(objtree)/Module.symvers"; \
	echo "           is missing; modules will have no dependencies and modversions."; \
	echo )

module-dirs := $(addprefix _module_,$(KBUILD_EXTMOD))
PHONY += $(module-dirs) modules
$(module-dirs): prepare $(objtree)/Module.symvers
	$(Q)$(MAKE) $(build)=$(patsubst _module_%,%,$@)

modules: $(module-dirs)
	@$(kecho) '  Building modules, stage 2.';
	$(Q)$(MAKE) -f $(srctree)/scripts/Makefile.modpost

PHONY += modules_install
modules_install: _emodinst_ _emodinst_post

install-dir := $(if $(INSTALL_MOD_DIR),$(INSTALL_MOD_DIR),extra)
PHONY += _emodinst_
_emodinst_:
	$(Q)mkdir -p $(MODLIB)/$(install-dir)
	$(Q)$(MAKE) -f $(srctree)/scripts/Makefile.modinst

PHONY += _emodinst_post
_emodinst_post: _emodinst_
	$(call cmd,depmod)

clean-dirs := $(addprefix _clean_,$(KBUILD_EXTMOD))

PHONY += $(clean-dirs) clean
$(clean-dirs):
	$(Q)$(MAKE) $(clean)=$(patsubst _clean_%,%,$@)

clean:	rm-dirs := $(MODVERDIR)
clean: rm-files := $(KBUILD_EXTMOD)/Module.symvers

PHONY += help
help:
	@echo  '  Building external modules.'
	@echo  '  Syntax: make -C path/to/kernel/src M=$$PWD target'
	@echo  ''
	@echo  '  modules         - default target, build the module(s)'
	@echo  '  modules_install - install the module'
	@echo  '  clean           - remove generated files in module directory only'
	@echo  ''

PHONY += prepare
prepare:
	$(cmd_crmodverdir)
endif # KBUILD_EXTMOD

clean: $(clean-dirs)
	$(call cmd,rmdirs)
	$(call cmd,rmfiles)
	@find $(if $(KBUILD_EXTMOD), $(KBUILD_EXTMOD), .) $(RCS_FIND_IGNORE) \
		\( -name '*.[aios]' -o -name '*.ko' -o -name '.*.cmd' \
		-o -name '*.ko.*' \
		-o -name '*.dtb' -o -name '*.dtb.S' -o -name '*.dt.yaml' \
		-o -name '*.dwo' -o -name '*.lst' \
		-o -name '*.su'  \
		-o -name '.*.d' -o -name '.*.tmp' -o -name '*.mod.c' \
		-o -name '*.lex.c' -o -name '*.tab.[ch]' \
		-o -name '*.asn1.[ch]' \
		-o -name '*.symtypes' -o -name 'modules.order' \
		-o -name modules.builtin -o -name '.tmp_*.o.*' \
		-o -name '*.c.[012]*.*' \
		-o -name '*.ll' \
		-o -name '*.gcno' \) -type f -print | xargs rm -f

# Generate tags for editors
# ---------------------------------------------------------------------------
quiet_cmd_tags = GEN     $@
      cmd_tags = $(CONFIG_SHELL) $(srctree)/scripts/tags.sh $@

tags TAGS cscope gtags: FORCE
	$(call cmd,tags)

# Scripts to check various things for consistency
# ---------------------------------------------------------------------------

PHONY += includecheck versioncheck coccicheck namespacecheck export_report

includecheck:
	find $(srctree)/* $(RCS_FIND_IGNORE) \
		-name '*.[hcS]' -type f -print | sort \
		| xargs $(PERL) -w $(srctree)/scripts/checkincludes.pl

versioncheck:
	find $(srctree)/* $(RCS_FIND_IGNORE) \
		-name '*.[hcS]' -type f -print | sort \
		| xargs $(PERL) -w $(srctree)/scripts/checkversion.pl

coccicheck:
	$(Q)$(CONFIG_SHELL) $(srctree)/scripts/$@

namespacecheck:
	$(PERL) $(srctree)/scripts/namespace.pl

export_report:
	$(PERL) $(srctree)/scripts/export_report.pl

PHONY += checkstack kernelrelease kernelversion image_name

# UML needs a little special treatment here.  It wants to use the host
# toolchain, so needs $(SUBARCH) passed to checkstack.pl.  Everyone
# else wants $(ARCH), including people doing cross-builds, which means
# that $(SUBARCH) doesn't work here.
ifeq ($(ARCH), um)
CHECKSTACK_ARCH := $(SUBARCH)
else
CHECKSTACK_ARCH := $(ARCH)
endif
checkstack:
	$(OBJDUMP) -d vmlinux $$(find . -name '*.ko') | \
	$(PERL) $(src)/scripts/checkstack.pl $(CHECKSTACK_ARCH)

kernelrelease:
	@echo "$(KERNELVERSION)$$($(CONFIG_SHELL) $(srctree)/scripts/setlocalversion $(srctree))"

kernelversion:
	@echo $(KERNELVERSION)

image_name:
	@echo $(KBUILD_IMAGE)

# Clear a bunch of variables before executing the submake
tools/: FORCE
	$(Q)mkdir -p $(objtree)/tools
	$(Q)$(MAKE) LDFLAGS= MAKEFLAGS="$(tools_silent) $(filter --j% -j,$(MAKEFLAGS))" O=$(abspath $(objtree)) subdir=tools -C $(src)/tools/

tools/%: FORCE
	$(Q)mkdir -p $(objtree)/tools
	$(Q)$(MAKE) LDFLAGS= MAKEFLAGS="$(tools_silent) $(filter --j% -j,$(MAKEFLAGS))" O=$(abspath $(objtree)) subdir=tools -C $(src)/tools/ $*

# Single targets
# ---------------------------------------------------------------------------
# Single targets are compatible with:
# - build with mixed source and output
# - build with separate output dir 'make O=...'
# - external modules
#
#  target-dir => where to store outputfile
#  build-dir  => directory in kernel source tree to use

ifeq ($(KBUILD_EXTMOD),)
        build-dir  = $(patsubst %/,%,$(dir $@))
        target-dir = $(dir $@)
else
        zap-slash=$(filter-out .,$(patsubst %/,%,$(dir $@)))
        build-dir  = $(KBUILD_EXTMOD)$(if $(zap-slash),/$(zap-slash))
        target-dir = $(if $(KBUILD_EXTMOD),$(dir $<),$(dir $@))
endif

%.s: %.c prepare FORCE
	$(Q)$(MAKE) $(build)=$(build-dir) $(target-dir)$(notdir $@)
%.i: %.c prepare FORCE
	$(Q)$(MAKE) $(build)=$(build-dir) $(target-dir)$(notdir $@)
%.o: %.c prepare FORCE
	$(Q)$(MAKE) $(build)=$(build-dir) $(target-dir)$(notdir $@)
%.lst: %.c prepare FORCE
	$(Q)$(MAKE) $(build)=$(build-dir) $(target-dir)$(notdir $@)
%.s: %.S prepare FORCE
	$(Q)$(MAKE) $(build)=$(build-dir) $(target-dir)$(notdir $@)
%.o: %.S prepare FORCE
	$(Q)$(MAKE) $(build)=$(build-dir) $(target-dir)$(notdir $@)
%.symtypes: %.c prepare FORCE
	$(Q)$(MAKE) $(build)=$(build-dir) $(target-dir)$(notdir $@)
%.ll: %.c prepare FORCE
	$(Q)$(MAKE) $(build)=$(build-dir) $(target-dir)$(notdir $@)

# Modules
/: prepare FORCE
	$(Q)$(MAKE) KBUILD_MODULES=$(if $(CONFIG_MODULES),1) \
	$(build)=$(build-dir)
# Make sure the latest headers are built for Documentation
Documentation/ samples/: headers_install
%/: prepare FORCE
	$(Q)$(MAKE) KBUILD_MODULES=$(if $(CONFIG_MODULES),1) \
	$(build)=$(build-dir)
%.ko: prepare FORCE
	$(Q)$(MAKE) KBUILD_MODULES=$(if $(CONFIG_MODULES),1)   \
	$(build)=$(build-dir) $(@:.ko=.o)
	$(Q)$(MAKE) -f $(srctree)/scripts/Makefile.modpost

# FIXME Should go into a make.lib or something
# ===========================================================================

quiet_cmd_rmdirs = $(if $(wildcard $(rm-dirs)),CLEAN   $(wildcard $(rm-dirs)))
      cmd_rmdirs = rm -rf $(rm-dirs)

quiet_cmd_rmfiles = $(if $(wildcard $(rm-files)),CLEAN   $(wildcard $(rm-files)))
      cmd_rmfiles = rm -f $(rm-files)

# Run depmod only if we have System.map and depmod is executable
quiet_cmd_depmod = DEPMOD  $(KERNELRELEASE)
      cmd_depmod = $(CONFIG_SHELL) $(srctree)/scripts/depmod.sh $(DEPMOD) \
                   $(KERNELRELEASE)

# Create temporary dir for module support files
# clean it up only when building all modules
cmd_crmodverdir = $(Q)mkdir -p $(MODVERDIR) \
                  $(if $(KBUILD_MODULES),; rm -f $(MODVERDIR)/*)

# read saved command lines for existing targets
existing-targets := $(wildcard $(sort $(targets)))

cmd_files := $(foreach f,$(existing-targets),$(dir $(f)).$(notdir $(f)).cmd)
$(cmd_files): ;	# Do not try to update included dependency files
-include $(cmd_files)

endif   # ifeq ($(config-targets),1)
endif   # ifeq ($(mixed-targets),1)
endif   # need-sub-make

PHONY += FORCE
FORCE:

# Declare the contents of the PHONY variable as phony.  We keep that
# information in a variable so we can use it in if_changed and friends.
.PHONY: $(PHONY)<|MERGE_RESOLUTION|>--- conflicted
+++ resolved
@@ -1,15 +1,9 @@
 # SPDX-License-Identifier: GPL-2.0
 VERSION = 5
 PATCHLEVEL = 0
-<<<<<<< HEAD
-SUBLEVEL = 18
+SUBLEVEL = 19
 EXTRAVERSION = -zen
 NAME = High Five
-=======
-SUBLEVEL = 19
-EXTRAVERSION =
-NAME = Shy Crocodile
->>>>>>> 3f7c1cab
 
 # *DOCUMENTATION*
 # To see a list of typical targets execute "make help"
