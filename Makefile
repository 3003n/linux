# SPDX-License-Identifier: GPL-2.0
VERSION = 5
PATCHLEVEL = 2
<<<<<<< HEAD
SUBLEVEL = 5
EXTRAVERSION = -zen
NAME = The Beauty and the Bug
=======
SUBLEVEL = 6
EXTRAVERSION =
NAME = Bobtail Squid
>>>>>>> ec97ca18

# *DOCUMENTATION*
# To see a list of typical targets execute "make help"
# More info can be located in ./README
# Comments in this file are targeted only to the developer, do not
# expect to learn how to build the kernel reading this file.

# That's our default target when none is given on the command line
PHONY := _all
_all:

# We are using a recursive build, so we need to do a little thinking
# to get the ordering right.
#
# Most importantly: sub-Makefiles should only ever modify files in
# their own directory. If in some directory we have a dependency on
# a file in another dir (which doesn't happen often, but it's often
# unavoidable when linking the built-in.a targets which finally
# turn into vmlinux), we will call a sub make in that other dir, and
# after that we are sure that everything which is in that other dir
# is now up to date.
#
# The only cases where we need to modify files which have global
# effects are thus separated out and done before the recursive
# descending is started. They are now explicitly listed as the
# prepare rule.

ifneq ($(sub_make_done),1)

# Do not use make's built-in rules and variables
# (this increases performance and avoids hard-to-debug behaviour)
MAKEFLAGS += -rR

# Avoid funny character set dependencies
unexport LC_ALL
LC_COLLATE=C
LC_NUMERIC=C
export LC_COLLATE LC_NUMERIC

# Avoid interference with shell env settings
unexport GREP_OPTIONS

# Beautify output
# ---------------------------------------------------------------------------
#
# Normally, we echo the whole command before executing it. By making
# that echo $($(quiet)$(cmd)), we now have the possibility to set
# $(quiet) to choose other forms of output instead, e.g.
#
#         quiet_cmd_cc_o_c = Compiling $(RELDIR)/$@
#         cmd_cc_o_c       = $(CC) $(c_flags) -c -o $@ $<
#
# If $(quiet) is empty, the whole command will be printed.
# If it is set to "quiet_", only the short version will be printed.
# If it is set to "silent_", nothing will be printed at all, since
# the variable $(silent_cmd_cc_o_c) doesn't exist.
#
# A simple variant is to prefix commands with $(Q) - that's useful
# for commands that shall be hidden in non-verbose mode.
#
#	$(Q)ln $@ :<
#
# If KBUILD_VERBOSE equals 0 then the above command will be hidden.
# If KBUILD_VERBOSE equals 1 then the above command is displayed.
#
# To put more focus on warnings, be less verbose as default
# Use 'make V=1' to see the full commands

ifeq ("$(origin V)", "command line")
  KBUILD_VERBOSE = $(V)
endif
ifndef KBUILD_VERBOSE
  KBUILD_VERBOSE = 0
endif

ifeq ($(KBUILD_VERBOSE),1)
  quiet =
  Q =
else
  quiet=quiet_
  Q = @
endif

# If the user is running make -s (silent mode), suppress echoing of
# commands

ifneq ($(findstring s,$(filter-out --%,$(MAKEFLAGS))),)
  quiet=silent_
endif

export quiet Q KBUILD_VERBOSE

# Kbuild will save output files in the current working directory.
# This does not need to match to the root of the kernel source tree.
#
# For example, you can do this:
#
#  cd /dir/to/store/output/files; make -f /dir/to/kernel/source/Makefile
#
# If you want to save output files in a different location, there are
# two syntaxes to specify it.
#
# 1) O=
# Use "make O=dir/to/store/output/files/"
#
# 2) Set KBUILD_OUTPUT
# Set the environment variable KBUILD_OUTPUT to point to the output directory.
# export KBUILD_OUTPUT=dir/to/store/output/files/; make
#
# The O= assignment takes precedence over the KBUILD_OUTPUT environment
# variable.

# Do we want to change the working directory?
ifeq ("$(origin O)", "command line")
  KBUILD_OUTPUT := $(O)
endif

ifneq ($(KBUILD_OUTPUT),)
# Make's built-in functions such as $(abspath ...), $(realpath ...) cannot
# expand a shell special character '~'. We use a somewhat tedious way here.
abs_objtree := $(shell mkdir -p $(KBUILD_OUTPUT) && cd $(KBUILD_OUTPUT) && pwd)
$(if $(abs_objtree),, \
     $(error failed to create output directory "$(KBUILD_OUTPUT)"))

# $(realpath ...) resolves symlinks
abs_objtree := $(realpath $(abs_objtree))
else
abs_objtree := $(CURDIR)
endif # ifneq ($(KBUILD_OUTPUT),)

ifeq ($(abs_objtree),$(CURDIR))
# Suppress "Entering directory ..." unless we are changing the work directory.
MAKEFLAGS += --no-print-directory
else
need-sub-make := 1
endif

abs_srctree := $(realpath $(dir $(lastword $(MAKEFILE_LIST))))

ifneq ($(words $(subst :, ,$(abs_srctree))), 1)
$(error source directory cannot contain spaces or colons)
endif

ifneq ($(abs_srctree),$(abs_objtree))
# Look for make include files relative to root of kernel src
#
# This does not become effective immediately because MAKEFLAGS is re-parsed
# once after the Makefile is read. We need to invoke sub-make.
MAKEFLAGS += --include-dir=$(abs_srctree)
need-sub-make := 1
endif

ifneq ($(filter 3.%,$(MAKE_VERSION)),)
# 'MAKEFLAGS += -rR' does not immediately become effective for GNU Make 3.x
# We need to invoke sub-make to avoid implicit rules in the top Makefile.
need-sub-make := 1
# Cancel implicit rules for this Makefile.
$(lastword $(MAKEFILE_LIST)): ;
endif

export abs_srctree abs_objtree
export sub_make_done := 1

ifeq ($(need-sub-make),1)

PHONY += $(MAKECMDGOALS) sub-make

$(filter-out _all sub-make $(lastword $(MAKEFILE_LIST)), $(MAKECMDGOALS)) _all: sub-make
	@:

# Invoke a second make in the output directory, passing relevant variables
sub-make:
	$(Q)$(MAKE) -C $(abs_objtree) -f $(abs_srctree)/Makefile $(MAKECMDGOALS)

endif # need-sub-make
endif # sub_make_done

# We process the rest of the Makefile if this is the final invocation of make
ifeq ($(need-sub-make),)

# Do not print "Entering directory ...",
# but we want to display it when entering to the output directory
# so that IDEs/editors are able to understand relative filenames.
MAKEFLAGS += --no-print-directory

# Call a source code checker (by default, "sparse") as part of the
# C compilation.
#
# Use 'make C=1' to enable checking of only re-compiled files.
# Use 'make C=2' to enable checking of *all* source files, regardless
# of whether they are re-compiled or not.
#
# See the file "Documentation/dev-tools/sparse.rst" for more details,
# including where to get the "sparse" utility.

ifeq ("$(origin C)", "command line")
  KBUILD_CHECKSRC = $(C)
endif
ifndef KBUILD_CHECKSRC
  KBUILD_CHECKSRC = 0
endif

# Use make M=dir to specify directory of external module to build
# Old syntax make ... SUBDIRS=$PWD is still supported
# Setting the environment variable KBUILD_EXTMOD take precedence
ifdef SUBDIRS
  $(warning ================= WARNING ================)
  $(warning 'SUBDIRS' will be removed after Linux 5.3)
  $(warning Please use 'M=' or 'KBUILD_EXTMOD' instead)
  $(warning ==========================================)
  KBUILD_EXTMOD ?= $(SUBDIRS)
endif

ifeq ("$(origin M)", "command line")
  KBUILD_EXTMOD := $(M)
endif

ifeq ($(abs_srctree),$(abs_objtree))
        # building in the source tree
        srctree := .
else
        ifeq ($(abs_srctree)/,$(dir $(abs_objtree)))
                # building in a subdirectory of the source tree
                srctree := ..
        else
                srctree := $(abs_srctree)
        endif

	# TODO:
	# KBUILD_SRC is only used to distinguish in-tree/out-of-tree build.
	# Replace it with $(srctree) or something.
	KBUILD_SRC := $(abs_srctree)
endif

export KBUILD_CHECKSRC KBUILD_EXTMOD KBUILD_SRC

objtree		:= .
src		:= $(srctree)
obj		:= $(objtree)

VPATH		:= $(srctree)

export srctree objtree VPATH

# To make sure we do not include .config for any of the *config targets
# catch them early, and hand them over to scripts/kconfig/Makefile
# It is allowed to specify more targets when calling make, including
# mixing *config targets and build targets.
# For example 'make oldconfig all'.
# Detect when mixed targets is specified, and make a second invocation
# of make so .config is not included in this case either (for *config).

version_h := include/generated/uapi/linux/version.h
old_version_h := include/linux/version.h

clean-targets := %clean mrproper cleandocs
no-dot-config-targets := $(clean-targets) \
			 cscope gtags TAGS tags help% %docs check% coccicheck \
			 $(version_h) headers_% archheaders archscripts \
			 %asm-generic kernelversion %src-pkg
no-sync-config-targets := $(no-dot-config-targets) install %install \
			   kernelrelease

config-targets  := 0
mixed-targets   := 0
dot-config      := 1
may-sync-config := 1

ifneq ($(filter $(no-dot-config-targets), $(MAKECMDGOALS)),)
	ifeq ($(filter-out $(no-dot-config-targets), $(MAKECMDGOALS)),)
		dot-config := 0
	endif
endif

ifneq ($(filter $(no-sync-config-targets), $(MAKECMDGOALS)),)
	ifeq ($(filter-out $(no-sync-config-targets), $(MAKECMDGOALS)),)
		may-sync-config := 0
	endif
endif

ifneq ($(KBUILD_EXTMOD),)
	may-sync-config := 0
endif

ifeq ($(KBUILD_EXTMOD),)
        ifneq ($(filter config %config,$(MAKECMDGOALS)),)
                config-targets := 1
                ifneq ($(words $(MAKECMDGOALS)),1)
                        mixed-targets := 1
                endif
        endif
endif

# For "make -j clean all", "make -j mrproper defconfig all", etc.
ifneq ($(filter $(clean-targets),$(MAKECMDGOALS)),)
        ifneq ($(filter-out $(clean-targets),$(MAKECMDGOALS)),)
                mixed-targets := 1
        endif
endif

# install and modules_install need also be processed one by one
ifneq ($(filter install,$(MAKECMDGOALS)),)
        ifneq ($(filter modules_install,$(MAKECMDGOALS)),)
	        mixed-targets := 1
        endif
endif

ifeq ($(mixed-targets),1)
# ===========================================================================
# We're called with mixed targets (*config and build targets).
# Handle them one by one.

PHONY += $(MAKECMDGOALS) __build_one_by_one

$(filter-out __build_one_by_one, $(MAKECMDGOALS)): __build_one_by_one
	@:

__build_one_by_one:
	$(Q)set -e; \
	for i in $(MAKECMDGOALS); do \
		$(MAKE) -f $(srctree)/Makefile $$i; \
	done

else

include scripts/Kbuild.include

# Read KERNELRELEASE from include/config/kernel.release (if it exists)
KERNELRELEASE = $(shell cat include/config/kernel.release 2> /dev/null)
KERNELVERSION = $(VERSION)$(if $(PATCHLEVEL),.$(PATCHLEVEL)$(if $(SUBLEVEL),.$(SUBLEVEL)))$(EXTRAVERSION)
export VERSION PATCHLEVEL SUBLEVEL KERNELRELEASE KERNELVERSION

include scripts/subarch.include

# Cross compiling and selecting different set of gcc/bin-utils
# ---------------------------------------------------------------------------
#
# When performing cross compilation for other architectures ARCH shall be set
# to the target architecture. (See arch/* for the possibilities).
# ARCH can be set during invocation of make:
# make ARCH=ia64
# Another way is to have ARCH set in the environment.
# The default ARCH is the host where make is executed.

# CROSS_COMPILE specify the prefix used for all executables used
# during compilation. Only gcc and related bin-utils executables
# are prefixed with $(CROSS_COMPILE).
# CROSS_COMPILE can be set on the command line
# make CROSS_COMPILE=ia64-linux-
# Alternatively CROSS_COMPILE can be set in the environment.
# Default value for CROSS_COMPILE is not to prefix executables
# Note: Some architectures assign CROSS_COMPILE in their arch/*/Makefile
ARCH		?= $(SUBARCH)

# Architecture as present in compile.h
UTS_MACHINE 	:= $(ARCH)
SRCARCH 	:= $(ARCH)

# Additional ARCH settings for x86
ifeq ($(ARCH),i386)
        SRCARCH := x86
endif
ifeq ($(ARCH),x86_64)
        SRCARCH := x86
endif

# Additional ARCH settings for sparc
ifeq ($(ARCH),sparc32)
       SRCARCH := sparc
endif
ifeq ($(ARCH),sparc64)
       SRCARCH := sparc
endif

# Additional ARCH settings for sh
ifeq ($(ARCH),sh64)
       SRCARCH := sh
endif

KCONFIG_CONFIG	?= .config
export KCONFIG_CONFIG

# SHELL used by kbuild
CONFIG_SHELL := $(shell if [ -x "$$BASH" ]; then echo $$BASH; \
	  else if [ -x /bin/bash ]; then echo /bin/bash; \
	  else echo sh; fi ; fi)

HOST_LFS_CFLAGS := $(shell getconf LFS_CFLAGS 2>/dev/null)
HOST_LFS_LDFLAGS := $(shell getconf LFS_LDFLAGS 2>/dev/null)
HOST_LFS_LIBS := $(shell getconf LFS_LIBS 2>/dev/null)

HOSTCC       = gcc
HOSTCXX      = g++
KBUILD_HOSTCFLAGS   := -Wall -Wmissing-prototypes -Wstrict-prototypes -O2 \
		-fomit-frame-pointer -std=gnu89 $(HOST_LFS_CFLAGS) \
		$(HOSTCFLAGS)
KBUILD_HOSTCXXFLAGS := -O2 $(HOST_LFS_CFLAGS) $(HOSTCXXFLAGS)
KBUILD_HOSTLDFLAGS  := $(HOST_LFS_LDFLAGS) $(HOSTLDFLAGS)
KBUILD_HOSTLDLIBS   := $(HOST_LFS_LIBS) $(HOSTLDLIBS)

# Make variables (CC, etc...)
AS		= $(CROSS_COMPILE)as
LD		= $(CROSS_COMPILE)ld
CC		= $(CROSS_COMPILE)gcc
CPP		= $(CC) -E
AR		= $(CROSS_COMPILE)ar
NM		= $(CROSS_COMPILE)nm
STRIP		= $(CROSS_COMPILE)strip
OBJCOPY		= $(CROSS_COMPILE)objcopy
OBJDUMP		= $(CROSS_COMPILE)objdump
PAHOLE		= pahole
LEX		= flex
YACC		= bison
AWK		= awk
INSTALLKERNEL  := installkernel
DEPMOD		= /sbin/depmod
PERL		= perl
PYTHON		= python
PYTHON2		= python2
PYTHON3		= python3
CHECK		= sparse

CHECKFLAGS     := -D__linux__ -Dlinux -D__STDC__ -Dunix -D__unix__ \
		  -Wbitwise -Wno-return-void -Wno-unknown-attribute $(CF)
NOSTDINC_FLAGS :=
CFLAGS_MODULE   =
AFLAGS_MODULE   =
LDFLAGS_MODULE  =
CFLAGS_KERNEL	=
AFLAGS_KERNEL	=
LDFLAGS_vmlinux =

# Use USERINCLUDE when you must reference the UAPI directories only.
USERINCLUDE    := \
		-I$(srctree)/arch/$(SRCARCH)/include/uapi \
		-I$(objtree)/arch/$(SRCARCH)/include/generated/uapi \
		-I$(srctree)/include/uapi \
		-I$(objtree)/include/generated/uapi \
                -include $(srctree)/include/linux/kconfig.h

# Use LINUXINCLUDE when you must reference the include/ directory.
# Needed to be compatible with the O= option
LINUXINCLUDE    := \
		-I$(srctree)/arch/$(SRCARCH)/include \
		-I$(objtree)/arch/$(SRCARCH)/include/generated \
		$(if $(filter .,$(srctree)),,-I$(srctree)/include) \
		-I$(objtree)/include \
		$(USERINCLUDE)

KBUILD_AFLAGS   := -D__ASSEMBLY__ -fno-PIE
KBUILD_CFLAGS   := -Wall -Wundef -Werror=strict-prototypes -Wno-trigraphs \
		   -fno-strict-aliasing -fno-common -fshort-wchar -fno-PIE \
		   -Werror=implicit-function-declaration -Werror=implicit-int \
		   -Wno-format-security \
		   -std=gnu89
KBUILD_CPPFLAGS := -D__KERNEL__
KBUILD_AFLAGS_KERNEL :=
KBUILD_CFLAGS_KERNEL :=
KBUILD_AFLAGS_MODULE  := -DMODULE
KBUILD_CFLAGS_MODULE  := -DMODULE
KBUILD_LDFLAGS_MODULE := -T $(srctree)/scripts/module-common.lds
KBUILD_LDFLAGS :=
GCC_PLUGINS_CFLAGS :=

export ARCH SRCARCH CONFIG_SHELL HOSTCC KBUILD_HOSTCFLAGS CROSS_COMPILE AS LD CC
export CPP AR NM STRIP OBJCOPY OBJDUMP PAHOLE KBUILD_HOSTLDFLAGS KBUILD_HOSTLDLIBS
export MAKE LEX YACC AWK INSTALLKERNEL PERL PYTHON PYTHON2 PYTHON3 UTS_MACHINE
export HOSTCXX KBUILD_HOSTCXXFLAGS LDFLAGS_MODULE CHECK CHECKFLAGS

export KBUILD_CPPFLAGS NOSTDINC_FLAGS LINUXINCLUDE OBJCOPYFLAGS KBUILD_LDFLAGS
export KBUILD_CFLAGS CFLAGS_KERNEL CFLAGS_MODULE
export CFLAGS_KASAN CFLAGS_KASAN_NOSANITIZE CFLAGS_UBSAN
export KBUILD_AFLAGS AFLAGS_KERNEL AFLAGS_MODULE
export KBUILD_AFLAGS_MODULE KBUILD_CFLAGS_MODULE KBUILD_LDFLAGS_MODULE
export KBUILD_AFLAGS_KERNEL KBUILD_CFLAGS_KERNEL
export KBUILD_ARFLAGS

# When compiling out-of-tree modules, put MODVERDIR in the module
# tree rather than in the kernel tree. The kernel tree might
# even be read-only.
export MODVERDIR := $(if $(KBUILD_EXTMOD),$(firstword $(KBUILD_EXTMOD))/).tmp_versions

# Files to ignore in find ... statements

export RCS_FIND_IGNORE := \( -name SCCS -o -name BitKeeper -o -name .svn -o    \
			  -name CVS -o -name .pc -o -name .hg -o -name .git \) \
			  -prune -o
export RCS_TAR_IGNORE := --exclude SCCS --exclude BitKeeper --exclude .svn \
			 --exclude CVS --exclude .pc --exclude .hg --exclude .git

# ===========================================================================
# Rules shared between *config targets and build targets

# Basic helpers built in scripts/basic/
PHONY += scripts_basic
scripts_basic:
	$(Q)$(MAKE) $(build)=scripts/basic
	$(Q)rm -f .tmp_quiet_recordmcount

PHONY += outputmakefile
# outputmakefile generates a Makefile in the output directory, if using a
# separate output directory. This allows convenient use of make in the
# output directory.
# At the same time when output Makefile generated, generate .gitignore to
# ignore whole output directory
outputmakefile:
ifneq ($(srctree),.)
	$(Q)ln -fsn $(srctree) source
	$(Q)$(CONFIG_SHELL) $(srctree)/scripts/mkmakefile $(srctree)
	$(Q)test -e .gitignore || \
	{ echo "# this is build directory, ignore it"; echo "*"; } > .gitignore
endif

ifneq ($(shell $(CC) --version 2>&1 | head -n 1 | grep clang),)
ifneq ($(CROSS_COMPILE),)
CLANG_FLAGS	:= --target=$(notdir $(CROSS_COMPILE:%-=%))
GCC_TOOLCHAIN_DIR := $(dir $(shell which $(CROSS_COMPILE)elfedit))
CLANG_FLAGS	+= --prefix=$(GCC_TOOLCHAIN_DIR)
GCC_TOOLCHAIN	:= $(realpath $(GCC_TOOLCHAIN_DIR)/..)
endif
ifneq ($(GCC_TOOLCHAIN),)
CLANG_FLAGS	+= --gcc-toolchain=$(GCC_TOOLCHAIN)
endif
CLANG_FLAGS	+= -no-integrated-as
CLANG_FLAGS	+= -Werror=unknown-warning-option
KBUILD_CFLAGS	+= $(CLANG_FLAGS)
KBUILD_AFLAGS	+= $(CLANG_FLAGS)
export CLANG_FLAGS
endif

# The expansion should be delayed until arch/$(SRCARCH)/Makefile is included.
# Some architectures define CROSS_COMPILE in arch/$(SRCARCH)/Makefile.
# CC_VERSION_TEXT is referenced from Kconfig (so it needs export),
# and from include/config/auto.conf.cmd to detect the compiler upgrade.
CC_VERSION_TEXT = $(shell $(CC) --version 2>/dev/null | head -n 1)

ifeq ($(config-targets),1)
# ===========================================================================
# *config targets only - make sure prerequisites are updated, and descend
# in scripts/kconfig to make the *config target

# Read arch specific Makefile to set KBUILD_DEFCONFIG as needed.
# KBUILD_DEFCONFIG may point out an alternative default configuration
# used for 'make defconfig'
include arch/$(SRCARCH)/Makefile
export KBUILD_DEFCONFIG KBUILD_KCONFIG CC_VERSION_TEXT

config: scripts_basic outputmakefile FORCE
	$(Q)$(MAKE) $(build)=scripts/kconfig $@

%config: scripts_basic outputmakefile FORCE
	$(Q)$(MAKE) $(build)=scripts/kconfig $@

else
# ===========================================================================
# Build targets only - this includes vmlinux, arch specific targets, clean
# targets and others. In general all targets except *config targets.

# If building an external module we do not care about the all: rule
# but instead _all depend on modules
PHONY += all
ifeq ($(KBUILD_EXTMOD),)
_all: all
else
_all: modules
endif

# Decide whether to build built-in, modular, or both.
# Normally, just do built-in.

KBUILD_MODULES :=
KBUILD_BUILTIN := 1

# If we have only "make modules", don't compile built-in objects.
# When we're building modules with modversions, we need to consider
# the built-in objects during the descend as well, in order to
# make sure the checksums are up to date before we record them.

ifeq ($(MAKECMDGOALS),modules)
  KBUILD_BUILTIN := $(if $(CONFIG_MODVERSIONS),1)
endif

# If we have "make <whatever> modules", compile modules
# in addition to whatever we do anyway.
# Just "make" or "make all" shall build modules as well

ifneq ($(filter all _all modules,$(MAKECMDGOALS)),)
  KBUILD_MODULES := 1
endif

ifeq ($(MAKECMDGOALS),)
  KBUILD_MODULES := 1
endif

export KBUILD_MODULES KBUILD_BUILTIN

ifeq ($(dot-config),1)
include include/config/auto.conf
endif

ifeq ($(KBUILD_EXTMOD),)
# Objects we will link into vmlinux / subdirs we need to visit
init-y		:= init/
drivers-y	:= drivers/ sound/
drivers-$(CONFIG_SAMPLES) += samples/
net-y		:= net/
libs-y		:= lib/
core-y		:= usr/
virt-y		:= virt/
endif # KBUILD_EXTMOD

# The all: target is the default when no target is given on the
# command line.
# This allow a user to issue only 'make' to build a kernel including modules
# Defaults to vmlinux, but the arch makefile usually adds further targets
all: vmlinux

CFLAGS_GCOV	:= -fprofile-arcs -ftest-coverage \
	$(call cc-option,-fno-tree-loop-im) \
	$(call cc-disable-warning,maybe-uninitialized,)
export CFLAGS_GCOV

# The arch Makefiles can override CC_FLAGS_FTRACE. We may also append it later.
ifdef CONFIG_FUNCTION_TRACER
  CC_FLAGS_FTRACE := -pg
endif

RETPOLINE_CFLAGS_GCC := -mindirect-branch=thunk-extern -mindirect-branch-register
RETPOLINE_VDSO_CFLAGS_GCC := -mindirect-branch=thunk-inline -mindirect-branch-register
RETPOLINE_CFLAGS_CLANG := -mretpoline-external-thunk
RETPOLINE_VDSO_CFLAGS_CLANG := -mretpoline
RETPOLINE_CFLAGS := $(call cc-option,$(RETPOLINE_CFLAGS_GCC),$(call cc-option,$(RETPOLINE_CFLAGS_CLANG)))
RETPOLINE_VDSO_CFLAGS := $(call cc-option,$(RETPOLINE_VDSO_CFLAGS_GCC),$(call cc-option,$(RETPOLINE_VDSO_CFLAGS_CLANG)))
# -mindirect-branch is incompatible with -fcf-protection, so ensure the
# latter is disabled
RETPOLINE_CFLAGS += $(call cc-option,-fcf-protection=none,)
RETPOLINE_VDSO_CFLAGS += $(call cc-option,-fcf-protection=none,)
export RETPOLINE_CFLAGS
export RETPOLINE_VDSO_CFLAGS

# The arch Makefile can set ARCH_{CPP,A,C}FLAGS to override the default
# values of the respective KBUILD_* variables
ARCH_CPPFLAGS :=
ARCH_AFLAGS :=
ARCH_CFLAGS :=
include arch/$(SRCARCH)/Makefile

ifeq ($(dot-config),1)
ifeq ($(may-sync-config),1)
# Read in dependencies to all Kconfig* files, make sure to run syncconfig if
# changes are detected. This should be included after arch/$(SRCARCH)/Makefile
# because some architectures define CROSS_COMPILE there.
include include/config/auto.conf.cmd

$(KCONFIG_CONFIG):
	@echo >&2 '***'
	@echo >&2 '*** Configuration file "$@" not found!'
	@echo >&2 '***'
	@echo >&2 '*** Please run some configurator (e.g. "make oldconfig" or'
	@echo >&2 '*** "make menuconfig" or "make xconfig").'
	@echo >&2 '***'
	@/bin/false

# The actual configuration files used during the build are stored in
# include/generated/ and include/config/. Update them if .config is newer than
# include/config/auto.conf (which mirrors .config).
#
# This exploits the 'multi-target pattern rule' trick.
# The syncconfig should be executed only once to make all the targets.
%/auto.conf %/auto.conf.cmd %/tristate.conf: $(KCONFIG_CONFIG)
	$(Q)$(MAKE) -f $(srctree)/Makefile syncconfig
else
# External modules and some install targets need include/generated/autoconf.h
# and include/config/auto.conf but do not care if they are up-to-date.
# Use auto.conf to trigger the test
PHONY += include/config/auto.conf

include/config/auto.conf:
	$(Q)test -e include/generated/autoconf.h -a -e $@ || (		\
	echo >&2;							\
	echo >&2 "  ERROR: Kernel configuration is invalid.";		\
	echo >&2 "         include/generated/autoconf.h or $@ are missing.";\
	echo >&2 "         Run 'make oldconfig && make prepare' on kernel src to fix it.";	\
	echo >&2 ;							\
	/bin/false)

endif # may-sync-config
endif # $(dot-config)

KBUILD_CFLAGS	+= $(call cc-option,-fno-delete-null-pointer-checks,)
KBUILD_CFLAGS	+= $(call cc-disable-warning,frame-address,)
KBUILD_CFLAGS	+= $(call cc-disable-warning, format-truncation)
KBUILD_CFLAGS	+= $(call cc-disable-warning, format-overflow)
KBUILD_CFLAGS	+= $(call cc-disable-warning, address-of-packed-member)

ifdef CONFIG_CC_OPTIMIZE_FOR_SIZE
KBUILD_CFLAGS	+= -Os
else
ifdef CONFIG_CC_OPTIMIZE_HARDER
KBUILD_CFLAGS	+= -O3
else
KBUILD_CFLAGS   += -O2
endif
endif

ifdef CONFIG_CC_DISABLE_WARN_MAYBE_UNINITIALIZED
KBUILD_CFLAGS   += -Wno-maybe-uninitialized
endif

# Tell gcc to never replace conditional load with a non-conditional one
KBUILD_CFLAGS	+= $(call cc-option,--param=allow-store-data-races=0)

include scripts/Makefile.kcov
include scripts/Makefile.gcc-plugins

ifdef CONFIG_READABLE_ASM
# Disable optimizations that make assembler listings hard to read.
# reorder blocks reorders the control in the function
# ipa clone creates specialized cloned functions
# partial inlining inlines only parts of functions
KBUILD_CFLAGS += $(call cc-option,-fno-reorder-blocks,) \
                 $(call cc-option,-fno-ipa-cp-clone,) \
                 $(call cc-option,-fno-partial-inlining)
endif

ifneq ($(CONFIG_FRAME_WARN),0)
KBUILD_CFLAGS += $(call cc-option,-Wframe-larger-than=${CONFIG_FRAME_WARN})
endif

stackp-flags-$(CONFIG_CC_HAS_STACKPROTECTOR_NONE) := -fno-stack-protector
stackp-flags-$(CONFIG_STACKPROTECTOR)             := -fstack-protector
stackp-flags-$(CONFIG_STACKPROTECTOR_STRONG)      := -fstack-protector-strong

KBUILD_CFLAGS += $(stackp-flags-y)

ifdef CONFIG_CC_IS_CLANG
KBUILD_CPPFLAGS += -Qunused-arguments
KBUILD_CFLAGS += -Wno-format-invalid-specifier
KBUILD_CFLAGS += -Wno-gnu
# Quiet clang warning: comparison of unsigned expression < 0 is always false
KBUILD_CFLAGS += -Wno-tautological-compare
# CLANG uses a _MergedGlobals as optimization, but this breaks modpost, as the
# source of a reference will be _MergedGlobals and not on of the whitelisted names.
# See modpost pattern 2
KBUILD_CFLAGS += -mno-global-merge
else

# These warnings generated too much noise in a regular build.
# Use make W=1 to enable them (see scripts/Makefile.extrawarn)
KBUILD_CFLAGS += -Wno-unused-but-set-variable
endif

KBUILD_CFLAGS += $(call cc-disable-warning, unused-const-variable)
ifdef CONFIG_FRAME_POINTER
KBUILD_CFLAGS	+= -fno-omit-frame-pointer -fno-optimize-sibling-calls
else
# Some targets (ARM with Thumb2, for example), can't be built with frame
# pointers.  For those, we don't have FUNCTION_TRACER automatically
# select FRAME_POINTER.  However, FUNCTION_TRACER adds -pg, and this is
# incompatible with -fomit-frame-pointer with current GCC, so we don't use
# -fomit-frame-pointer with FUNCTION_TRACER.
ifndef CONFIG_FUNCTION_TRACER
KBUILD_CFLAGS	+= -fomit-frame-pointer
endif
endif

# Initialize all stack variables with a pattern, if desired.
ifdef CONFIG_INIT_STACK_ALL
KBUILD_CFLAGS	+= -ftrivial-auto-var-init=pattern
endif

DEBUG_CFLAGS	:= $(call cc-option, -fno-var-tracking-assignments)

ifdef CONFIG_DEBUG_INFO
ifdef CONFIG_DEBUG_INFO_SPLIT
DEBUG_CFLAGS	+= -gsplit-dwarf
else
DEBUG_CFLAGS	+= -g
endif
KBUILD_AFLAGS	+= -Wa,-gdwarf-2
endif
ifdef CONFIG_DEBUG_INFO_DWARF4
DEBUG_CFLAGS	+= -gdwarf-4
endif

ifdef CONFIG_DEBUG_INFO_REDUCED
DEBUG_CFLAGS	+= $(call cc-option, -femit-struct-debug-baseonly) \
		   $(call cc-option,-fno-var-tracking)
endif

KBUILD_CFLAGS += $(DEBUG_CFLAGS)
export DEBUG_CFLAGS

ifdef CONFIG_FUNCTION_TRACER
ifdef CONFIG_FTRACE_MCOUNT_RECORD
  # gcc 5 supports generating the mcount tables directly
  ifeq ($(call cc-option-yn,-mrecord-mcount),y)
    CC_FLAGS_FTRACE	+= -mrecord-mcount
    export CC_USING_RECORD_MCOUNT := 1
  endif
  ifdef CONFIG_HAVE_NOP_MCOUNT
    ifeq ($(call cc-option-yn, -mnop-mcount),y)
      CC_FLAGS_FTRACE	+= -mnop-mcount
      CC_FLAGS_USING	+= -DCC_USING_NOP_MCOUNT
    endif
  endif
endif
ifdef CONFIG_HAVE_FENTRY
  ifeq ($(call cc-option-yn, -mfentry),y)
    CC_FLAGS_FTRACE	+= -mfentry
    CC_FLAGS_USING	+= -DCC_USING_FENTRY
  endif
endif
export CC_FLAGS_FTRACE
KBUILD_CFLAGS	+= $(CC_FLAGS_FTRACE) $(CC_FLAGS_USING)
KBUILD_AFLAGS	+= $(CC_FLAGS_USING)
ifdef CONFIG_DYNAMIC_FTRACE
	ifdef CONFIG_HAVE_C_RECORDMCOUNT
		BUILD_C_RECORDMCOUNT := y
		export BUILD_C_RECORDMCOUNT
	endif
endif
endif

# We trigger additional mismatches with less inlining
ifdef CONFIG_DEBUG_SECTION_MISMATCH
KBUILD_CFLAGS += $(call cc-option, -fno-inline-functions-called-once)
endif

ifdef CONFIG_LD_DEAD_CODE_DATA_ELIMINATION
KBUILD_CFLAGS_KERNEL += -ffunction-sections -fdata-sections
LDFLAGS_vmlinux += --gc-sections
endif

ifdef CONFIG_LIVEPATCH
KBUILD_CFLAGS += $(call cc-option, -flive-patching=inline-clone)
endif

# arch Makefile may override CC so keep this after arch Makefile is included
NOSTDINC_FLAGS += -nostdinc -isystem $(shell $(CC) -print-file-name=include)

# warn about C99 declaration after statement
KBUILD_CFLAGS += -Wdeclaration-after-statement

# Variable Length Arrays (VLAs) should not be used anywhere in the kernel
KBUILD_CFLAGS += -Wvla

# disable pointer signed / unsigned warnings in gcc 4.0
KBUILD_CFLAGS += -Wno-pointer-sign

# disable stringop warnings in gcc 8+
KBUILD_CFLAGS += $(call cc-disable-warning, stringop-truncation)

# disable invalid "can't wrap" optimizations for signed / pointers
KBUILD_CFLAGS	+= $(call cc-option,-fno-strict-overflow)

# clang sets -fmerge-all-constants by default as optimization, but this
# is non-conforming behavior for C and in fact breaks the kernel, so we
# need to disable it here generally.
KBUILD_CFLAGS	+= $(call cc-option,-fno-merge-all-constants)

# for gcc -fno-merge-all-constants disables everything, but it is fine
# to have actual conforming behavior enabled.
KBUILD_CFLAGS	+= $(call cc-option,-fmerge-constants)

# Make sure -fstack-check isn't enabled (like gentoo apparently did)
KBUILD_CFLAGS  += $(call cc-option,-fno-stack-check,)

# conserve stack if available
KBUILD_CFLAGS   += $(call cc-option,-fconserve-stack)

# Prohibit date/time macros, which would make the build non-deterministic
KBUILD_CFLAGS   += $(call cc-option,-Werror=date-time)

# enforce correct pointer usage
KBUILD_CFLAGS   += $(call cc-option,-Werror=incompatible-pointer-types)

# Require designated initializers for all marked structures
KBUILD_CFLAGS   += $(call cc-option,-Werror=designated-init)

# change __FILE__ to the relative path from the srctree
KBUILD_CFLAGS	+= $(call cc-option,-fmacro-prefix-map=$(srctree)/=)

# use the deterministic mode of AR if available
KBUILD_ARFLAGS := $(call ar-option,D)

include scripts/Makefile.kasan
include scripts/Makefile.extrawarn
include scripts/Makefile.ubsan

# Add any arch overrides and user supplied CPPFLAGS, AFLAGS and CFLAGS as the
# last assignments
KBUILD_CPPFLAGS += $(ARCH_CPPFLAGS) $(KCPPFLAGS)
KBUILD_AFLAGS   += $(ARCH_AFLAGS)   $(KAFLAGS)
KBUILD_CFLAGS   += $(ARCH_CFLAGS)   $(KCFLAGS)

# Use --build-id when available.
LDFLAGS_BUILD_ID := $(call ld-option, --build-id)
KBUILD_LDFLAGS_MODULE += $(LDFLAGS_BUILD_ID)
LDFLAGS_vmlinux += $(LDFLAGS_BUILD_ID)

ifeq ($(CONFIG_STRIP_ASM_SYMS),y)
LDFLAGS_vmlinux	+= $(call ld-option, -X,)
endif

# insure the checker run with the right endianness
CHECKFLAGS += $(if $(CONFIG_CPU_BIG_ENDIAN),-mbig-endian,-mlittle-endian)

# the checker needs the correct machine size
CHECKFLAGS += $(if $(CONFIG_64BIT),-m64,-m32)

# Default kernel image to build when no specific target is given.
# KBUILD_IMAGE may be overruled on the command line or
# set in the environment
# Also any assignments in arch/$(ARCH)/Makefile take precedence over
# this default value
export KBUILD_IMAGE ?= vmlinux

#
# INSTALL_PATH specifies where to place the updated kernel and system map
# images. Default is /boot, but you can set it to other values
export	INSTALL_PATH ?= /boot

#
# INSTALL_DTBS_PATH specifies a prefix for relocations required by build roots.
# Like INSTALL_MOD_PATH, it isn't defined in the Makefile, but can be passed as
# an argument if needed. Otherwise it defaults to the kernel install path
#
export INSTALL_DTBS_PATH ?= $(INSTALL_PATH)/dtbs/$(KERNELRELEASE)

#
# INSTALL_MOD_PATH specifies a prefix to MODLIB for module directory
# relocations required by build roots.  This is not defined in the
# makefile but the argument can be passed to make if needed.
#

MODLIB	= $(INSTALL_MOD_PATH)/lib/modules/$(KERNELRELEASE)
export MODLIB

#
# INSTALL_MOD_STRIP, if defined, will cause modules to be
# stripped after they are installed.  If INSTALL_MOD_STRIP is '1', then
# the default option --strip-debug will be used.  Otherwise,
# INSTALL_MOD_STRIP value will be used as the options to the strip command.

ifdef INSTALL_MOD_STRIP
ifeq ($(INSTALL_MOD_STRIP),1)
mod_strip_cmd = $(STRIP) --strip-debug
else
mod_strip_cmd = $(STRIP) $(INSTALL_MOD_STRIP)
endif # INSTALL_MOD_STRIP=1
else
mod_strip_cmd = true
endif # INSTALL_MOD_STRIP
export mod_strip_cmd

# CONFIG_MODULE_COMPRESS, if defined, will cause module to be compressed
# after they are installed in agreement with CONFIG_MODULE_COMPRESS_GZIP
# or CONFIG_MODULE_COMPRESS_XZ.

mod_compress_cmd = true
ifdef CONFIG_MODULE_COMPRESS
  ifdef CONFIG_MODULE_COMPRESS_GZIP
    mod_compress_cmd = gzip -n -f
  endif # CONFIG_MODULE_COMPRESS_GZIP
  ifdef CONFIG_MODULE_COMPRESS_XZ
    mod_compress_cmd = xz -f
  endif # CONFIG_MODULE_COMPRESS_XZ
endif # CONFIG_MODULE_COMPRESS
export mod_compress_cmd

ifdef CONFIG_MODULE_SIG_ALL
$(eval $(call config_filename,MODULE_SIG_KEY))

mod_sign_cmd = scripts/sign-file $(CONFIG_MODULE_SIG_HASH) $(MODULE_SIG_KEY_SRCPREFIX)$(CONFIG_MODULE_SIG_KEY) certs/signing_key.x509
else
mod_sign_cmd = true
endif
export mod_sign_cmd

HOST_LIBELF_LIBS = $(shell pkg-config libelf --libs 2>/dev/null || echo -lelf)

ifdef CONFIG_STACK_VALIDATION
  has_libelf := $(call try-run,\
		echo "int main() {}" | $(HOSTCC) -xc -o /dev/null $(HOST_LIBELF_LIBS) -,1,0)
  ifeq ($(has_libelf),1)
    objtool_target := tools/objtool FORCE
  else
    SKIP_STACK_VALIDATION := 1
    export SKIP_STACK_VALIDATION
  endif
endif

PHONY += prepare0

ifeq ($(KBUILD_EXTMOD),)
core-y		+= kernel/ certs/ mm/ fs/ ipc/ security/ crypto/ block/

vmlinux-dirs	:= $(patsubst %/,%,$(filter %/, $(init-y) $(init-m) \
		     $(core-y) $(core-m) $(drivers-y) $(drivers-m) \
		     $(net-y) $(net-m) $(libs-y) $(libs-m) $(virt-y)))

vmlinux-alldirs	:= $(sort $(vmlinux-dirs) Documentation \
		     $(patsubst %/,%,$(filter %/, $(init-) $(core-) \
			$(drivers-) $(net-) $(libs-) $(virt-))))

init-y		:= $(patsubst %/, %/built-in.a, $(init-y))
core-y		:= $(patsubst %/, %/built-in.a, $(core-y))
drivers-y	:= $(patsubst %/, %/built-in.a, $(drivers-y))
net-y		:= $(patsubst %/, %/built-in.a, $(net-y))
libs-y1		:= $(patsubst %/, %/lib.a, $(libs-y))
libs-y2		:= $(patsubst %/, %/built-in.a, $(filter-out %.a, $(libs-y)))
virt-y		:= $(patsubst %/, %/built-in.a, $(virt-y))

# Externally visible symbols (used by link-vmlinux.sh)
export KBUILD_VMLINUX_OBJS := $(head-y) $(init-y) $(core-y) $(libs-y2) \
			      $(drivers-y) $(net-y) $(virt-y)
export KBUILD_VMLINUX_LIBS := $(libs-y1)
export KBUILD_LDS          := arch/$(SRCARCH)/kernel/vmlinux.lds
export LDFLAGS_vmlinux
# used by scripts/package/Makefile
export KBUILD_ALLDIRS := $(sort $(filter-out arch/%,$(vmlinux-alldirs)) LICENSES arch include scripts tools)

vmlinux-deps := $(KBUILD_LDS) $(KBUILD_VMLINUX_OBJS) $(KBUILD_VMLINUX_LIBS)

# Recurse until adjust_autoksyms.sh is satisfied
PHONY += autoksyms_recursive
autoksyms_recursive: $(vmlinux-deps)
ifdef CONFIG_TRIM_UNUSED_KSYMS
	$(Q)$(CONFIG_SHELL) $(srctree)/scripts/adjust_autoksyms.sh \
	  "$(MAKE) -f $(srctree)/Makefile vmlinux"
endif

# For the kernel to actually contain only the needed exported symbols,
# we have to build modules as well to determine what those symbols are.
# (this can be evaluated only once include/config/auto.conf has been included)
ifdef CONFIG_TRIM_UNUSED_KSYMS
  KBUILD_MODULES := 1
endif

autoksyms_h := $(if $(CONFIG_TRIM_UNUSED_KSYMS), include/generated/autoksyms.h)

$(autoksyms_h):
	$(Q)mkdir -p $(dir $@)
	$(Q)touch $@

ARCH_POSTLINK := $(wildcard $(srctree)/arch/$(SRCARCH)/Makefile.postlink)

# Final link of vmlinux with optional arch pass after final link
cmd_link-vmlinux =                                                 \
	$(CONFIG_SHELL) $< $(LD) $(KBUILD_LDFLAGS) $(LDFLAGS_vmlinux) ;    \
	$(if $(ARCH_POSTLINK), $(MAKE) -f $(ARCH_POSTLINK) $@, true)

vmlinux: scripts/link-vmlinux.sh autoksyms_recursive $(vmlinux-deps) FORCE
	+$(call if_changed,link-vmlinux)

targets := vmlinux

# Some samples need headers_install.
samples: headers_install

# The actual objects are generated when descending,
# make sure no implicit rule kicks in
$(sort $(vmlinux-deps)): $(vmlinux-dirs) ;

# Handle descending into subdirectories listed in $(vmlinux-dirs)
# Preset locale variables to speed up the build process. Limit locale
# tweaks to this spot to avoid wrong language settings when running
# make menuconfig etc.
# Error messages still appears in the original language

PHONY += $(vmlinux-dirs)
$(vmlinux-dirs): prepare
	$(Q)$(MAKE) $(build)=$@ need-builtin=1

filechk_kernel.release = \
	echo "$(KERNELVERSION)$$($(CONFIG_SHELL) $(srctree)/scripts/setlocalversion $(srctree))"

# Store (new) KERNELRELEASE string in include/config/kernel.release
include/config/kernel.release: FORCE
	$(call filechk,kernel.release)

# Additional helpers built in scripts/
# Carefully list dependencies so we do not try to build scripts twice
# in parallel
PHONY += scripts
scripts: scripts_basic scripts_dtc
	$(Q)$(MAKE) $(build)=$(@)

# Things we need to do before we recursively start building the kernel
# or the modules are listed in "prepare".
# A multi level approach is used. prepareN is processed before prepareN-1.
# archprepare is used in arch Makefiles and when processed asm symlink,
# version.h and scripts_basic is processed / created.

PHONY += prepare archprepare prepare1 prepare3

# prepare3 is used to check if we are building in a separate output directory,
# and if so do:
# 1) Check that make has not been executed in the kernel src $(srctree)
prepare3: include/config/kernel.release
ifneq ($(srctree),.)
	@$(kecho) '  Using $(srctree) as source for kernel'
	$(Q)if [ -f $(srctree)/.config -o \
		 -d $(srctree)/include/config -o \
		 -d $(srctree)/arch/$(SRCARCH)/include/generated ]; then \
		echo >&2 "  $(srctree) is not clean, please run 'make mrproper'"; \
		echo >&2 "  in the '$(srctree)' directory.";\
		/bin/false; \
	fi;
endif

prepare1: prepare3 outputmakefile asm-generic $(version_h) $(autoksyms_h) \
						include/generated/utsrelease.h
	$(cmd_crmodverdir)

archprepare: archheaders archscripts prepare1 scripts

prepare0: archprepare
	$(Q)$(MAKE) $(build)=scripts/mod
	$(Q)$(MAKE) $(build)=.

# All the preparing..
prepare: prepare0 prepare-objtool

# Support for using generic headers in asm-generic
asm-generic := -f $(srctree)/scripts/Makefile.asm-generic obj

PHONY += asm-generic uapi-asm-generic
asm-generic: uapi-asm-generic
	$(Q)$(MAKE) $(asm-generic)=arch/$(SRCARCH)/include/generated/asm \
	generic=include/asm-generic
uapi-asm-generic:
	$(Q)$(MAKE) $(asm-generic)=arch/$(SRCARCH)/include/generated/uapi/asm \
	generic=include/uapi/asm-generic

PHONY += prepare-objtool
prepare-objtool: $(objtool_target)
ifeq ($(SKIP_STACK_VALIDATION),1)
ifdef CONFIG_UNWINDER_ORC
	@echo "error: Cannot generate ORC metadata for CONFIG_UNWINDER_ORC=y, please install libelf-dev, libelf-devel or elfutils-libelf-devel" >&2
	@false
else
	@echo "warning: Cannot use CONFIG_STACK_VALIDATION=y, please install libelf-dev, libelf-devel or elfutils-libelf-devel" >&2
endif
endif

# Generate some files
# ---------------------------------------------------------------------------

# KERNELRELEASE can change from a few different places, meaning version.h
# needs to be updated, so this check is forced on all builds

uts_len := 64
define filechk_utsrelease.h
	if [ `echo -n "$(KERNELRELEASE)" | wc -c ` -gt $(uts_len) ]; then \
	  echo '"$(KERNELRELEASE)" exceeds $(uts_len) characters' >&2;    \
	  exit 1;                                                         \
	fi;                                                               \
	echo \#define UTS_RELEASE \"$(KERNELRELEASE)\"
endef

define filechk_version.h
	echo \#define LINUX_VERSION_CODE $(shell                         \
	expr $(VERSION) \* 65536 + 0$(PATCHLEVEL) \* 256 + 0$(SUBLEVEL)); \
	echo '#define KERNEL_VERSION(a,b,c) (((a) << 16) + ((b) << 8) + (c))'
endef

$(version_h): FORCE
	$(call filechk,version.h)
	$(Q)rm -f $(old_version_h)

include/generated/utsrelease.h: include/config/kernel.release FORCE
	$(call filechk,utsrelease.h)

PHONY += headerdep
headerdep:
	$(Q)find $(srctree)/include/ -name '*.h' | xargs --max-args 1 \
	$(srctree)/scripts/headerdep.pl -I$(srctree)/include

# ---------------------------------------------------------------------------
# Kernel headers

#Default location for installed headers
export INSTALL_HDR_PATH = $(objtree)/usr

# If we do an all arch process set dst to include/arch-$(SRCARCH)
hdr-dst = $(if $(KBUILD_HEADERS), dst=include/arch-$(SRCARCH), dst=include)

PHONY += archheaders archscripts

PHONY += __headers
__headers: $(version_h) scripts_basic uapi-asm-generic archheaders archscripts
	$(Q)$(MAKE) $(build)=scripts build_unifdef

PHONY += headers_install_all
headers_install_all:
	$(Q)$(CONFIG_SHELL) $(srctree)/scripts/headers.sh install

PHONY += headers_install
headers_install: __headers
	$(if $(wildcard $(srctree)/arch/$(SRCARCH)/include/uapi/asm/Kbuild),, \
	  $(error Headers not exportable for the $(SRCARCH) architecture))
	$(Q)$(MAKE) $(hdr-inst)=include/uapi dst=include
	$(Q)$(MAKE) $(hdr-inst)=arch/$(SRCARCH)/include/uapi $(hdr-dst)

PHONY += headers_check_all
headers_check_all: headers_install_all
	$(Q)$(CONFIG_SHELL) $(srctree)/scripts/headers.sh check

PHONY += headers_check
headers_check: headers_install
	$(Q)$(MAKE) $(hdr-inst)=include/uapi dst=include HDRCHECK=1
	$(Q)$(MAKE) $(hdr-inst)=arch/$(SRCARCH)/include/uapi $(hdr-dst) HDRCHECK=1

ifdef CONFIG_HEADERS_CHECK
all: headers_check
endif

# ---------------------------------------------------------------------------
# Kernel selftest

PHONY += kselftest
kselftest:
	$(Q)$(MAKE) -C $(srctree)/tools/testing/selftests run_tests

PHONY += kselftest-clean
kselftest-clean:
	$(Q)$(MAKE) -C $(srctree)/tools/testing/selftests clean

PHONY += kselftest-merge
kselftest-merge:
	$(if $(wildcard $(objtree)/.config),, $(error No .config exists, config your kernel first!))
	$(Q)find $(srctree)/tools/testing/selftests -name config | \
		xargs $(srctree)/scripts/kconfig/merge_config.sh -m $(objtree)/.config
	+$(Q)$(MAKE) -f $(srctree)/Makefile olddefconfig

# ---------------------------------------------------------------------------
# Devicetree files

ifneq ($(wildcard $(srctree)/arch/$(SRCARCH)/boot/dts/),)
dtstree := arch/$(SRCARCH)/boot/dts
endif

ifneq ($(dtstree),)

%.dtb: prepare3 scripts_dtc
	$(Q)$(MAKE) $(build)=$(dtstree) $(dtstree)/$@

PHONY += dtbs dtbs_install dt_binding_check
dtbs dtbs_check: prepare3 scripts_dtc
	$(Q)$(MAKE) $(build)=$(dtstree)

dtbs_check: export CHECK_DTBS=1
dtbs_check: dt_binding_check

dtbs_install:
	$(Q)$(MAKE) $(dtbinst)=$(dtstree)

ifdef CONFIG_OF_EARLY_FLATTREE
all: dtbs
endif

endif

PHONY += scripts_dtc
scripts_dtc: scripts_basic
	$(Q)$(MAKE) $(build)=scripts/dtc

dt_binding_check: scripts_dtc
	$(Q)$(MAKE) $(build)=Documentation/devicetree/bindings

# ---------------------------------------------------------------------------
# Modules

ifdef CONFIG_MODULES

# By default, build modules as well

all: modules

# Build modules
#
# A module can be listed more than once in obj-m resulting in
# duplicate lines in modules.order files.  Those are removed
# using awk while concatenating to the final file.

PHONY += modules
modules: $(vmlinux-dirs) $(if $(KBUILD_BUILTIN),vmlinux) modules.builtin
	$(Q)$(AWK) '!x[$$0]++' $(vmlinux-dirs:%=$(objtree)/%/modules.order) > $(objtree)/modules.order
	@$(kecho) '  Building modules, stage 2.';
	$(Q)$(MAKE) -f $(srctree)/scripts/Makefile.modpost
	$(Q)$(CONFIG_SHELL) $(srctree)/scripts/modules-check.sh

modules.builtin: $(vmlinux-dirs:%=%/modules.builtin)
	$(Q)$(AWK) '!x[$$0]++' $^ > $(objtree)/modules.builtin

%/modules.builtin: include/config/auto.conf include/config/tristate.conf
	$(Q)$(MAKE) $(modbuiltin)=$*


# Target to prepare building external modules
PHONY += modules_prepare
modules_prepare: prepare

# Target to install modules
PHONY += modules_install
modules_install: _modinst_ _modinst_post

PHONY += _modinst_
_modinst_:
	@rm -rf $(MODLIB)/kernel
	@rm -f $(MODLIB)/source
	@mkdir -p $(MODLIB)/kernel
	@ln -s $(abspath $(srctree)) $(MODLIB)/source
	@if [ ! $(objtree) -ef  $(MODLIB)/build ]; then \
		rm -f $(MODLIB)/build ; \
		ln -s $(CURDIR) $(MODLIB)/build ; \
	fi
	@cp -f $(objtree)/modules.order $(MODLIB)/
	@cp -f $(objtree)/modules.builtin $(MODLIB)/
	@cp -f $(objtree)/modules.builtin.modinfo $(MODLIB)/
	$(Q)$(MAKE) -f $(srctree)/scripts/Makefile.modinst

# This depmod is only for convenience to give the initial
# boot a modules.dep even before / is mounted read-write.  However the
# boot script depmod is the master version.
PHONY += _modinst_post
_modinst_post: _modinst_
	$(call cmd,depmod)

ifeq ($(CONFIG_MODULE_SIG), y)
PHONY += modules_sign
modules_sign:
	$(Q)$(MAKE) -f $(srctree)/scripts/Makefile.modsign
endif

else # CONFIG_MODULES

# Modules not configured
# ---------------------------------------------------------------------------

PHONY += modules modules_install
modules modules_install:
	@echo >&2
	@echo >&2 "The present kernel configuration has modules disabled."
	@echo >&2 "Type 'make config' and enable loadable module support."
	@echo >&2 "Then build a kernel with module support enabled."
	@echo >&2
	@exit 1

endif # CONFIG_MODULES

###
# Cleaning is done on three levels.
# make clean     Delete most generated files
#                Leave enough to build external modules
# make mrproper  Delete the current configuration, and all generated files
# make distclean Remove editor backup files, patch leftover files and the like

# Directories & files removed with 'make clean'
CLEAN_DIRS  += $(MODVERDIR) include/ksym
CLEAN_FILES += modules.builtin.modinfo

# Directories & files removed with 'make mrproper'
MRPROPER_DIRS  += include/config usr/include include/generated          \
		  arch/$(SRCARCH)/include/generated .tmp_objdiff
MRPROPER_FILES += .config .config.old .version \
		  Module.symvers tags TAGS cscope* GPATH GTAGS GRTAGS GSYMS \
		  signing_key.pem signing_key.priv signing_key.x509	\
		  x509.genkey extra_certificates signing_key.x509.keyid	\
		  signing_key.x509.signer vmlinux-gdb.py

# clean - Delete most, but leave enough to build external modules
#
clean: rm-dirs  := $(CLEAN_DIRS)
clean: rm-files := $(CLEAN_FILES)
clean-dirs      := $(addprefix _clean_, . $(vmlinux-alldirs))

PHONY += $(clean-dirs) clean archclean vmlinuxclean
$(clean-dirs):
	$(Q)$(MAKE) $(clean)=$(patsubst _clean_%,%,$@)

vmlinuxclean:
	$(Q)$(CONFIG_SHELL) $(srctree)/scripts/link-vmlinux.sh clean
	$(Q)$(if $(ARCH_POSTLINK), $(MAKE) -f $(ARCH_POSTLINK) clean)

clean: archclean vmlinuxclean

# mrproper - Delete all generated files, including .config
#
mrproper: rm-dirs  := $(wildcard $(MRPROPER_DIRS))
mrproper: rm-files := $(wildcard $(MRPROPER_FILES))
mrproper-dirs      := $(addprefix _mrproper_,scripts)

PHONY += $(mrproper-dirs) mrproper
$(mrproper-dirs):
	$(Q)$(MAKE) $(clean)=$(patsubst _mrproper_%,%,$@)

mrproper: clean $(mrproper-dirs)
	$(call cmd,rmdirs)
	$(call cmd,rmfiles)

# distclean
#
PHONY += distclean

distclean: mrproper
	@find $(srctree) $(RCS_FIND_IGNORE) \
		\( -name '*.orig' -o -name '*.rej' -o -name '*~' \
		-o -name '*.bak' -o -name '#*#' -o -name '*%' \
		-o -name 'core' \) \
		-type f -print | xargs rm -f


# Packaging of the kernel to various formats
# ---------------------------------------------------------------------------
package-dir	:= scripts/package

%src-pkg: FORCE
	$(Q)$(MAKE) $(build)=$(package-dir) $@
%pkg: include/config/kernel.release FORCE
	$(Q)$(MAKE) $(build)=$(package-dir) $@


# Brief documentation of the typical targets used
# ---------------------------------------------------------------------------

boards := $(wildcard $(srctree)/arch/$(SRCARCH)/configs/*_defconfig)
boards := $(sort $(notdir $(boards)))
board-dirs := $(dir $(wildcard $(srctree)/arch/$(SRCARCH)/configs/*/*_defconfig))
board-dirs := $(sort $(notdir $(board-dirs:/=)))

PHONY += help
help:
	@echo  'Cleaning targets:'
	@echo  '  clean		  - Remove most generated files but keep the config and'
	@echo  '                    enough build support to build external modules'
	@echo  '  mrproper	  - Remove all generated files + config + various backup files'
	@echo  '  distclean	  - mrproper + remove editor backup and patch files'
	@echo  ''
	@echo  'Configuration targets:'
	@$(MAKE) -f $(srctree)/scripts/kconfig/Makefile help
	@echo  ''
	@echo  'Other generic targets:'
	@echo  '  all		  - Build all targets marked with [*]'
	@echo  '* vmlinux	  - Build the bare kernel'
	@echo  '* modules	  - Build all modules'
	@echo  '  modules_install - Install all modules to INSTALL_MOD_PATH (default: /)'
	@echo  '  dir/            - Build all files in dir and below'
	@echo  '  dir/file.[ois]  - Build specified target only'
	@echo  '  dir/file.ll     - Build the LLVM assembly file'
	@echo  '                    (requires compiler support for LLVM assembly generation)'
	@echo  '  dir/file.lst    - Build specified mixed source/assembly target only'
	@echo  '                    (requires a recent binutils and recent build (System.map))'
	@echo  '  dir/file.ko     - Build module including final link'
	@echo  '  modules_prepare - Set up for building external modules'
	@echo  '  tags/TAGS	  - Generate tags file for editors'
	@echo  '  cscope	  - Generate cscope index'
	@echo  '  gtags           - Generate GNU GLOBAL index'
	@echo  '  kernelrelease	  - Output the release version string (use with make -s)'
	@echo  '  kernelversion	  - Output the version stored in Makefile (use with make -s)'
	@echo  '  image_name	  - Output the image name (use with make -s)'
	@echo  '  headers_install - Install sanitised kernel headers to INSTALL_HDR_PATH'; \
	 echo  '                    (default: $(INSTALL_HDR_PATH))'; \
	 echo  ''
	@echo  'Static analysers:'
	@echo  '  checkstack      - Generate a list of stack hogs'
	@echo  '  namespacecheck  - Name space analysis on compiled kernel'
	@echo  '  versioncheck    - Sanity check on version.h usage'
	@echo  '  includecheck    - Check for duplicate included header files'
	@echo  '  export_report   - List the usages of all exported symbols'
	@echo  '  headers_check   - Sanity check on exported headers'
	@echo  '  headerdep       - Detect inclusion cycles in headers'
	@echo  '  coccicheck      - Check with Coccinelle'
	@echo  ''
	@echo  'Kernel selftest:'
	@echo  '  kselftest       - Build and run kernel selftest (run as root)'
	@echo  '                    Build, install, and boot kernel before'
	@echo  '                    running kselftest on it'
	@echo  '  kselftest-clean - Remove all generated kselftest files'
	@echo  '  kselftest-merge - Merge all the config dependencies of kselftest to existing'
	@echo  '                    .config.'
	@echo  ''
	@$(if $(dtstree), \
		echo 'Devicetree:'; \
		echo '* dtbs            - Build device tree blobs for enabled boards'; \
		echo '  dtbs_install    - Install dtbs to $(INSTALL_DTBS_PATH)'; \
		echo '')

	@echo 'Userspace tools targets:'
	@echo '  use "make tools/help"'
	@echo '  or  "cd tools; make help"'
	@echo  ''
	@echo  'Kernel packaging:'
	@$(MAKE) $(build)=$(package-dir) help
	@echo  ''
	@echo  'Documentation targets:'
	@$(MAKE) -f $(srctree)/Documentation/Makefile dochelp
	@echo  ''
	@echo  'Architecture specific targets ($(SRCARCH)):'
	@$(if $(archhelp),$(archhelp),\
		echo '  No architecture specific help defined for $(SRCARCH)')
	@echo  ''
	@$(if $(boards), \
		$(foreach b, $(boards), \
		printf "  %-24s - Build for %s\\n" $(b) $(subst _defconfig,,$(b));) \
		echo '')
	@$(if $(board-dirs), \
		$(foreach b, $(board-dirs), \
		printf "  %-16s - Show %s-specific targets\\n" help-$(b) $(b);) \
		printf "  %-16s - Show all of the above\\n" help-boards; \
		echo '')

	@echo  '  make V=0|1 [targets] 0 => quiet build (default), 1 => verbose build'
	@echo  '  make V=2   [targets] 2 => give reason for rebuild of target'
	@echo  '  make O=dir [targets] Locate all output files in "dir", including .config'
	@echo  '  make C=1   [targets] Check re-compiled c source with $$CHECK (sparse by default)'
	@echo  '  make C=2   [targets] Force check of all c source with $$CHECK'
	@echo  '  make RECORDMCOUNT_WARN=1 [targets] Warn about ignored mcount sections'
	@echo  '  make W=n   [targets] Enable extra gcc checks, n=1,2,3 where'
	@echo  '		1: warnings which may be relevant and do not occur too often'
	@echo  '		2: warnings which occur quite often but may still be relevant'
	@echo  '		3: more obscure warnings, can most likely be ignored'
	@echo  '		Multiple levels can be combined with W=12 or W=123'
	@echo  ''
	@echo  'Execute "make" or "make all" to build all targets marked with [*] '
	@echo  'For further info see the ./README file'


help-board-dirs := $(addprefix help-,$(board-dirs))

help-boards: $(help-board-dirs)

boards-per-dir = $(sort $(notdir $(wildcard $(srctree)/arch/$(SRCARCH)/configs/$*/*_defconfig)))

$(help-board-dirs): help-%:
	@echo  'Architecture specific targets ($(SRCARCH) $*):'
	@$(if $(boards-per-dir), \
		$(foreach b, $(boards-per-dir), \
		printf "  %-24s - Build for %s\\n" $*/$(b) $(subst _defconfig,,$(b));) \
		echo '')


# Documentation targets
# ---------------------------------------------------------------------------
DOC_TARGETS := xmldocs latexdocs pdfdocs htmldocs epubdocs cleandocs \
	       linkcheckdocs dochelp refcheckdocs
PHONY += $(DOC_TARGETS)
$(DOC_TARGETS): scripts_basic FORCE
	$(Q)$(MAKE) $(build)=Documentation $@

# Misc
# ---------------------------------------------------------------------------

PHONY += scripts_gdb
scripts_gdb: prepare
	$(Q)$(MAKE) $(build)=scripts/gdb
	$(Q)ln -fsn $(abspath $(srctree)/scripts/gdb/vmlinux-gdb.py)

ifdef CONFIG_GDB_SCRIPTS
all: scripts_gdb
endif

else # KBUILD_EXTMOD

###
# External module support.
# When building external modules the kernel used as basis is considered
# read-only, and no consistency checks are made and the make
# system is not used on the basis kernel. If updates are required
# in the basis kernel ordinary make commands (without M=...) must
# be used.
#
# The following are the only valid targets when building external
# modules.
# make M=dir clean     Delete all automatically generated files
# make M=dir modules   Make all modules in specified dir
# make M=dir	       Same as 'make M=dir modules'
# make M=dir modules_install
#                      Install the modules built in the module directory
#                      Assumes install directory is already created

# We are always building modules
KBUILD_MODULES := 1

PHONY += $(objtree)/Module.symvers
$(objtree)/Module.symvers:
	@test -e $(objtree)/Module.symvers || ( \
	echo; \
	echo "  WARNING: Symbol version dump $(objtree)/Module.symvers"; \
	echo "           is missing; modules will have no dependencies and modversions."; \
	echo )

module-dirs := $(addprefix _module_,$(KBUILD_EXTMOD))
PHONY += $(module-dirs) modules
$(module-dirs): prepare $(objtree)/Module.symvers
	$(Q)$(MAKE) $(build)=$(patsubst _module_%,%,$@)

modules: $(module-dirs)
	@$(kecho) '  Building modules, stage 2.';
	$(Q)$(MAKE) -f $(srctree)/scripts/Makefile.modpost

PHONY += modules_install
modules_install: _emodinst_ _emodinst_post

install-dir := $(if $(INSTALL_MOD_DIR),$(INSTALL_MOD_DIR),extra)
PHONY += _emodinst_
_emodinst_:
	$(Q)mkdir -p $(MODLIB)/$(install-dir)
	$(Q)$(MAKE) -f $(srctree)/scripts/Makefile.modinst

PHONY += _emodinst_post
_emodinst_post: _emodinst_
	$(call cmd,depmod)

clean-dirs := $(addprefix _clean_,$(KBUILD_EXTMOD))

PHONY += $(clean-dirs) clean
$(clean-dirs):
	$(Q)$(MAKE) $(clean)=$(patsubst _clean_%,%,$@)

clean:	rm-dirs := $(MODVERDIR)
clean: rm-files := $(KBUILD_EXTMOD)/Module.symvers

PHONY += help
help:
	@echo  '  Building external modules.'
	@echo  '  Syntax: make -C path/to/kernel/src M=$$PWD target'
	@echo  ''
	@echo  '  modules         - default target, build the module(s)'
	@echo  '  modules_install - install the module'
	@echo  '  clean           - remove generated files in module directory only'
	@echo  ''

PHONY += prepare
prepare:
	$(cmd_crmodverdir)
endif # KBUILD_EXTMOD

clean: $(clean-dirs)
	$(call cmd,rmdirs)
	$(call cmd,rmfiles)
	@find $(if $(KBUILD_EXTMOD), $(KBUILD_EXTMOD), .) $(RCS_FIND_IGNORE) \
		\( -name '*.[aios]' -o -name '*.ko' -o -name '.*.cmd' \
		-o -name '*.ko.*' \
		-o -name '*.dtb' -o -name '*.dtb.S' -o -name '*.dt.yaml' \
		-o -name '*.dwo' -o -name '*.lst' \
		-o -name '*.su'  \
		-o -name '.*.d' -o -name '.*.tmp' -o -name '*.mod.c' \
		-o -name '*.lex.c' -o -name '*.tab.[ch]' \
		-o -name '*.asn1.[ch]' \
		-o -name '*.symtypes' -o -name 'modules.order' \
		-o -name modules.builtin -o -name '.tmp_*.o.*' \
		-o -name '*.c.[012]*.*' \
		-o -name '*.ll' \
		-o -name '*.gcno' \) -type f -print | xargs rm -f

# Generate tags for editors
# ---------------------------------------------------------------------------
quiet_cmd_tags = GEN     $@
      cmd_tags = $(CONFIG_SHELL) $(srctree)/scripts/tags.sh $@

tags TAGS cscope gtags: FORCE
	$(call cmd,tags)

# Scripts to check various things for consistency
# ---------------------------------------------------------------------------

PHONY += includecheck versioncheck coccicheck namespacecheck export_report

includecheck:
	find $(srctree)/* $(RCS_FIND_IGNORE) \
		-name '*.[hcS]' -type f -print | sort \
		| xargs $(PERL) -w $(srctree)/scripts/checkincludes.pl

versioncheck:
	find $(srctree)/* $(RCS_FIND_IGNORE) \
		-name '*.[hcS]' -type f -print | sort \
		| xargs $(PERL) -w $(srctree)/scripts/checkversion.pl

coccicheck:
	$(Q)$(CONFIG_SHELL) $(srctree)/scripts/$@

namespacecheck:
	$(PERL) $(srctree)/scripts/namespace.pl

export_report:
	$(PERL) $(srctree)/scripts/export_report.pl

PHONY += checkstack kernelrelease kernelversion image_name

# UML needs a little special treatment here.  It wants to use the host
# toolchain, so needs $(SUBARCH) passed to checkstack.pl.  Everyone
# else wants $(ARCH), including people doing cross-builds, which means
# that $(SUBARCH) doesn't work here.
ifeq ($(ARCH), um)
CHECKSTACK_ARCH := $(SUBARCH)
else
CHECKSTACK_ARCH := $(ARCH)
endif
checkstack:
	$(OBJDUMP) -d vmlinux $$(find . -name '*.ko') | \
	$(PERL) $(src)/scripts/checkstack.pl $(CHECKSTACK_ARCH)

kernelrelease:
	@echo "$(KERNELVERSION)$$($(CONFIG_SHELL) $(srctree)/scripts/setlocalversion $(srctree))"

kernelversion:
	@echo $(KERNELVERSION)

image_name:
	@echo $(KBUILD_IMAGE)

# Clear a bunch of variables before executing the submake

ifeq ($(quiet),silent_)
tools_silent=s
endif

tools/: FORCE
	$(Q)mkdir -p $(objtree)/tools
	$(Q)$(MAKE) LDFLAGS= MAKEFLAGS="$(tools_silent) $(filter --j% -j,$(MAKEFLAGS))" O=$(abspath $(objtree)) subdir=tools -C $(src)/tools/

tools/%: FORCE
	$(Q)mkdir -p $(objtree)/tools
	$(Q)$(MAKE) LDFLAGS= MAKEFLAGS="$(tools_silent) $(filter --j% -j,$(MAKEFLAGS))" O=$(abspath $(objtree)) subdir=tools -C $(src)/tools/ $*

# Single targets
# ---------------------------------------------------------------------------
# Single targets are compatible with:
# - build with mixed source and output
# - build with separate output dir 'make O=...'
# - external modules
#
#  target-dir => where to store outputfile
#  build-dir  => directory in kernel source tree to use

build-target = $(if $(KBUILD_EXTMOD), $(KBUILD_EXTMOD)/)$@
build-dir = $(patsubst %/,%,$(dir $(build-target)))

%.i: prepare FORCE
	$(Q)$(MAKE) $(build)=$(build-dir) $(build-target)
%.ll: prepare FORCE
	$(Q)$(MAKE) $(build)=$(build-dir) $(build-target)
%.lst: prepare FORCE
	$(Q)$(MAKE) $(build)=$(build-dir) $(build-target)
%.o: prepare FORCE
	$(Q)$(MAKE) $(build)=$(build-dir) $(build-target)
%.s: prepare FORCE
	$(Q)$(MAKE) $(build)=$(build-dir) $(build-target)
%.symtypes: prepare FORCE
	$(Q)$(MAKE) $(build)=$(build-dir) $(build-target)
%.ko: %.o
	$(Q)$(MAKE) -f $(srctree)/scripts/Makefile.modpost

# Modules
PHONY += /
/: ./

# Make sure the latest headers are built for Documentation
Documentation/ samples/: headers_install
%/: prepare FORCE
	$(Q)$(MAKE) KBUILD_MODULES=1 $(build)=$(build-dir)

# FIXME Should go into a make.lib or something
# ===========================================================================

quiet_cmd_rmdirs = $(if $(wildcard $(rm-dirs)),CLEAN   $(wildcard $(rm-dirs)))
      cmd_rmdirs = rm -rf $(rm-dirs)

quiet_cmd_rmfiles = $(if $(wildcard $(rm-files)),CLEAN   $(wildcard $(rm-files)))
      cmd_rmfiles = rm -f $(rm-files)

# Run depmod only if we have System.map and depmod is executable
quiet_cmd_depmod = DEPMOD  $(KERNELRELEASE)
      cmd_depmod = $(CONFIG_SHELL) $(srctree)/scripts/depmod.sh $(DEPMOD) \
                   $(KERNELRELEASE)

# Create temporary dir for module support files
# clean it up only when building all modules
cmd_crmodverdir = $(Q)mkdir -p $(MODVERDIR) \
                  $(if $(KBUILD_MODULES),; rm -f $(MODVERDIR)/*)

# read saved command lines for existing targets
existing-targets := $(wildcard $(sort $(targets)))

-include $(foreach f,$(existing-targets),$(dir $(f)).$(notdir $(f)).cmd)

endif   # ifeq ($(config-targets),1)
endif   # ifeq ($(mixed-targets),1)
endif   # need-sub-make

PHONY += FORCE
FORCE:

# Declare the contents of the PHONY variable as phony.  We keep that
# information in a variable so we can use it in if_changed and friends.
.PHONY: $(PHONY)<|MERGE_RESOLUTION|>--- conflicted
+++ resolved
@@ -1,15 +1,9 @@
 # SPDX-License-Identifier: GPL-2.0
 VERSION = 5
 PATCHLEVEL = 2
-<<<<<<< HEAD
-SUBLEVEL = 5
+SUBLEVEL = 6
 EXTRAVERSION = -zen
 NAME = The Beauty and the Bug
-=======
-SUBLEVEL = 6
-EXTRAVERSION =
-NAME = Bobtail Squid
->>>>>>> ec97ca18
 
 # *DOCUMENTATION*
 # To see a list of typical targets execute "make help"
