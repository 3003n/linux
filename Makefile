--- conflicted
+++ resolved
@@ -1,15 +1,9 @@
 # SPDX-License-Identifier: GPL-2.0
 VERSION = 5
 PATCHLEVEL = 12
-<<<<<<< HEAD
-SUBLEVEL = 16
+SUBLEVEL = 17
 EXTRAVERSION = -zen
 NAME = Crossing the Sliðr
-=======
-SUBLEVEL = 17
-EXTRAVERSION =
-NAME = Frozen Wasteland
->>>>>>> 72e0aab1
 
 # *DOCUMENTATION*
 # To see a list of typical targets execute "make help"
