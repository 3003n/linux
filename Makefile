# SPDX-License-Identifier: GPL-2.0
VERSION = 5
PATCHLEVEL = 2
<<<<<<< HEAD
SUBLEVEL = 16
EXTRAVERSION = -zen
NAME = The Beauty and the Bug
=======
SUBLEVEL = 17
EXTRAVERSION =
NAME = Bobtail Squid
>>>>>>> 5e408889

# *DOCUMENTATION*
# To see a list of typical targets execute "make help"
# More info can be located in ./README
# Comments in this file are targeted only to the developer, do not
# expect to learn how to build the kernel reading this file.

# That's our default target when none is given on the command line
PHONY := _all
_all:

# We are using a recursive build, so we need to do a little thinking
# to get the ordering right.
#
# Most importantly: sub-Makefiles should only ever modify files in
# their own directory. If in some directory we have a dependency on
# a file in another dir (which doesn't happen often, but it's often
# unavoidable when linking the built-in.a targets which finally
# turn into vmlinux), we will call a sub make in that other dir, and
# after that we are sure that everything which is in that other dir
# is now up to date.
#
# The only cases where we need to modify files which have global
# effects are thus separated out and done before the recursive
# descending is started. They are now explicitly listed as the
# prepare rule.

ifneq ($(sub_make_done),1)

# Do not use make's built-in rules and variables
# (this increases performance and avoids hard-to-debug behaviour)
MAKEFLAGS += -rR

# Avoid funny character set dependencies
unexport LC_ALL
LC_COLLATE=C
LC_NUMERIC=C
export LC_COLLATE LC_NUMERIC

# Avoid interference with shell env settings
unexport GREP_OPTIONS

# Beautify output
# ---------------------------------------------------------------------------
#
# Normally, we echo the whole command before executing it. By making
# that echo $($(quiet)$(cmd)), we now have the possibility to set
# $(quiet) to choose other forms of output instead, e.g.
#
#         quiet_cmd_cc_o_c = Compiling $(RELDIR)/$@
#         cmd_cc_o_c       = $(CC) $(c_flags) -c -o $@ $<
#
# If $(quiet) is empty, the whole command will be printed.
# If it is set to "quiet_", only the short version will be printed.
# If it is set to "silent_", nothing will be printed at all, since
# the variable $(silent_cmd_cc_o_c) doesn't exist.
#
# A simple variant is to prefix commands with $(Q) - that's useful
# for commands that shall be hidden in non-verbose mode.
#
#	$(Q)ln $@ :<
#
# If KBUILD_VERBOSE equals 0 then the above command will be hidden.
# If KBUILD_VERBOSE equals 1 then the above command is displayed.
#
# To put more focus on warnings, be less verbose as default
# Use 'make V=1' to see the full commands

ifeq ("$(origin V)", "command line")
  KBUILD_VERBOSE = $(V)
endif
ifndef KBUILD_VERBOSE
  KBUILD_VERBOSE = 0
endif

ifeq ($(KBUILD_VERBOSE),1)
  quiet =
  Q =
else
  quiet=quiet_
  Q = @
endif

# If the user is running make -s (silent mode), suppress echoing of
# commands

ifneq ($(findstring s,$(filter-out --%,$(MAKEFLAGS))),)
  quiet=silent_
endif

export quiet Q KBUILD_VERBOSE

# Kbuild will save output files in the current working directory.
# This does not need to match to the root of the kernel source tree.
#
# For example, you can do this:
#
#  cd /dir/to/store/output/files; make -f /dir/to/kernel/source/Makefile
#
# If you want to save output files in a different location, there are
# two syntaxes to specify it.
#
# 1) O=
# Use "make O=dir/to/store/output/files/"
#
# 2) Set KBUILD_OUTPUT
# Set the environment variable KBUILD_OUTPUT to point to the output directory.
# export KBUILD_OUTPUT=dir/to/store/output/files/; make
#
# The O= assignment takes precedence over the KBUILD_OUTPUT environment
# variable.

# Do we want to change the working directory?
ifeq ("$(origin O)", "command line")
  KBUILD_OUTPUT := $(O)
endif

ifneq ($(KBUILD_OUTPUT),)
# Make's built-in functions such as $(abspath ...), $(realpath ...) cannot
# expand a shell special character '~'. We use a somewhat tedious way here.
abs_objtree := $(shell mkdir -p $(KBUILD_OUTPUT) && cd $(KBUILD_OUTPUT) && pwd)
$(if $(abs_objtree),, \
     $(error failed to create output directory "$(KBUILD_OUTPUT)"))

# $(realpath ...) resolves symlinks
abs_objtree := $(realpath $(abs_objtree))
else
abs_objtree := $(CURDIR)
endif # ifneq ($(KBUILD_OUTPUT),)

ifeq ($(abs_objtree),$(CURDIR))
# Suppress "Entering directory ..." unless we are changing the work directory.
MAKEFLAGS += --no-print-directory
else
need-sub-make := 1
endif

abs_srctree := $(realpath $(dir $(lastword $(MAKEFILE_LIST))))

ifneq ($(words $(subst :, ,$(abs_srctree))), 1)
$(error source directory cannot contain spaces or colons)
endif

ifneq ($(abs_srctree),$(abs_objtree))
# Look for make include files relative to root of kernel src
#
# This does not become effective immediately because MAKEFLAGS is re-parsed
# once after the Makefile is read. We need to invoke sub-make.
MAKEFLAGS += --include-dir=$(abs_srctree)
need-sub-make := 1
endif

ifneq ($(filter 3.%,$(MAKE_VERSION)),)
# 'MAKEFLAGS += -rR' does not immediately become effective for GNU Make 3.x
# We need to invoke sub-make to avoid implicit rules in the top Makefile.
need-sub-make := 1
# Cancel implicit rules for this Makefile.
$(lastword $(MAKEFILE_LIST)): ;
endif

export abs_srctree abs_objtree
export sub_make_done := 1

ifeq ($(need-sub-make),1)

PHONY += $(MAKECMDGOALS) sub-make

$(filter-out _all sub-make $(lastword $(MAKEFILE_LIST)), $(MAKECMDGOALS)) _all: sub-make
	@:

# Invoke a second make in the output directory, passing relevant variables
sub-make:
	$(Q)$(MAKE) -C $(abs_objtree) -f $(abs_srctree)/Makefile $(MAKECMDGOALS)

endif # need-sub-make
endif # sub_make_done

# We process the rest of the Makefile if this is the final invocation of make
ifeq ($(need-sub-make),)

# Do not print "Entering directory ...",
# but we want to display it when entering to the output directory
# so that IDEs/editors are able to understand relative filenames.
MAKEFLAGS += --no-print-directory

# Call a source code checker (by default, "sparse") as part of the
# C compilation.
#
# Use 'make C=1' to enable checking of only re-compiled files.
# Use 'make C=2' to enable checking of *all* source files, regardless
# of whether they are re-compiled or not.
#
# See the file "Documentation/dev-tools/sparse.rst" for more details,
# including where to get the "sparse" utility.

ifeq ("$(origin C)", "command line")
  KBUILD_CHECKSRC = $(C)
endif
ifndef KBUILD_CHECKSRC
  KBUILD_CHECKSRC = 0
endif

# Use make M=dir to specify directory of external module to build
# Old syntax make ... SUBDIRS=$PWD is still supported
# Setting the environment variable KBUILD_EXTMOD take precedence
ifdef SUBDIRS
  $(warning ================= WARNING ================)
  $(warning 'SUBDIRS' will be removed after Linux 5.3)
  $(warning Please use 'M=' or 'KBUILD_EXTMOD' instead)
  $(warning ==========================================)
  KBUILD_EXTMOD ?= $(SUBDIRS)
endif

ifeq ("$(origin M)", "command line")
  KBUILD_EXTMOD := $(M)
endif

ifeq ($(abs_srctree),$(abs_objtree))
        # building in the source tree
        srctree := .
else
        ifeq ($(abs_srctree)/,$(dir $(abs_objtree)))
                # building in a subdirectory of the source tree
                srctree := ..
        else
                srctree := $(abs_srctree)
        endif

	# TODO:
	# KBUILD_SRC is only used to distinguish in-tree/out-of-tree build.
	# Replace it with $(srctree) or something.
	KBUILD_SRC := $(abs_srctree)
endif

export KBUILD_CHECKSRC KBUILD_EXTMOD KBUILD_SRC

objtree		:= .
src		:= $(srctree)
obj		:= $(objtree)

VPATH		:= $(srctree)

export srctree objtree VPATH

# To make sure we do not include .config for any of the *config targets
# catch them early, and hand them over to scripts/kconfig/Makefile
# It is allowed to specify more targets when calling make, including
# mixing *config targets and build targets.
# For example 'make oldconfig all'.
# Detect when mixed targets is specified, and make a second invocation
# of make so .config is not included in this case either (for *config).

version_h := include/generated/uapi/linux/version.h
old_version_h := include/linux/version.h

clean-targets := %clean mrproper cleandocs
no-dot-config-targets := $(clean-targets) \
			 cscope gtags TAGS tags help% %docs check% coccicheck \
			 $(version_h) headers_% archheaders archscripts \
			 %asm-generic kernelversion %src-pkg
no-sync-config-targets := $(no-dot-config-targets) install %install \
			   kernelrelease

config-targets  := 0
mixed-targets   := 0
dot-config      := 1
may-sync-config := 1

ifneq ($(filter $(no-dot-config-targets), $(MAKECMDGOALS)),)
	ifeq ($(filter-out $(no-dot-config-targets), $(MAKECMDGOALS)),)
		dot-config := 0
	endif
endif

ifneq ($(filter $(no-sync-config-targets), $(MAKECMDGOALS)),)
	ifeq ($(filter-out $(no-sync-config-targets), $(MAKECMDGOALS)),)
		may-sync-config := 0
	endif
endif

ifneq ($(KBUILD_EXTMOD),)
	may-sync-config := 0
endif

ifeq ($(KBUILD_EXTMOD),)
        ifneq ($(filter config %config,$(MAKECMDGOALS)),)
                config-targets := 1
                ifneq ($(words $(MAKECMDGOALS)),1)
                        mixed-targets := 1
                endif
        endif
endif

# For "make -j clean all", "make -j mrproper defconfig all", etc.
ifneq ($(filter $(clean-targets),$(MAKECMDGOALS)),)
        ifneq ($(filter-out $(clean-targets),$(MAKECMDGOALS)),)
                mixed-targets := 1
        endif
endif

# install and modules_install need also be processed one by one
ifneq ($(filter install,$(MAKECMDGOALS)),)
        ifneq ($(filter modules_install,$(MAKECMDGOALS)),)
	        mixed-targets := 1
        endif
endif

ifeq ($(mixed-targets),1)
# ===========================================================================
# We're called with mixed targets (*config and build targets).
# Handle them one by one.

PHONY += $(MAKECMDGOALS) __build_one_by_one

$(filter-out __build_one_by_one, $(MAKECMDGOALS)): __build_one_by_one
	@:

__build_one_by_one:
	$(Q)set -e; \
	for i in $(MAKECMDGOALS); do \
		$(MAKE) -f $(srctree)/Makefile $$i; \
	done

else

include scripts/Kbuild.include

# Read KERNELRELEASE from include/config/kernel.release (if it exists)
KERNELRELEASE = $(shell cat include/config/kernel.release 2> /dev/null)
KERNELVERSION = $(VERSION)$(if $(PATCHLEVEL),.$(PATCHLEVEL)$(if $(SUBLEVEL),.$(SUBLEVEL)))$(EXTRAVERSION)
export VERSION PATCHLEVEL SUBLEVEL KERNELRELEASE KERNELVERSION

include scripts/subarch.include

# Cross compiling and selecting different set of gcc/bin-utils
# ---------------------------------------------------------------------------
#
# When performing cross compilation for other architectures ARCH shall be set
# to the target architecture. (See arch/* for the possibilities).
# ARCH can be set during invocation of make:
# make ARCH=ia64
# Another way is to have ARCH set in the environment.
# The default ARCH is the host where make is executed.

# CROSS_COMPILE specify the prefix used for all executables used
# during compilation. Only gcc and related bin-utils executables
# are prefixed with $(CROSS_COMPILE).
# CROSS_COMPILE can be set on the command line
# make CROSS_COMPILE=ia64-linux-
# Alternatively CROSS_COMPILE can be set in the environment.
# Default value for CROSS_COMPILE is not to prefix executables
# Note: Some architectures assign CROSS_COMPILE in their arch/*/Makefile
ARCH		?= $(SUBARCH)

# Architecture as present in compile.h
UTS_MACHINE 	:= $(ARCH)
SRCARCH 	:= $(ARCH)

# Additional ARCH settings for x86
ifeq ($(ARCH),i386)
        SRCARCH := x86
endif
ifeq ($(ARCH),x86_64)
        SRCARCH := x86
endif

# Additional ARCH settings for sparc
ifeq ($(ARCH),sparc32)
       SRCARCH := sparc
endif
ifeq ($(ARCH),sparc64)
       SRCARCH := sparc
endif

# Additional ARCH settings for sh
ifeq ($(ARCH),sh64)
       SRCARCH := sh
endif

KCONFIG_CONFIG	?= .config
export KCONFIG_CONFIG

# SHELL used by kbuild
CONFIG_SHELL := $(shell if [ -x "$$BASH" ]; then echo $$BASH; \
	  else if [ -x /bin/bash ]; then echo /bin/bash; \
	  else echo sh; fi ; fi)

HOST_LFS_CFLAGS := $(shell getconf LFS_CFLAGS 2>/dev/null)
HOST_LFS_LDFLAGS := $(shell getconf LFS_LDFLAGS 2>/dev/null)
HOST_LFS_LIBS := $(shell getconf LFS_LIBS 2>/dev/null)

HOSTCC       = gcc
HOSTCXX      = g++
KBUILD_HOSTCFLAGS   := -Wall -Wmissing-prototypes -Wstrict-prototypes -O2 \
		-fomit-frame-pointer -std=gnu89 $(HOST_LFS_CFLAGS) \
		$(HOSTCFLAGS)
KBUILD_HOSTCXXFLAGS := -O2 $(HOST_LFS_CFLAGS) $(HOSTCXXFLAGS)
KBUILD_HOSTLDFLAGS  := $(HOST_LFS_LDFLAGS) $(HOSTLDFLAGS)
KBUILD_HOSTLDLIBS   := $(HOST_LFS_LIBS) $(HOSTLDLIBS)

# Make variables (CC, etc...)
AS		= $(CROSS_COMPILE)as
LD		= $(CROSS_COMPILE)ld
CC		= $(CROSS_COMPILE)gcc
CPP		= $(CC) -E
AR		= $(CROSS_COMPILE)ar
NM		= $(CROSS_COMPILE)nm
STRIP		= $(CROSS_COMPILE)strip
OBJCOPY		= $(CROSS_COMPILE)objcopy
OBJDUMP		= $(CROSS_COMPILE)objdump
PAHOLE		= pahole
LEX		= flex
YACC		= bison
AWK		= awk
INSTALLKERNEL  := installkernel
DEPMOD		= /sbin/depmod
PERL		= perl
PYTHON		= python
PYTHON2		= python2
PYTHON3		= python3
CHECK		= sparse

CHECKFLAGS     := -D__linux__ -Dlinux -D__STDC__ -Dunix -D__unix__ \
		  -Wbitwise -Wno-return-void -Wno-unknown-attribute $(CF)
NOSTDINC_FLAGS :=
CFLAGS_MODULE   =
AFLAGS_MODULE   =
LDFLAGS_MODULE  =
CFLAGS_KERNEL	=
AFLAGS_KERNEL	=
LDFLAGS_vmlinux =

# Use USERINCLUDE when you must reference the UAPI directories only.
USERINCLUDE    := \
		-I$(srctree)/arch/$(SRCARCH)/include/uapi \
		-I$(objtree)/arch/$(SRCARCH)/include/generated/uapi \
		-I$(srctree)/include/uapi \
		-I$(objtree)/include/generated/uapi \
                -include $(srctree)/include/linux/kconfig.h

# Use LINUXINCLUDE when you must reference the include/ directory.
# Needed to be compatible with the O= option
LINUXINCLUDE    := \
		-I$(srctree)/arch/$(SRCARCH)/include \
		-I$(objtree)/arch/$(SRCARCH)/include/generated \
		$(if $(filter .,$(srctree)),,-I$(srctree)/include) \
		-I$(objtree)/include \
		$(USERINCLUDE)

KBUILD_AFLAGS   := -D__ASSEMBLY__ -fno-PIE
KBUILD_CFLAGS   := -Wall -Wundef -Werror=strict-prototypes -Wno-trigraphs \
		   -fno-strict-aliasing -fno-common -fshort-wchar -fno-PIE \
		   -Werror=implicit-function-declaration -Werror=implicit-int \
		   -Wno-format-security \
		   -std=gnu89
KBUILD_CPPFLAGS := -D__KERNEL__
KBUILD_AFLAGS_KERNEL :=
KBUILD_CFLAGS_KERNEL :=
KBUILD_AFLAGS_MODULE  := -DMODULE
KBUILD_CFLAGS_MODULE  := -DMODULE
KBUILD_LDFLAGS_MODULE := -T $(srctree)/scripts/module-common.lds
KBUILD_LDFLAGS :=
GCC_PLUGINS_CFLAGS :=
CLANG_FLAGS :=

export ARCH SRCARCH CONFIG_SHELL HOSTCC KBUILD_HOSTCFLAGS CROSS_COMPILE AS LD CC
export CPP AR NM STRIP OBJCOPY OBJDUMP PAHOLE KBUILD_HOSTLDFLAGS KBUILD_HOSTLDLIBS
export MAKE LEX YACC AWK INSTALLKERNEL PERL PYTHON PYTHON2 PYTHON3 UTS_MACHINE
export HOSTCXX KBUILD_HOSTCXXFLAGS LDFLAGS_MODULE CHECK CHECKFLAGS

export KBUILD_CPPFLAGS NOSTDINC_FLAGS LINUXINCLUDE OBJCOPYFLAGS KBUILD_LDFLAGS
export KBUILD_CFLAGS CFLAGS_KERNEL CFLAGS_MODULE
export CFLAGS_KASAN CFLAGS_KASAN_NOSANITIZE CFLAGS_UBSAN
export KBUILD_AFLAGS AFLAGS_KERNEL AFLAGS_MODULE
export KBUILD_AFLAGS_MODULE KBUILD_CFLAGS_MODULE KBUILD_LDFLAGS_MODULE
export KBUILD_AFLAGS_KERNEL KBUILD_CFLAGS_KERNEL
export KBUILD_ARFLAGS

# When compiling out-of-tree modules, put MODVERDIR in the module
# tree rather than in the kernel tree. The kernel tree might
# even be read-only.
export MODVERDIR := $(if $(KBUILD_EXTMOD),$(firstword $(KBUILD_EXTMOD))/).tmp_versions

# Files to ignore in find ... statements

export RCS_FIND_IGNORE := \( -name SCCS -o -name BitKeeper -o -name .svn -o    \
			  -name CVS -o -name .pc -o -name .hg -o -name .git \) \
			  -prune -o
export RCS_TAR_IGNORE := --exclude SCCS --exclude BitKeeper --exclude .svn \
			 --exclude CVS --exclude .pc --exclude .hg --exclude .git

# ===========================================================================
# Rules shared between *config targets and build targets

# Basic helpers built in scripts/basic/
PHONY += scripts_basic
scripts_basic:
	$(Q)$(MAKE) $(build)=scripts/basic
	$(Q)rm -f .tmp_quiet_recordmcount

PHONY += outputmakefile
# outputmakefile generates a Makefile in the output directory, if using a
# separate output directory. This allows convenient use of make in the
# output directory.
# At the same time when output Makefile generated, generate .gitignore to
# ignore whole output directory
outputmakefile:
ifneq ($(srctree),.)
	$(Q)ln -fsn $(srctree) source
	$(Q)$(CONFIG_SHELL) $(srctree)/scripts/mkmakefile $(srctree)
	$(Q)test -e .gitignore || \
	{ echo "# this is build directory, ignore it"; echo "*"; } > .gitignore
endif

ifneq ($(shell $(CC) --version 2>&1 | head -n 1 | grep clang),)
ifneq ($(CROSS_COMPILE),)
CLANG_FLAGS	+= --target=$(notdir $(CROSS_COMPILE:%-=%))
GCC_TOOLCHAIN_DIR := $(dir $(shell which $(CROSS_COMPILE)elfedit))
CLANG_FLAGS	+= --prefix=$(GCC_TOOLCHAIN_DIR)
GCC_TOOLCHAIN	:= $(realpath $(GCC_TOOLCHAIN_DIR)/..)
endif
ifneq ($(GCC_TOOLCHAIN),)
CLANG_FLAGS	+= --gcc-toolchain=$(GCC_TOOLCHAIN)
endif
CLANG_FLAGS	+= -no-integrated-as
CLANG_FLAGS	+= -Werror=unknown-warning-option
KBUILD_CFLAGS	+= $(CLANG_FLAGS)
KBUILD_AFLAGS	+= $(CLANG_FLAGS)
export CLANG_FLAGS
endif

# The expansion should be delayed until arch/$(SRCARCH)/Makefile is included.
# Some architectures define CROSS_COMPILE in arch/$(SRCARCH)/Makefile.
# CC_VERSION_TEXT is referenced from Kconfig (so it needs export),
# and from include/config/auto.conf.cmd to detect the compiler upgrade.
CC_VERSION_TEXT = $(shell $(CC) --version 2>/dev/null | head -n 1)

ifeq ($(config-targets),1)
# ===========================================================================
# *config targets only - make sure prerequisites are updated, and descend
# in scripts/kconfig to make the *config target

# Read arch specific Makefile to set KBUILD_DEFCONFIG as needed.
# KBUILD_DEFCONFIG may point out an alternative default configuration
# used for 'make defconfig'
include arch/$(SRCARCH)/Makefile
export KBUILD_DEFCONFIG KBUILD_KCONFIG CC_VERSION_TEXT

config: scripts_basic outputmakefile FORCE
	$(Q)$(MAKE) $(build)=scripts/kconfig $@

%config: scripts_basic outputmakefile FORCE
	$(Q)$(MAKE) $(build)=scripts/kconfig $@

else
# ===========================================================================
# Build targets only - this includes vmlinux, arch specific targets, clean
# targets and others. In general all targets except *config targets.

# If building an external module we do not care about the all: rule
# but instead _all depend on modules
PHONY += all
ifeq ($(KBUILD_EXTMOD),)
_all: all
else
_all: modules
endif

# Decide whether to build built-in, modular, or both.
# Normally, just do built-in.

KBUILD_MODULES :=
KBUILD_BUILTIN := 1

# If we have only "make modules", don't compile built-in objects.
# When we're building modules with modversions, we need to consider
# the built-in objects during the descend as well, in order to
# make sure the checksums are up to date before we record them.

ifeq ($(MAKECMDGOALS),modules)
  KBUILD_BUILTIN := $(if $(CONFIG_MODVERSIONS),1)
endif

# If we have "make <whatever> modules", compile modules
# in addition to whatever we do anyway.
# Just "make" or "make all" shall build modules as well

ifneq ($(filter all _all modules,$(MAKECMDGOALS)),)
  KBUILD_MODULES := 1
endif

ifeq ($(MAKECMDGOALS),)
  KBUILD_MODULES := 1
endif

export KBUILD_MODULES KBUILD_BUILTIN

ifeq ($(dot-config),1)
include include/config/auto.conf
endif

ifeq ($(KBUILD_EXTMOD),)
# Objects we will link into vmlinux / subdirs we need to visit
init-y		:= init/
drivers-y	:= drivers/ sound/
drivers-$(CONFIG_SAMPLES) += samples/
net-y		:= net/
libs-y		:= lib/
core-y		:= usr/
virt-y		:= virt/
endif # KBUILD_EXTMOD

# The all: target is the default when no target is given on the
# command line.
# This allow a user to issue only 'make' to build a kernel including modules
# Defaults to vmlinux, but the arch makefile usually adds further targets
all: vmlinux

CFLAGS_GCOV	:= -fprofile-arcs -ftest-coverage \
	$(call cc-option,-fno-tree-loop-im) \
	$(call cc-disable-warning,maybe-uninitialized,)
export CFLAGS_GCOV

# The arch Makefiles can override CC_FLAGS_FTRACE. We may also append it later.
ifdef CONFIG_FUNCTION_TRACER
  CC_FLAGS_FTRACE := -pg
endif

RETPOLINE_CFLAGS_GCC := -mindirect-branch=thunk-extern -mindirect-branch-register
RETPOLINE_VDSO_CFLAGS_GCC := -mindirect-branch=thunk-inline -mindirect-branch-register
RETPOLINE_CFLAGS_CLANG := -mretpoline-external-thunk
RETPOLINE_VDSO_CFLAGS_CLANG := -mretpoline
RETPOLINE_CFLAGS := $(call cc-option,$(RETPOLINE_CFLAGS_GCC),$(call cc-option,$(RETPOLINE_CFLAGS_CLANG)))
RETPOLINE_VDSO_CFLAGS := $(call cc-option,$(RETPOLINE_VDSO_CFLAGS_GCC),$(call cc-option,$(RETPOLINE_VDSO_CFLAGS_CLANG)))
# -mindirect-branch is incompatible with -fcf-protection, so ensure the
# latter is disabled
RETPOLINE_CFLAGS += $(call cc-option,-fcf-protection=none,)
RETPOLINE_VDSO_CFLAGS += $(call cc-option,-fcf-protection=none,)
export RETPOLINE_CFLAGS
export RETPOLINE_VDSO_CFLAGS

# The arch Makefile can set ARCH_{CPP,A,C}FLAGS to override the default
# values of the respective KBUILD_* variables
ARCH_CPPFLAGS :=
ARCH_AFLAGS :=
ARCH_CFLAGS :=
include arch/$(SRCARCH)/Makefile

ifeq ($(dot-config),1)
ifeq ($(may-sync-config),1)
# Read in dependencies to all Kconfig* files, make sure to run syncconfig if
# changes are detected. This should be included after arch/$(SRCARCH)/Makefile
# because some architectures define CROSS_COMPILE there.
include include/config/auto.conf.cmd

$(KCONFIG_CONFIG):
	@echo >&2 '***'
	@echo >&2 '*** Configuration file "$@" not found!'
	@echo >&2 '***'
	@echo >&2 '*** Please run some configurator (e.g. "make oldconfig" or'
	@echo >&2 '*** "make menuconfig" or "make xconfig").'
	@echo >&2 '***'
	@/bin/false

# The actual configuration files used during the build are stored in
# include/generated/ and include/config/. Update them if .config is newer than
# include/config/auto.conf (which mirrors .config).
#
# This exploits the 'multi-target pattern rule' trick.
# The syncconfig should be executed only once to make all the targets.
%/auto.conf %/auto.conf.cmd %/tristate.conf: $(KCONFIG_CONFIG)
	$(Q)$(MAKE) -f $(srctree)/Makefile syncconfig
else
# External modules and some install targets need include/generated/autoconf.h
# and include/config/auto.conf but do not care if they are up-to-date.
# Use auto.conf to trigger the test
PHONY += include/config/auto.conf

include/config/auto.conf:
	$(Q)test -e include/generated/autoconf.h -a -e $@ || (		\
	echo >&2;							\
	echo >&2 "  ERROR: Kernel configuration is invalid.";		\
	echo >&2 "         include/generated/autoconf.h or $@ are missing.";\
	echo >&2 "         Run 'make oldconfig && make prepare' on kernel src to fix it.";	\
	echo >&2 ;							\
	/bin/false)

endif # may-sync-config
endif # $(dot-config)

KBUILD_CFLAGS	+= $(call cc-option,-fno-delete-null-pointer-checks,)
KBUILD_CFLAGS	+= $(call cc-disable-warning,frame-address,)
KBUILD_CFLAGS	+= $(call cc-disable-warning, format-truncation)
KBUILD_CFLAGS	+= $(call cc-disable-warning, format-overflow)
KBUILD_CFLAGS	+= $(call cc-disable-warning, address-of-packed-member)

ifdef CONFIG_CC_OPTIMIZE_FOR_SIZE
KBUILD_CFLAGS	+= -Os
else
ifdef CONFIG_CC_OPTIMIZE_HARDER
KBUILD_CFLAGS	+= -O3
else
KBUILD_CFLAGS   += -O2
endif
endif

ifdef CONFIG_CC_DISABLE_WARN_MAYBE_UNINITIALIZED
KBUILD_CFLAGS   += -Wno-maybe-uninitialized
endif

# Tell gcc to never replace conditional load with a non-conditional one
KBUILD_CFLAGS	+= $(call cc-option,--param=allow-store-data-races=0)

include scripts/Makefile.kcov
include scripts/Makefile.gcc-plugins

ifdef CONFIG_READABLE_ASM
# Disable optimizations that make assembler listings hard to read.
# reorder blocks reorders the control in the function
# ipa clone creates specialized cloned functions
# partial inlining inlines only parts of functions
KBUILD_CFLAGS += $(call cc-option,-fno-reorder-blocks,) \
                 $(call cc-option,-fno-ipa-cp-clone,) \
                 $(call cc-option,-fno-partial-inlining)
endif

ifneq ($(CONFIG_FRAME_WARN),0)
KBUILD_CFLAGS += $(call cc-option,-Wframe-larger-than=${CONFIG_FRAME_WARN})
endif

stackp-flags-$(CONFIG_CC_HAS_STACKPROTECTOR_NONE) := -fno-stack-protector
stackp-flags-$(CONFIG_STACKPROTECTOR)             := -fstack-protector
stackp-flags-$(CONFIG_STACKPROTECTOR_STRONG)      := -fstack-protector-strong

KBUILD_CFLAGS += $(stackp-flags-y)

ifdef CONFIG_CC_IS_CLANG
KBUILD_CPPFLAGS += -Qunused-arguments
KBUILD_CFLAGS += -Wno-format-invalid-specifier
KBUILD_CFLAGS += -Wno-gnu
# Quiet clang warning: comparison of unsigned expression < 0 is always false
KBUILD_CFLAGS += -Wno-tautological-compare
# CLANG uses a _MergedGlobals as optimization, but this breaks modpost, as the
# source of a reference will be _MergedGlobals and not on of the whitelisted names.
# See modpost pattern 2
KBUILD_CFLAGS += -mno-global-merge
else

# These warnings generated too much noise in a regular build.
# Use make W=1 to enable them (see scripts/Makefile.extrawarn)
KBUILD_CFLAGS += -Wno-unused-but-set-variable
endif

KBUILD_CFLAGS += $(call cc-disable-warning, unused-const-variable)
ifdef CONFIG_FRAME_POINTER
KBUILD_CFLAGS	+= -fno-omit-frame-pointer -fno-optimize-sibling-calls
else
# Some targets (ARM with Thumb2, for example), can't be built with frame
# pointers.  For those, we don't have FUNCTION_TRACER automatically
# select FRAME_POINTER.  However, FUNCTION_TRACER adds -pg, and this is
# incompatible with -fomit-frame-pointer with current GCC, so we don't use
# -fomit-frame-pointer with FUNCTION_TRACER.
ifndef CONFIG_FUNCTION_TRACER
KBUILD_CFLAGS	+= -fomit-frame-pointer
endif
endif

# Initialize all stack variables with a pattern, if desired.
ifdef CONFIG_INIT_STACK_ALL
KBUILD_CFLAGS	+= -ftrivial-auto-var-init=pattern
endif

DEBUG_CFLAGS	:= $(call cc-option, -fno-var-tracking-assignments)

ifdef CONFIG_DEBUG_INFO
ifdef CONFIG_DEBUG_INFO_SPLIT
DEBUG_CFLAGS	+= -gsplit-dwarf
else
DEBUG_CFLAGS	+= -g
endif
KBUILD_AFLAGS	+= -Wa,-gdwarf-2
endif
ifdef CONFIG_DEBUG_INFO_DWARF4
DEBUG_CFLAGS	+= -gdwarf-4
endif

ifdef CONFIG_DEBUG_INFO_REDUCED
DEBUG_CFLAGS	+= $(call cc-option, -femit-struct-debug-baseonly) \
		   $(call cc-option,-fno-var-tracking)
endif

KBUILD_CFLAGS += $(DEBUG_CFLAGS)
export DEBUG_CFLAGS

ifdef CONFIG_FUNCTION_TRACER
ifdef CONFIG_FTRACE_MCOUNT_RECORD
  # gcc 5 supports generating the mcount tables directly
  ifeq ($(call cc-option-yn,-mrecord-mcount),y)
    CC_FLAGS_FTRACE	+= -mrecord-mcount
    export CC_USING_RECORD_MCOUNT := 1
  endif
  ifdef CONFIG_HAVE_NOP_MCOUNT
    ifeq ($(call cc-option-yn, -mnop-mcount),y)
      CC_FLAGS_FTRACE	+= -mnop-mcount
      CC_FLAGS_USING	+= -DCC_USING_NOP_MCOUNT
    endif
  endif
endif
ifdef CONFIG_HAVE_FENTRY
  ifeq ($(call cc-option-yn, -mfentry),y)
    CC_FLAGS_FTRACE	+= -mfentry
    CC_FLAGS_USING	+= -DCC_USING_FENTRY
  endif
endif
export CC_FLAGS_FTRACE
KBUILD_CFLAGS	+= $(CC_FLAGS_FTRACE) $(CC_FLAGS_USING)
KBUILD_AFLAGS	+= $(CC_FLAGS_USING)
ifdef CONFIG_DYNAMIC_FTRACE
	ifdef CONFIG_HAVE_C_RECORDMCOUNT
		BUILD_C_RECORDMCOUNT := y
		export BUILD_C_RECORDMCOUNT
	endif
endif
endif

# We trigger additional mismatches with less inlining
ifdef CONFIG_DEBUG_SECTION_MISMATCH
KBUILD_CFLAGS += $(call cc-option, -fno-inline-functions-called-once)
endif

ifdef CONFIG_LD_DEAD_CODE_DATA_ELIMINATION
KBUILD_CFLAGS_KERNEL += -ffunction-sections -fdata-sections
LDFLAGS_vmlinux += --gc-sections
endif

ifdef CONFIG_LIVEPATCH
KBUILD_CFLAGS += $(call cc-option, -flive-patching=inline-clone)
endif

# arch Makefile may override CC so keep this after arch Makefile is included
NOSTDINC_FLAGS += -nostdinc -isystem $(shell $(CC) -print-file-name=include)

# warn about C99 declaration after statement
KBUILD_CFLAGS += -Wdeclaration-after-statement

# Variable Length Arrays (VLAs) should not be used anywhere in the kernel
KBUILD_CFLAGS += -Wvla

# disable pointer signed / unsigned warnings in gcc 4.0
KBUILD_CFLAGS += -Wno-pointer-sign

# disable stringop warnings in gcc 8+
KBUILD_CFLAGS += $(call cc-disable-warning, stringop-truncation)

# disable invalid "can't wrap" optimizations for signed / pointers
KBUILD_CFLAGS	+= $(call cc-option,-fno-strict-overflow)

# clang sets -fmerge-all-constants by default as optimization, but this
# is non-conforming behavior for C and in fact breaks the kernel, so we
# need to disable it here generally.
KBUILD_CFLAGS	+= $(call cc-option,-fno-merge-all-constants)

# for gcc -fno-merge-all-constants disables everything, but it is fine
# to have actual conforming behavior enabled.
KBUILD_CFLAGS	+= $(call cc-option,-fmerge-constants)

# Make sure -fstack-check isn't enabled (like gentoo apparently did)
KBUILD_CFLAGS  += $(call cc-option,-fno-stack-check,)

# conserve stack if available
KBUILD_CFLAGS   += $(call cc-option,-fconserve-stack)

# Prohibit date/time macros, which would make the build non-deterministic
KBUILD_CFLAGS   += $(call cc-option,-Werror=date-time)

# enforce correct pointer usage
KBUILD_CFLAGS   += $(call cc-option,-Werror=incompatible-pointer-types)

# Require designated initializers for all marked structures
KBUILD_CFLAGS   += $(call cc-option,-Werror=designated-init)

# change __FILE__ to the relative path from the srctree
KBUILD_CFLAGS	+= $(call cc-option,-fmacro-prefix-map=$(srctree)/=)

# use the deterministic mode of AR if available
KBUILD_ARFLAGS := $(call ar-option,D)

include scripts/Makefile.kasan
include scripts/Makefile.extrawarn
include scripts/Makefile.ubsan

# Add any arch overrides and user supplied CPPFLAGS, AFLAGS and CFLAGS as the
# last assignments
KBUILD_CPPFLAGS += $(ARCH_CPPFLAGS) $(KCPPFLAGS)
KBUILD_AFLAGS   += $(ARCH_AFLAGS)   $(KAFLAGS)
KBUILD_CFLAGS   += $(ARCH_CFLAGS)   $(KCFLAGS)

# Use --build-id when available.
LDFLAGS_BUILD_ID := $(call ld-option, --build-id)
KBUILD_LDFLAGS_MODULE += $(LDFLAGS_BUILD_ID)
LDFLAGS_vmlinux += $(LDFLAGS_BUILD_ID)

ifeq ($(CONFIG_STRIP_ASM_SYMS),y)
LDFLAGS_vmlinux	+= $(call ld-option, -X,)
endif

# insure the checker run with the right endianness
CHECKFLAGS += $(if $(CONFIG_CPU_BIG_ENDIAN),-mbig-endian,-mlittle-endian)

# the checker needs the correct machine size
CHECKFLAGS += $(if $(CONFIG_64BIT),-m64,-m32)

# Default kernel image to build when no specific target is given.
# KBUILD_IMAGE may be overruled on the command line or
# set in the environment
# Also any assignments in arch/$(ARCH)/Makefile take precedence over
# this default value
export KBUILD_IMAGE ?= vmlinux

#
# INSTALL_PATH specifies where to place the updated kernel and system map
# images. Default is /boot, but you can set it to other values
export	INSTALL_PATH ?= /boot

#
# INSTALL_DTBS_PATH specifies a prefix for relocations required by build roots.
# Like INSTALL_MOD_PATH, it isn't defined in the Makefile, but can be passed as
# an argument if needed. Otherwise it defaults to the kernel install path
#
export INSTALL_DTBS_PATH ?= $(INSTALL_PATH)/dtbs/$(KERNELRELEASE)

#
# INSTALL_MOD_PATH specifies a prefix to MODLIB for module directory
# relocations required by build roots.  This is not defined in the
# makefile but the argument can be passed to make if needed.
#

MODLIB	= $(INSTALL_MOD_PATH)/lib/modules/$(KERNELRELEASE)
export MODLIB

#
# INSTALL_MOD_STRIP, if defined, will cause modules to be
# stripped after they are installed.  If INSTALL_MOD_STRIP is '1', then
# the default option --strip-debug will be used.  Otherwise,
# INSTALL_MOD_STRIP value will be used as the options to the strip command.

ifdef INSTALL_MOD_STRIP
ifeq ($(INSTALL_MOD_STRIP),1)
mod_strip_cmd = $(STRIP) --strip-debug
else
mod_strip_cmd = $(STRIP) $(INSTALL_MOD_STRIP)
endif # INSTALL_MOD_STRIP=1
else
mod_strip_cmd = true
endif # INSTALL_MOD_STRIP
export mod_strip_cmd

# CONFIG_MODULE_COMPRESS, if defined, will cause module to be compressed
# after they are installed in agreement with CONFIG_MODULE_COMPRESS_GZIP
# or CONFIG_MODULE_COMPRESS_XZ.

mod_compress_cmd = true
ifdef CONFIG_MODULE_COMPRESS
  ifdef CONFIG_MODULE_COMPRESS_GZIP
    mod_compress_cmd = gzip -n -f
  endif # CONFIG_MODULE_COMPRESS_GZIP
  ifdef CONFIG_MODULE_COMPRESS_XZ
    mod_compress_cmd = xz -f
  endif # CONFIG_MODULE_COMPRESS_XZ
endif # CONFIG_MODULE_COMPRESS
export mod_compress_cmd

ifdef CONFIG_MODULE_SIG_ALL
$(eval $(call config_filename,MODULE_SIG_KEY))

mod_sign_cmd = scripts/sign-file $(CONFIG_MODULE_SIG_HASH) $(MODULE_SIG_KEY_SRCPREFIX)$(CONFIG_MODULE_SIG_KEY) certs/signing_key.x509
else
mod_sign_cmd = true
endif
export mod_sign_cmd

HOST_LIBELF_LIBS = $(shell pkg-config libelf --libs 2>/dev/null || echo -lelf)

ifdef CONFIG_STACK_VALIDATION
  has_libelf := $(call try-run,\
		echo "int main() {}" | $(HOSTCC) -xc -o /dev/null $(HOST_LIBELF_LIBS) -,1,0)
  ifeq ($(has_libelf),1)
    objtool_target := tools/objtool FORCE
  else
    SKIP_STACK_VALIDATION := 1
    export SKIP_STACK_VALIDATION
  endif
endif

PHONY += prepare0

ifeq ($(KBUILD_EXTMOD),)
core-y		+= kernel/ certs/ mm/ fs/ ipc/ security/ crypto/ block/

vmlinux-dirs	:= $(patsubst %/,%,$(filter %/, $(init-y) $(init-m) \
		     $(core-y) $(core-m) $(drivers-y) $(drivers-m) \
		     $(net-y) $(net-m) $(libs-y) $(libs-m) $(virt-y)))

vmlinux-alldirs	:= $(sort $(vmlinux-dirs) Documentation \
		     $(patsubst %/,%,$(filter %/, $(init-) $(core-) \
			$(drivers-) $(net-) $(libs-) $(virt-))))

init-y		:= $(patsubst %/, %/built-in.a, $(init-y))
core-y		:= $(patsubst %/, %/built-in.a, $(core-y))
drivers-y	:= $(patsubst %/, %/built-in.a, $(drivers-y))
net-y		:= $(patsubst %/, %/built-in.a, $(net-y))
libs-y1		:= $(patsubst %/, %/lib.a, $(libs-y))
libs-y2		:= $(patsubst %/, %/built-in.a, $(filter-out %.a, $(libs-y)))
virt-y		:= $(patsubst %/, %/built-in.a, $(virt-y))

# Externally visible symbols (used by link-vmlinux.sh)
export KBUILD_VMLINUX_OBJS := $(head-y) $(init-y) $(core-y) $(libs-y2) \
			      $(drivers-y) $(net-y) $(virt-y)
export KBUILD_VMLINUX_LIBS := $(libs-y1)
export KBUILD_LDS          := arch/$(SRCARCH)/kernel/vmlinux.lds
export LDFLAGS_vmlinux
# used by scripts/package/Makefile
export KBUILD_ALLDIRS := $(sort $(filter-out arch/%,$(vmlinux-alldirs)) LICENSES arch include scripts tools)

vmlinux-deps := $(KBUILD_LDS) $(KBUILD_VMLINUX_OBJS) $(KBUILD_VMLINUX_LIBS)

# Recurse until adjust_autoksyms.sh is satisfied
PHONY += autoksyms_recursive
autoksyms_recursive: $(vmlinux-deps)
ifdef CONFIG_TRIM_UNUSED_KSYMS
	$(Q)$(CONFIG_SHELL) $(srctree)/scripts/adjust_autoksyms.sh \
	  "$(MAKE) -f $(srctree)/Makefile vmlinux"
endif

# For the kernel to actually contain only the needed exported symbols,
# we have to build modules as well to determine what those symbols are.
# (this can be evaluated only once include/config/auto.conf has been included)
ifdef CONFIG_TRIM_UNUSED_KSYMS
  KBUILD_MODULES := 1
endif

autoksyms_h := $(if $(CONFIG_TRIM_UNUSED_KSYMS), include/generated/autoksyms.h)

$(autoksyms_h):
	$(Q)mkdir -p $(dir $@)
	$(Q)touch $@

ARCH_POSTLINK := $(wildcard $(srctree)/arch/$(SRCARCH)/Makefile.postlink)

# Final link of vmlinux with optional arch pass after final link
cmd_link-vmlinux =                                                 \
	$(CONFIG_SHELL) $< $(LD) $(KBUILD_LDFLAGS) $(LDFLAGS_vmlinux) ;    \
	$(if $(ARCH_POSTLINK), $(MAKE) -f $(ARCH_POSTLINK) $@, true)

vmlinux: scripts/link-vmlinux.sh autoksyms_recursive $(vmlinux-deps) FORCE
	+$(call if_changed,link-vmlinux)

targets := vmlinux

# Some samples need headers_install.
samples: headers_install

# The actual objects are generated when descending,
# make sure no implicit rule kicks in
$(sort $(vmlinux-deps)): $(vmlinux-dirs) ;

# Handle descending into subdirectories listed in $(vmlinux-dirs)
# Preset locale variables to speed up the build process. Limit locale
# tweaks to this spot to avoid wrong language settings when running
# make menuconfig etc.
# Error messages still appears in the original language

PHONY += $(vmlinux-dirs)
$(vmlinux-dirs): prepare
	$(Q)$(MAKE) $(build)=$@ need-builtin=1

filechk_kernel.release = \
	echo "$(KERNELVERSION)$$($(CONFIG_SHELL) $(srctree)/scripts/setlocalversion $(srctree))"

# Store (new) KERNELRELEASE string in include/config/kernel.release
include/config/kernel.release: FORCE
	$(call filechk,kernel.release)

# Additional helpers built in scripts/
# Carefully list dependencies so we do not try to build scripts twice
# in parallel
PHONY += scripts
scripts: scripts_basic scripts_dtc
	$(Q)$(MAKE) $(build)=$(@)

# Things we need to do before we recursively start building the kernel
# or the modules are listed in "prepare".
# A multi level approach is used. prepareN is processed before prepareN-1.
# archprepare is used in arch Makefiles and when processed asm symlink,
# version.h and scripts_basic is processed / created.

PHONY += prepare archprepare prepare1 prepare3

# prepare3 is used to check if we are building in a separate output directory,
# and if so do:
# 1) Check that make has not been executed in the kernel src $(srctree)
prepare3: include/config/kernel.release
ifneq ($(srctree),.)
	@$(kecho) '  Using $(srctree) as source for kernel'
	$(Q)if [ -f $(srctree)/.config -o \
		 -d $(srctree)/include/config -o \
		 -d $(srctree)/arch/$(SRCARCH)/include/generated ]; then \
		echo >&2 "  $(srctree) is not clean, please run 'make mrproper'"; \
		echo >&2 "  in the '$(srctree)' directory.";\
		/bin/false; \
	fi;
endif

prepare1: prepare3 outputmakefile asm-generic $(version_h) $(autoksyms_h) \
						include/generated/utsrelease.h
	$(cmd_crmodverdir)

archprepare: archheaders archscripts prepare1 scripts

prepare0: archprepare
	$(Q)$(MAKE) $(build)=scripts/mod
	$(Q)$(MAKE) $(build)=.

# All the preparing..
prepare: prepare0 prepare-objtool

# Support for using generic headers in asm-generic
asm-generic := -f $(srctree)/scripts/Makefile.asm-generic obj

PHONY += asm-generic uapi-asm-generic
asm-generic: uapi-asm-generic
	$(Q)$(MAKE) $(asm-generic)=arch/$(SRCARCH)/include/generated/asm \
	generic=include/asm-generic
uapi-asm-generic:
	$(Q)$(MAKE) $(asm-generic)=arch/$(SRCARCH)/include/generated/uapi/asm \
	generic=include/uapi/asm-generic

PHONY += prepare-objtool
prepare-objtool: $(objtool_target)
ifeq ($(SKIP_STACK_VALIDATION),1)
ifdef CONFIG_UNWINDER_ORC
	@echo "error: Cannot generate ORC metadata for CONFIG_UNWINDER_ORC=y, please install libelf-dev, libelf-devel or elfutils-libelf-devel" >&2
	@false
else
	@echo "warning: Cannot use CONFIG_STACK_VALIDATION=y, please install libelf-dev, libelf-devel or elfutils-libelf-devel" >&2
endif
endif

# Generate some files
# ---------------------------------------------------------------------------

# KERNELRELEASE can change from a few different places, meaning version.h
# needs to be updated, so this check is forced on all builds

uts_len := 64
define filechk_utsrelease.h
	if [ `echo -n "$(KERNELRELEASE)" | wc -c ` -gt $(uts_len) ]; then \
	  echo '"$(KERNELRELEASE)" exceeds $(uts_len) characters' >&2;    \
	  exit 1;                                                         \
	fi;                                                               \
	echo \#define UTS_RELEASE \"$(KERNELRELEASE)\"
endef

define filechk_version.h
	echo \#define LINUX_VERSION_CODE $(shell                         \
	expr $(VERSION) \* 65536 + 0$(PATCHLEVEL) \* 256 + 0$(SUBLEVEL)); \
	echo '#define KERNEL_VERSION(a,b,c) (((a) << 16) + ((b) << 8) + (c))'
endef

$(version_h): FORCE
	$(call filechk,version.h)
	$(Q)rm -f $(old_version_h)

include/generated/utsrelease.h: include/config/kernel.release FORCE
	$(call filechk,utsrelease.h)

PHONY += headerdep
headerdep:
	$(Q)find $(srctree)/include/ -name '*.h' | xargs --max-args 1 \
	$(srctree)/scripts/headerdep.pl -I$(srctree)/include

# ---------------------------------------------------------------------------
# Kernel headers

#Default location for installed headers
export INSTALL_HDR_PATH = $(objtree)/usr

# If we do an all arch process set dst to include/arch-$(SRCARCH)
hdr-dst = $(if $(KBUILD_HEADERS), dst=include/arch-$(SRCARCH), dst=include)

PHONY += archheaders archscripts

PHONY += __headers
__headers: $(version_h) scripts_basic uapi-asm-generic archheaders archscripts
	$(Q)$(MAKE) $(build)=scripts build_unifdef

PHONY += headers_install_all
headers_install_all:
	$(Q)$(CONFIG_SHELL) $(srctree)/scripts/headers.sh install

PHONY += headers_install
headers_install: __headers
	$(if $(wildcard $(srctree)/arch/$(SRCARCH)/include/uapi/asm/Kbuild),, \
	  $(error Headers not exportable for the $(SRCARCH) architecture))
	$(Q)$(MAKE) $(hdr-inst)=include/uapi dst=include
	$(Q)$(MAKE) $(hdr-inst)=arch/$(SRCARCH)/include/uapi $(hdr-dst)

PHONY += headers_check_all
headers_check_all: headers_install_all
	$(Q)$(CONFIG_SHELL) $(srctree)/scripts/headers.sh check

PHONY += headers_check
headers_check: headers_install
	$(Q)$(MAKE) $(hdr-inst)=include/uapi dst=include HDRCHECK=1
	$(Q)$(MAKE) $(hdr-inst)=arch/$(SRCARCH)/include/uapi $(hdr-dst) HDRCHECK=1

ifdef CONFIG_HEADERS_CHECK
all: headers_check
endif

# ---------------------------------------------------------------------------
# Kernel selftest

PHONY += kselftest
kselftest:
	$(Q)$(MAKE) -C $(srctree)/tools/testing/selftests run_tests

PHONY += kselftest-clean
kselftest-clean:
	$(Q)$(MAKE) -C $(srctree)/tools/testing/selftests clean

PHONY += kselftest-merge
kselftest-merge:
	$(if $(wildcard $(objtree)/.config),, $(error No .config exists, config your kernel first!))
	$(Q)find $(srctree)/tools/testing/selftests -name config | \
		xargs $(srctree)/scripts/kconfig/merge_config.sh -m $(objtree)/.config
	+$(Q)$(MAKE) -f $(srctree)/Makefile olddefconfig

# ---------------------------------------------------------------------------
# Devicetree files

ifneq ($(wildcard $(srctree)/arch/$(SRCARCH)/boot/dts/),)
dtstree := arch/$(SRCARCH)/boot/dts
endif

ifneq ($(dtstree),)

%.dtb: prepare3 scripts_dtc
	$(Q)$(MAKE) $(build)=$(dtstree) $(dtstree)/$@

PHONY += dtbs dtbs_install dt_binding_check
dtbs dtbs_check: prepare3 scripts_dtc
	$(Q)$(MAKE) $(build)=$(dtstree)

dtbs_check: export CHECK_DTBS=1
dtbs_check: dt_binding_check

dtbs_install:
	$(Q)$(MAKE) $(dtbinst)=$(dtstree)

ifdef CONFIG_OF_EARLY_FLATTREE
all: dtbs
endif

endif

PHONY += scripts_dtc
scripts_dtc: scripts_basic
	$(Q)$(MAKE) $(build)=scripts/dtc

dt_binding_check: scripts_dtc
	$(Q)$(MAKE) $(build)=Documentation/devicetree/bindings

# ---------------------------------------------------------------------------
# Modules

ifdef CONFIG_MODULES

# By default, build modules as well

all: modules

# Build modules
#
# A module can be listed more than once in obj-m resulting in
# duplicate lines in modules.order files.  Those are removed
# using awk while concatenating to the final file.

PHONY += modules
modules: $(vmlinux-dirs) $(if $(KBUILD_BUILTIN),vmlinux) modules.builtin
	$(Q)$(AWK) '!x[$$0]++' $(vmlinux-dirs:%=$(objtree)/%/modules.order) > $(objtree)/modules.order
	@$(kecho) '  Building modules, stage 2.';
	$(Q)$(MAKE) -f $(srctree)/scripts/Makefile.modpost
	$(Q)$(CONFIG_SHELL) $(srctree)/scripts/modules-check.sh

modules.builtin: $(vmlinux-dirs:%=%/modules.builtin)
	$(Q)$(AWK) '!x[$$0]++' $^ > $(objtree)/modules.builtin

%/modules.builtin: include/config/auto.conf include/config/tristate.conf
	$(Q)$(MAKE) $(modbuiltin)=$*


# Target to prepare building external modules
PHONY += modules_prepare
modules_prepare: prepare

# Target to install modules
PHONY += modules_install
modules_install: _modinst_ _modinst_post

PHONY += _modinst_
_modinst_:
	@rm -rf $(MODLIB)/kernel
	@rm -f $(MODLIB)/source
	@mkdir -p $(MODLIB)/kernel
	@ln -s $(abspath $(srctree)) $(MODLIB)/source
	@if [ ! $(objtree) -ef  $(MODLIB)/build ]; then \
		rm -f $(MODLIB)/build ; \
		ln -s $(CURDIR) $(MODLIB)/build ; \
	fi
	@cp -f $(objtree)/modules.order $(MODLIB)/
	@cp -f $(objtree)/modules.builtin $(MODLIB)/
	@cp -f $(objtree)/modules.builtin.modinfo $(MODLIB)/
	$(Q)$(MAKE) -f $(srctree)/scripts/Makefile.modinst

# This depmod is only for convenience to give the initial
# boot a modules.dep even before / is mounted read-write.  However the
# boot script depmod is the master version.
PHONY += _modinst_post
_modinst_post: _modinst_
	$(call cmd,depmod)

ifeq ($(CONFIG_MODULE_SIG), y)
PHONY += modules_sign
modules_sign:
	$(Q)$(MAKE) -f $(srctree)/scripts/Makefile.modsign
endif

else # CONFIG_MODULES

# Modules not configured
# ---------------------------------------------------------------------------

PHONY += modules modules_install
modules modules_install:
	@echo >&2
	@echo >&2 "The present kernel configuration has modules disabled."
	@echo >&2 "Type 'make config' and enable loadable module support."
	@echo >&2 "Then build a kernel with module support enabled."
	@echo >&2
	@exit 1

endif # CONFIG_MODULES

###
# Cleaning is done on three levels.
# make clean     Delete most generated files
#                Leave enough to build external modules
# make mrproper  Delete the current configuration, and all generated files
# make distclean Remove editor backup files, patch leftover files and the like

# Directories & files removed with 'make clean'
CLEAN_DIRS  += $(MODVERDIR) include/ksym
CLEAN_FILES += modules.builtin.modinfo

# Directories & files removed with 'make mrproper'
MRPROPER_DIRS  += include/config usr/include include/generated          \
		  arch/$(SRCARCH)/include/generated .tmp_objdiff
MRPROPER_FILES += .config .config.old .version \
		  Module.symvers tags TAGS cscope* GPATH GTAGS GRTAGS GSYMS \
		  signing_key.pem signing_key.priv signing_key.x509	\
		  x509.genkey extra_certificates signing_key.x509.keyid	\
		  signing_key.x509.signer vmlinux-gdb.py

# clean - Delete most, but leave enough to build external modules
#
clean: rm-dirs  := $(CLEAN_DIRS)
clean: rm-files := $(CLEAN_FILES)
clean-dirs      := $(addprefix _clean_, . $(vmlinux-alldirs))

PHONY += $(clean-dirs) clean archclean vmlinuxclean
$(clean-dirs):
	$(Q)$(MAKE) $(clean)=$(patsubst _clean_%,%,$@)

vmlinuxclean:
	$(Q)$(CONFIG_SHELL) $(srctree)/scripts/link-vmlinux.sh clean
	$(Q)$(if $(ARCH_POSTLINK), $(MAKE) -f $(ARCH_POSTLINK) clean)

clean: archclean vmlinuxclean

# mrproper - Delete all generated files, including .config
#
mrproper: rm-dirs  := $(wildcard $(MRPROPER_DIRS))
mrproper: rm-files := $(wildcard $(MRPROPER_FILES))
mrproper-dirs      := $(addprefix _mrproper_,scripts)

PHONY += $(mrproper-dirs) mrproper
$(mrproper-dirs):
	$(Q)$(MAKE) $(clean)=$(patsubst _mrproper_%,%,$@)

mrproper: clean $(mrproper-dirs)
	$(call cmd,rmdirs)
	$(call cmd,rmfiles)

# distclean
#
PHONY += distclean

distclean: mrproper
	@find $(srctree) $(RCS_FIND_IGNORE) \
		\( -name '*.orig' -o -name '*.rej' -o -name '*~' \
		-o -name '*.bak' -o -name '#*#' -o -name '*%' \
		-o -name 'core' \) \
		-type f -print | xargs rm -f


# Packaging of the kernel to various formats
# ---------------------------------------------------------------------------
package-dir	:= scripts/package

%src-pkg: FORCE
	$(Q)$(MAKE) $(build)=$(package-dir) $@
%pkg: include/config/kernel.release FORCE
	$(Q)$(MAKE) $(build)=$(package-dir) $@


# Brief documentation of the typical targets used
# ---------------------------------------------------------------------------

boards := $(wildcard $(srctree)/arch/$(SRCARCH)/configs/*_defconfig)
boards := $(sort $(notdir $(boards)))
board-dirs := $(dir $(wildcard $(srctree)/arch/$(SRCARCH)/configs/*/*_defconfig))
board-dirs := $(sort $(notdir $(board-dirs:/=)))

PHONY += help
help:
	@echo  'Cleaning targets:'
	@echo  '  clean		  - Remove most generated files but keep the config and'
	@echo  '                    enough build support to build external modules'
	@echo  '  mrproper	  - Remove all generated files + config + various backup files'
	@echo  '  distclean	  - mrproper + remove editor backup and patch files'
	@echo  ''
	@echo  'Configuration targets:'
	@$(MAKE) -f $(srctree)/scripts/kconfig/Makefile help
	@echo  ''
	@echo  'Other generic targets:'
	@echo  '  all		  - Build all targets marked with [*]'
	@echo  '* vmlinux	  - Build the bare kernel'
	@echo  '* modules	  - Build all modules'
	@echo  '  modules_install - Install all modules to INSTALL_MOD_PATH (default: /)'
	@echo  '  dir/            - Build all files in dir and below'
	@echo  '  dir/file.[ois]  - Build specified target only'
	@echo  '  dir/file.ll     - Build the LLVM assembly file'
	@echo  '                    (requires compiler support for LLVM assembly generation)'
	@echo  '  dir/file.lst    - Build specified mixed source/assembly target only'
	@echo  '                    (requires a recent binutils and recent build (System.map))'
	@echo  '  dir/file.ko     - Build module including final link'
	@echo  '  modules_prepare - Set up for building external modules'
	@echo  '  tags/TAGS	  - Generate tags file for editors'
	@echo  '  cscope	  - Generate cscope index'
	@echo  '  gtags           - Generate GNU GLOBAL index'
	@echo  '  kernelrelease	  - Output the release version string (use with make -s)'
	@echo  '  kernelversion	  - Output the version stored in Makefile (use with make -s)'
	@echo  '  image_name	  - Output the image name (use with make -s)'
	@echo  '  headers_install - Install sanitised kernel headers to INSTALL_HDR_PATH'; \
	 echo  '                    (default: $(INSTALL_HDR_PATH))'; \
	 echo  ''
	@echo  'Static analysers:'
	@echo  '  checkstack      - Generate a list of stack hogs'
	@echo  '  namespacecheck  - Name space analysis on compiled kernel'
	@echo  '  versioncheck    - Sanity check on version.h usage'
	@echo  '  includecheck    - Check for duplicate included header files'
	@echo  '  export_report   - List the usages of all exported symbols'
	@echo  '  headers_check   - Sanity check on exported headers'
	@echo  '  headerdep       - Detect inclusion cycles in headers'
	@echo  '  coccicheck      - Check with Coccinelle'
	@echo  ''
	@echo  'Kernel selftest:'
	@echo  '  kselftest       - Build and run kernel selftest (run as root)'
	@echo  '                    Build, install, and boot kernel before'
	@echo  '                    running kselftest on it'
	@echo  '  kselftest-clean - Remove all generated kselftest files'
	@echo  '  kselftest-merge - Merge all the config dependencies of kselftest to existing'
	@echo  '                    .config.'
	@echo  ''
	@$(if $(dtstree), \
		echo 'Devicetree:'; \
		echo '* dtbs            - Build device tree blobs for enabled boards'; \
		echo '  dtbs_install    - Install dtbs to $(INSTALL_DTBS_PATH)'; \
		echo '')

	@echo 'Userspace tools targets:'
	@echo '  use "make tools/help"'
	@echo '  or  "cd tools; make help"'
	@echo  ''
	@echo  'Kernel packaging:'
	@$(MAKE) $(build)=$(package-dir) help
	@echo  ''
	@echo  'Documentation targets:'
	@$(MAKE) -f $(srctree)/Documentation/Makefile dochelp
	@echo  ''
	@echo  'Architecture specific targets ($(SRCARCH)):'
	@$(if $(archhelp),$(archhelp),\
		echo '  No architecture specific help defined for $(SRCARCH)')
	@echo  ''
	@$(if $(boards), \
		$(foreach b, $(boards), \
		printf "  %-24s - Build for %s\\n" $(b) $(subst _defconfig,,$(b));) \
		echo '')
	@$(if $(board-dirs), \
		$(foreach b, $(board-dirs), \
		printf "  %-16s - Show %s-specific targets\\n" help-$(b) $(b);) \
		printf "  %-16s - Show all of the above\\n" help-boards; \
		echo '')

	@echo  '  make V=0|1 [targets] 0 => quiet build (default), 1 => verbose build'
	@echo  '  make V=2   [targets] 2 => give reason for rebuild of target'
	@echo  '  make O=dir [targets] Locate all output files in "dir", including .config'
	@echo  '  make C=1   [targets] Check re-compiled c source with $$CHECK (sparse by default)'
	@echo  '  make C=2   [targets] Force check of all c source with $$CHECK'
	@echo  '  make RECORDMCOUNT_WARN=1 [targets] Warn about ignored mcount sections'
	@echo  '  make W=n   [targets] Enable extra gcc checks, n=1,2,3 where'
	@echo  '		1: warnings which may be relevant and do not occur too often'
	@echo  '		2: warnings which occur quite often but may still be relevant'
	@echo  '		3: more obscure warnings, can most likely be ignored'
	@echo  '		Multiple levels can be combined with W=12 or W=123'
	@echo  ''
	@echo  'Execute "make" or "make all" to build all targets marked with [*] '
	@echo  'For further info see the ./README file'


help-board-dirs := $(addprefix help-,$(board-dirs))

help-boards: $(help-board-dirs)

boards-per-dir = $(sort $(notdir $(wildcard $(srctree)/arch/$(SRCARCH)/configs/$*/*_defconfig)))

$(help-board-dirs): help-%:
	@echo  'Architecture specific targets ($(SRCARCH) $*):'
	@$(if $(boards-per-dir), \
		$(foreach b, $(boards-per-dir), \
		printf "  %-24s - Build for %s\\n" $*/$(b) $(subst _defconfig,,$(b));) \
		echo '')


# Documentation targets
# ---------------------------------------------------------------------------
DOC_TARGETS := xmldocs latexdocs pdfdocs htmldocs epubdocs cleandocs \
	       linkcheckdocs dochelp refcheckdocs
PHONY += $(DOC_TARGETS)
$(DOC_TARGETS): scripts_basic FORCE
	$(Q)$(MAKE) $(build)=Documentation $@

# Misc
# ---------------------------------------------------------------------------

PHONY += scripts_gdb
scripts_gdb: prepare
	$(Q)$(MAKE) $(build)=scripts/gdb
	$(Q)ln -fsn $(abspath $(srctree)/scripts/gdb/vmlinux-gdb.py)

ifdef CONFIG_GDB_SCRIPTS
all: scripts_gdb
endif

else # KBUILD_EXTMOD

###
# External module support.
# When building external modules the kernel used as basis is considered
# read-only, and no consistency checks are made and the make
# system is not used on the basis kernel. If updates are required
# in the basis kernel ordinary make commands (without M=...) must
# be used.
#
# The following are the only valid targets when building external
# modules.
# make M=dir clean     Delete all automatically generated files
# make M=dir modules   Make all modules in specified dir
# make M=dir	       Same as 'make M=dir modules'
# make M=dir modules_install
#                      Install the modules built in the module directory
#                      Assumes install directory is already created

# We are always building modules
KBUILD_MODULES := 1

PHONY += $(objtree)/Module.symvers
$(objtree)/Module.symvers:
	@test -e $(objtree)/Module.symvers || ( \
	echo; \
	echo "  WARNING: Symbol version dump $(objtree)/Module.symvers"; \
	echo "           is missing; modules will have no dependencies and modversions."; \
	echo )

module-dirs := $(addprefix _module_,$(KBUILD_EXTMOD))
PHONY += $(module-dirs) modules
$(module-dirs): prepare $(objtree)/Module.symvers
	$(Q)$(MAKE) $(build)=$(patsubst _module_%,%,$@)

modules: $(module-dirs)
	@$(kecho) '  Building modules, stage 2.';
	$(Q)$(MAKE) -f $(srctree)/scripts/Makefile.modpost

PHONY += modules_install
modules_install: _emodinst_ _emodinst_post

install-dir := $(if $(INSTALL_MOD_DIR),$(INSTALL_MOD_DIR),extra)
PHONY += _emodinst_
_emodinst_:
	$(Q)mkdir -p $(MODLIB)/$(install-dir)
	$(Q)$(MAKE) -f $(srctree)/scripts/Makefile.modinst

PHONY += _emodinst_post
_emodinst_post: _emodinst_
	$(call cmd,depmod)

clean-dirs := $(addprefix _clean_,$(KBUILD_EXTMOD))

PHONY += $(clean-dirs) clean
$(clean-dirs):
	$(Q)$(MAKE) $(clean)=$(patsubst _clean_%,%,$@)

clean:	rm-dirs := $(MODVERDIR)
clean: rm-files := $(KBUILD_EXTMOD)/Module.symvers

PHONY += help
help:
	@echo  '  Building external modules.'
	@echo  '  Syntax: make -C path/to/kernel/src M=$$PWD target'
	@echo  ''
	@echo  '  modules         - default target, build the module(s)'
	@echo  '  modules_install - install the module'
	@echo  '  clean           - remove generated files in module directory only'
	@echo  ''

PHONY += prepare
prepare:
	$(cmd_crmodverdir)
endif # KBUILD_EXTMOD

clean: $(clean-dirs)
	$(call cmd,rmdirs)
	$(call cmd,rmfiles)
	@find $(if $(KBUILD_EXTMOD), $(KBUILD_EXTMOD), .) $(RCS_FIND_IGNORE) \
		\( -name '*.[aios]' -o -name '*.ko' -o -name '.*.cmd' \
		-o -name '*.ko.*' \
		-o -name '*.dtb' -o -name '*.dtb.S' -o -name '*.dt.yaml' \
		-o -name '*.dwo' -o -name '*.lst' \
		-o -name '*.su'  \
		-o -name '.*.d' -o -name '.*.tmp' -o -name '*.mod.c' \
		-o -name '*.lex.c' -o -name '*.tab.[ch]' \
		-o -name '*.asn1.[ch]' \
		-o -name '*.symtypes' -o -name 'modules.order' \
		-o -name modules.builtin -o -name '.tmp_*.o.*' \
		-o -name '*.c.[012]*.*' \
		-o -name '*.ll' \
		-o -name '*.gcno' \) -type f -print | xargs rm -f

# Generate tags for editors
# ---------------------------------------------------------------------------
quiet_cmd_tags = GEN     $@
      cmd_tags = $(CONFIG_SHELL) $(srctree)/scripts/tags.sh $@

tags TAGS cscope gtags: FORCE
	$(call cmd,tags)

# Scripts to check various things for consistency
# ---------------------------------------------------------------------------

PHONY += includecheck versioncheck coccicheck namespacecheck export_report

includecheck:
	find $(srctree)/* $(RCS_FIND_IGNORE) \
		-name '*.[hcS]' -type f -print | sort \
		| xargs $(PERL) -w $(srctree)/scripts/checkincludes.pl

versioncheck:
	find $(srctree)/* $(RCS_FIND_IGNORE) \
		-name '*.[hcS]' -type f -print | sort \
		| xargs $(PERL) -w $(srctree)/scripts/checkversion.pl

coccicheck:
	$(Q)$(CONFIG_SHELL) $(srctree)/scripts/$@

namespacecheck:
	$(PERL) $(srctree)/scripts/namespace.pl

export_report:
	$(PERL) $(srctree)/scripts/export_report.pl

PHONY += checkstack kernelrelease kernelversion image_name

# UML needs a little special treatment here.  It wants to use the host
# toolchain, so needs $(SUBARCH) passed to checkstack.pl.  Everyone
# else wants $(ARCH), including people doing cross-builds, which means
# that $(SUBARCH) doesn't work here.
ifeq ($(ARCH), um)
CHECKSTACK_ARCH := $(SUBARCH)
else
CHECKSTACK_ARCH := $(ARCH)
endif
checkstack:
	$(OBJDUMP) -d vmlinux $$(find . -name '*.ko') | \
	$(PERL) $(src)/scripts/checkstack.pl $(CHECKSTACK_ARCH)

kernelrelease:
	@echo "$(KERNELVERSION)$$($(CONFIG_SHELL) $(srctree)/scripts/setlocalversion $(srctree))"

kernelversion:
	@echo $(KERNELVERSION)

image_name:
	@echo $(KBUILD_IMAGE)

# Clear a bunch of variables before executing the submake

ifeq ($(quiet),silent_)
tools_silent=s
endif

tools/: FORCE
	$(Q)mkdir -p $(objtree)/tools
	$(Q)$(MAKE) LDFLAGS= MAKEFLAGS="$(tools_silent) $(filter --j% -j,$(MAKEFLAGS))" O=$(abspath $(objtree)) subdir=tools -C $(src)/tools/

tools/%: FORCE
	$(Q)mkdir -p $(objtree)/tools
	$(Q)$(MAKE) LDFLAGS= MAKEFLAGS="$(tools_silent) $(filter --j% -j,$(MAKEFLAGS))" O=$(abspath $(objtree)) subdir=tools -C $(src)/tools/ $*

# Single targets
# ---------------------------------------------------------------------------
# Single targets are compatible with:
# - build with mixed source and output
# - build with separate output dir 'make O=...'
# - external modules
#
#  target-dir => where to store outputfile
#  build-dir  => directory in kernel source tree to use

build-target = $(if $(KBUILD_EXTMOD), $(KBUILD_EXTMOD)/)$@
build-dir = $(patsubst %/,%,$(dir $(build-target)))

%.i: prepare FORCE
	$(Q)$(MAKE) $(build)=$(build-dir) $(build-target)
%.ll: prepare FORCE
	$(Q)$(MAKE) $(build)=$(build-dir) $(build-target)
%.lst: prepare FORCE
	$(Q)$(MAKE) $(build)=$(build-dir) $(build-target)
%.o: prepare FORCE
	$(Q)$(MAKE) $(build)=$(build-dir) $(build-target)
%.s: prepare FORCE
	$(Q)$(MAKE) $(build)=$(build-dir) $(build-target)
%.symtypes: prepare FORCE
	$(Q)$(MAKE) $(build)=$(build-dir) $(build-target)
%.ko: %.o
	$(Q)$(MAKE) -f $(srctree)/scripts/Makefile.modpost

# Modules
PHONY += /
/: ./

# Make sure the latest headers are built for Documentation
Documentation/ samples/: headers_install
%/: prepare FORCE
	$(Q)$(MAKE) KBUILD_MODULES=1 $(build)=$(build-dir)

# FIXME Should go into a make.lib or something
# ===========================================================================

quiet_cmd_rmdirs = $(if $(wildcard $(rm-dirs)),CLEAN   $(wildcard $(rm-dirs)))
      cmd_rmdirs = rm -rf $(rm-dirs)

quiet_cmd_rmfiles = $(if $(wildcard $(rm-files)),CLEAN   $(wildcard $(rm-files)))
      cmd_rmfiles = rm -f $(rm-files)

# Run depmod only if we have System.map and depmod is executable
quiet_cmd_depmod = DEPMOD  $(KERNELRELEASE)
      cmd_depmod = $(CONFIG_SHELL) $(srctree)/scripts/depmod.sh $(DEPMOD) \
                   $(KERNELRELEASE)

# Create temporary dir for module support files
# clean it up only when building all modules
cmd_crmodverdir = $(Q)mkdir -p $(MODVERDIR) \
                  $(if $(KBUILD_MODULES),; rm -f $(MODVERDIR)/*)

# read saved command lines for existing targets
existing-targets := $(wildcard $(sort $(targets)))

-include $(foreach f,$(existing-targets),$(dir $(f)).$(notdir $(f)).cmd)

endif   # ifeq ($(config-targets),1)
endif   # ifeq ($(mixed-targets),1)
endif   # need-sub-make

PHONY += FORCE
FORCE:

# Declare the contents of the PHONY variable as phony.  We keep that
# information in a variable so we can use it in if_changed and friends.
.PHONY: $(PHONY)<|MERGE_RESOLUTION|>--- conflicted
+++ resolved
@@ -1,15 +1,9 @@
 # SPDX-License-Identifier: GPL-2.0
 VERSION = 5
 PATCHLEVEL = 2
-<<<<<<< HEAD
-SUBLEVEL = 16
+SUBLEVEL = 17
 EXTRAVERSION = -zen
 NAME = The Beauty and the Bug
-=======
-SUBLEVEL = 17
-EXTRAVERSION =
-NAME = Bobtail Squid
->>>>>>> 5e408889
 
 # *DOCUMENTATION*
 # To see a list of typical targets execute "make help"
