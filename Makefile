# SPDX-License-Identifier: GPL-2.0
VERSION = 5
PATCHLEVEL = 15
<<<<<<< HEAD
SUBLEVEL = 16
EXTRAVERSION = -zen
NAME = Return of the Potato Wizard
=======
SUBLEVEL = 17
EXTRAVERSION =
NAME = Trick or Treat
>>>>>>> e8a2995c

# *DOCUMENTATION*
# To see a list of typical targets execute "make help"
# More info can be located in ./README
# Comments in this file are targeted only to the developer, do not
# expect to learn how to build the kernel reading this file.

$(if $(filter __%, $(MAKECMDGOALS)), \
	$(error targets prefixed with '__' are only for internal use))

# That's our default target when none is given on the command line
PHONY := __all
__all:

# We are using a recursive build, so we need to do a little thinking
# to get the ordering right.
#
# Most importantly: sub-Makefiles should only ever modify files in
# their own directory. If in some directory we have a dependency on
# a file in another dir (which doesn't happen often, but it's often
# unavoidable when linking the built-in.a targets which finally
# turn into vmlinux), we will call a sub make in that other dir, and
# after that we are sure that everything which is in that other dir
# is now up to date.
#
# The only cases where we need to modify files which have global
# effects are thus separated out and done before the recursive
# descending is started. They are now explicitly listed as the
# prepare rule.

ifneq ($(sub_make_done),1)

# Do not use make's built-in rules and variables
# (this increases performance and avoids hard-to-debug behaviour)
MAKEFLAGS += -rR

# Avoid funny character set dependencies
unexport LC_ALL
LC_COLLATE=C
LC_NUMERIC=C
export LC_COLLATE LC_NUMERIC

# Avoid interference with shell env settings
unexport GREP_OPTIONS

# Beautify output
# ---------------------------------------------------------------------------
#
# Normally, we echo the whole command before executing it. By making
# that echo $($(quiet)$(cmd)), we now have the possibility to set
# $(quiet) to choose other forms of output instead, e.g.
#
#         quiet_cmd_cc_o_c = Compiling $(RELDIR)/$@
#         cmd_cc_o_c       = $(CC) $(c_flags) -c -o $@ $<
#
# If $(quiet) is empty, the whole command will be printed.
# If it is set to "quiet_", only the short version will be printed.
# If it is set to "silent_", nothing will be printed at all, since
# the variable $(silent_cmd_cc_o_c) doesn't exist.
#
# A simple variant is to prefix commands with $(Q) - that's useful
# for commands that shall be hidden in non-verbose mode.
#
#	$(Q)ln $@ :<
#
# If KBUILD_VERBOSE equals 0 then the above command will be hidden.
# If KBUILD_VERBOSE equals 1 then the above command is displayed.
# If KBUILD_VERBOSE equals 2 then give the reason why each target is rebuilt.
#
# To put more focus on warnings, be less verbose as default
# Use 'make V=1' to see the full commands

ifeq ("$(origin V)", "command line")
  KBUILD_VERBOSE = $(V)
endif
ifndef KBUILD_VERBOSE
  KBUILD_VERBOSE = 0
endif

ifeq ($(KBUILD_VERBOSE),1)
  quiet =
  Q =
else
  quiet=quiet_
  Q = @
endif

# If the user is running make -s (silent mode), suppress echoing of
# commands

ifneq ($(findstring s,$(filter-out --%,$(MAKEFLAGS))),)
  quiet=silent_
  KBUILD_VERBOSE = 0
endif

export quiet Q KBUILD_VERBOSE

# Call a source code checker (by default, "sparse") as part of the
# C compilation.
#
# Use 'make C=1' to enable checking of only re-compiled files.
# Use 'make C=2' to enable checking of *all* source files, regardless
# of whether they are re-compiled or not.
#
# See the file "Documentation/dev-tools/sparse.rst" for more details,
# including where to get the "sparse" utility.

ifeq ("$(origin C)", "command line")
  KBUILD_CHECKSRC = $(C)
endif
ifndef KBUILD_CHECKSRC
  KBUILD_CHECKSRC = 0
endif

export KBUILD_CHECKSRC

# Use make M=dir or set the environment variable KBUILD_EXTMOD to specify the
# directory of external module to build. Setting M= takes precedence.
ifeq ("$(origin M)", "command line")
  KBUILD_EXTMOD := $(M)
endif

$(if $(word 2, $(KBUILD_EXTMOD)), \
	$(error building multiple external modules is not supported))

# Remove trailing slashes
ifneq ($(filter %/, $(KBUILD_EXTMOD)),)
KBUILD_EXTMOD := $(shell dirname $(KBUILD_EXTMOD).)
endif

export KBUILD_EXTMOD

# Kbuild will save output files in the current working directory.
# This does not need to match to the root of the kernel source tree.
#
# For example, you can do this:
#
#  cd /dir/to/store/output/files; make -f /dir/to/kernel/source/Makefile
#
# If you want to save output files in a different location, there are
# two syntaxes to specify it.
#
# 1) O=
# Use "make O=dir/to/store/output/files/"
#
# 2) Set KBUILD_OUTPUT
# Set the environment variable KBUILD_OUTPUT to point to the output directory.
# export KBUILD_OUTPUT=dir/to/store/output/files/; make
#
# The O= assignment takes precedence over the KBUILD_OUTPUT environment
# variable.

# Do we want to change the working directory?
ifeq ("$(origin O)", "command line")
  KBUILD_OUTPUT := $(O)
endif

ifneq ($(KBUILD_OUTPUT),)
# Make's built-in functions such as $(abspath ...), $(realpath ...) cannot
# expand a shell special character '~'. We use a somewhat tedious way here.
abs_objtree := $(shell mkdir -p $(KBUILD_OUTPUT) && cd $(KBUILD_OUTPUT) && pwd)
$(if $(abs_objtree),, \
     $(error failed to create output directory "$(KBUILD_OUTPUT)"))

# $(realpath ...) resolves symlinks
abs_objtree := $(realpath $(abs_objtree))
else
abs_objtree := $(CURDIR)
endif # ifneq ($(KBUILD_OUTPUT),)

ifeq ($(abs_objtree),$(CURDIR))
# Suppress "Entering directory ..." unless we are changing the work directory.
MAKEFLAGS += --no-print-directory
else
need-sub-make := 1
endif

this-makefile := $(lastword $(MAKEFILE_LIST))
abs_srctree := $(realpath $(dir $(this-makefile)))

ifneq ($(words $(subst :, ,$(abs_srctree))), 1)
$(error source directory cannot contain spaces or colons)
endif

ifneq ($(abs_srctree),$(abs_objtree))
# Look for make include files relative to root of kernel src
#
# --included-dir is added for backward compatibility, but you should not rely on
# it. Please add $(srctree)/ prefix to include Makefiles in the source tree.
MAKEFLAGS += --include-dir=$(abs_srctree)
endif

ifneq ($(filter 3.%,$(MAKE_VERSION)),)
# 'MAKEFLAGS += -rR' does not immediately become effective for GNU Make 3.x
# We need to invoke sub-make to avoid implicit rules in the top Makefile.
need-sub-make := 1
# Cancel implicit rules for this Makefile.
$(this-makefile): ;
endif

export abs_srctree abs_objtree
export sub_make_done := 1

ifeq ($(need-sub-make),1)

PHONY += $(MAKECMDGOALS) __sub-make

$(filter-out $(this-makefile), $(MAKECMDGOALS)) __all: __sub-make
	@:

# Invoke a second make in the output directory, passing relevant variables
__sub-make:
	$(Q)$(MAKE) -C $(abs_objtree) -f $(abs_srctree)/Makefile $(MAKECMDGOALS)

endif # need-sub-make
endif # sub_make_done

# We process the rest of the Makefile if this is the final invocation of make
ifeq ($(need-sub-make),)

# Do not print "Entering directory ...",
# but we want to display it when entering to the output directory
# so that IDEs/editors are able to understand relative filenames.
MAKEFLAGS += --no-print-directory

ifeq ($(abs_srctree),$(abs_objtree))
        # building in the source tree
        srctree := .
	building_out_of_srctree :=
else
        ifeq ($(abs_srctree)/,$(dir $(abs_objtree)))
                # building in a subdirectory of the source tree
                srctree := ..
        else
                srctree := $(abs_srctree)
        endif
	building_out_of_srctree := 1
endif

ifneq ($(KBUILD_ABS_SRCTREE),)
srctree := $(abs_srctree)
endif

objtree		:= .
VPATH		:= $(srctree)

export building_out_of_srctree srctree objtree VPATH

# To make sure we do not include .config for any of the *config targets
# catch them early, and hand them over to scripts/kconfig/Makefile
# It is allowed to specify more targets when calling make, including
# mixing *config targets and build targets.
# For example 'make oldconfig all'.
# Detect when mixed targets is specified, and make a second invocation
# of make so .config is not included in this case either (for *config).

version_h := include/generated/uapi/linux/version.h

clean-targets := %clean mrproper cleandocs
no-dot-config-targets := $(clean-targets) \
			 cscope gtags TAGS tags help% %docs check% coccicheck \
			 $(version_h) headers headers_% archheaders archscripts \
			 %asm-generic kernelversion %src-pkg dt_binding_check \
			 outputmakefile
# Installation targets should not require compiler. Unfortunately, vdso_install
# is an exception where build artifacts may be updated. This must be fixed.
no-compiler-targets := $(no-dot-config-targets) install dtbs_install \
			headers_install modules_install kernelrelease image_name
no-sync-config-targets := $(no-dot-config-targets) %install kernelrelease \
			  image_name
single-targets := %.a %.i %.ko %.lds %.ll %.lst %.mod %.o %.s %.symtypes %/

config-build	:=
mixed-build	:=
need-config	:= 1
need-compiler	:= 1
may-sync-config	:= 1
single-build	:=

ifneq ($(filter $(no-dot-config-targets), $(MAKECMDGOALS)),)
	ifeq ($(filter-out $(no-dot-config-targets), $(MAKECMDGOALS)),)
		need-config :=
	endif
endif

ifneq ($(filter $(no-compiler-targets), $(MAKECMDGOALS)),)
	ifeq ($(filter-out $(no-compiler-targets), $(MAKECMDGOALS)),)
		need-compiler :=
	endif
endif

ifneq ($(filter $(no-sync-config-targets), $(MAKECMDGOALS)),)
	ifeq ($(filter-out $(no-sync-config-targets), $(MAKECMDGOALS)),)
		may-sync-config :=
	endif
endif

ifneq ($(KBUILD_EXTMOD),)
	may-sync-config :=
endif

ifeq ($(KBUILD_EXTMOD),)
        ifneq ($(filter %config,$(MAKECMDGOALS)),)
		config-build := 1
                ifneq ($(words $(MAKECMDGOALS)),1)
			mixed-build := 1
                endif
        endif
endif

# We cannot build single targets and the others at the same time
ifneq ($(filter $(single-targets), $(MAKECMDGOALS)),)
	single-build := 1
	ifneq ($(filter-out $(single-targets), $(MAKECMDGOALS)),)
		mixed-build := 1
	endif
endif

# For "make -j clean all", "make -j mrproper defconfig all", etc.
ifneq ($(filter $(clean-targets),$(MAKECMDGOALS)),)
        ifneq ($(filter-out $(clean-targets),$(MAKECMDGOALS)),)
		mixed-build := 1
        endif
endif

# install and modules_install need also be processed one by one
ifneq ($(filter install,$(MAKECMDGOALS)),)
        ifneq ($(filter modules_install,$(MAKECMDGOALS)),)
		mixed-build := 1
        endif
endif

ifdef mixed-build
# ===========================================================================
# We're called with mixed targets (*config and build targets).
# Handle them one by one.

PHONY += $(MAKECMDGOALS) __build_one_by_one

$(MAKECMDGOALS): __build_one_by_one
	@:

__build_one_by_one:
	$(Q)set -e; \
	for i in $(MAKECMDGOALS); do \
		$(MAKE) -f $(srctree)/Makefile $$i; \
	done

else # !mixed-build

include $(srctree)/scripts/Kbuild.include

# Read KERNELRELEASE from include/config/kernel.release (if it exists)
KERNELRELEASE = $(shell cat include/config/kernel.release 2> /dev/null)
KERNELVERSION = $(VERSION)$(if $(PATCHLEVEL),.$(PATCHLEVEL)$(if $(SUBLEVEL),.$(SUBLEVEL)))$(EXTRAVERSION)
export VERSION PATCHLEVEL SUBLEVEL KERNELRELEASE KERNELVERSION

include $(srctree)/scripts/subarch.include

# Cross compiling and selecting different set of gcc/bin-utils
# ---------------------------------------------------------------------------
#
# When performing cross compilation for other architectures ARCH shall be set
# to the target architecture. (See arch/* for the possibilities).
# ARCH can be set during invocation of make:
# make ARCH=ia64
# Another way is to have ARCH set in the environment.
# The default ARCH is the host where make is executed.

# CROSS_COMPILE specify the prefix used for all executables used
# during compilation. Only gcc and related bin-utils executables
# are prefixed with $(CROSS_COMPILE).
# CROSS_COMPILE can be set on the command line
# make CROSS_COMPILE=ia64-linux-
# Alternatively CROSS_COMPILE can be set in the environment.
# Default value for CROSS_COMPILE is not to prefix executables
# Note: Some architectures assign CROSS_COMPILE in their arch/*/Makefile
ARCH		?= $(SUBARCH)

# Architecture as present in compile.h
UTS_MACHINE 	:= $(ARCH)
SRCARCH 	:= $(ARCH)

# Additional ARCH settings for x86
ifeq ($(ARCH),i386)
        SRCARCH := x86
endif
ifeq ($(ARCH),x86_64)
        SRCARCH := x86
endif

# Additional ARCH settings for sparc
ifeq ($(ARCH),sparc32)
       SRCARCH := sparc
endif
ifeq ($(ARCH),sparc64)
       SRCARCH := sparc
endif

# Additional ARCH settings for parisc
ifeq ($(ARCH),parisc64)
       SRCARCH := parisc
endif

export cross_compiling :=
ifneq ($(SRCARCH),$(SUBARCH))
cross_compiling := 1
endif

KCONFIG_CONFIG	?= .config
export KCONFIG_CONFIG

# SHELL used by kbuild
CONFIG_SHELL := sh

HOST_LFS_CFLAGS := $(shell getconf LFS_CFLAGS 2>/dev/null)
HOST_LFS_LDFLAGS := $(shell getconf LFS_LDFLAGS 2>/dev/null)
HOST_LFS_LIBS := $(shell getconf LFS_LIBS 2>/dev/null)

ifneq ($(LLVM),)
HOSTCC	= clang
HOSTCXX	= clang++
else
HOSTCC	= gcc
HOSTCXX	= g++
endif

export KBUILD_USERCFLAGS := -Wall -Wmissing-prototypes -Wstrict-prototypes \
			      -O2 -fomit-frame-pointer -std=gnu89
export KBUILD_USERLDFLAGS :=

KBUILD_HOSTCFLAGS   := $(KBUILD_USERCFLAGS) $(HOST_LFS_CFLAGS) $(HOSTCFLAGS)
KBUILD_HOSTCXXFLAGS := -Wall -O2 $(HOST_LFS_CFLAGS) $(HOSTCXXFLAGS)
KBUILD_HOSTLDFLAGS  := $(HOST_LFS_LDFLAGS) $(HOSTLDFLAGS)
KBUILD_HOSTLDLIBS   := $(HOST_LFS_LIBS) $(HOSTLDLIBS)

# Make variables (CC, etc...)
CPP		= $(CC) -E
ifneq ($(LLVM),)
CC		= clang
LD		= ld.lld
AR		= llvm-ar
NM		= llvm-nm
OBJCOPY		= llvm-objcopy
OBJDUMP		= llvm-objdump
READELF		= llvm-readelf
STRIP		= llvm-strip
else
CC		= $(CROSS_COMPILE)gcc
LD		= $(CROSS_COMPILE)ld
AR		= $(CROSS_COMPILE)ar
NM		= $(CROSS_COMPILE)nm
OBJCOPY		= $(CROSS_COMPILE)objcopy
OBJDUMP		= $(CROSS_COMPILE)objdump
READELF		= $(CROSS_COMPILE)readelf
STRIP		= $(CROSS_COMPILE)strip
endif
PAHOLE		= pahole
RESOLVE_BTFIDS	= $(objtree)/tools/bpf/resolve_btfids/resolve_btfids
LEX		= flex
YACC		= bison
AWK		= awk
INSTALLKERNEL  := installkernel
DEPMOD		= depmod
PERL		= perl
PYTHON3		= python3
CHECK		= sparse
BASH		= bash
KGZIP		= gzip
KBZIP2		= bzip2
KLZOP		= lzop
LZMA		= lzma
LZ4		= lz4c
XZ		= xz
ZSTD		= zstd

CHECKFLAGS     := -D__linux__ -Dlinux -D__STDC__ -Dunix -D__unix__ \
		  -Wbitwise -Wno-return-void -Wno-unknown-attribute $(CF)
NOSTDINC_FLAGS :=
CFLAGS_MODULE   =
AFLAGS_MODULE   =
LDFLAGS_MODULE  =
CFLAGS_KERNEL	=
AFLAGS_KERNEL	=
LDFLAGS_vmlinux =

# Use USERINCLUDE when you must reference the UAPI directories only.
USERINCLUDE    := \
		-I$(srctree)/arch/$(SRCARCH)/include/uapi \
		-I$(objtree)/arch/$(SRCARCH)/include/generated/uapi \
		-I$(srctree)/include/uapi \
		-I$(objtree)/include/generated/uapi \
                -include $(srctree)/include/linux/compiler-version.h \
                -include $(srctree)/include/linux/kconfig.h

# Use LINUXINCLUDE when you must reference the include/ directory.
# Needed to be compatible with the O= option
LINUXINCLUDE    := \
		-I$(srctree)/arch/$(SRCARCH)/include \
		-I$(objtree)/arch/$(SRCARCH)/include/generated \
		$(if $(building_out_of_srctree),-I$(srctree)/include) \
		-I$(objtree)/include \
		$(USERINCLUDE)

KBUILD_AFLAGS   := -D__ASSEMBLY__ -fno-PIE
KBUILD_CFLAGS   := -Wall -Wundef -Werror=strict-prototypes -Wno-trigraphs \
		   -fno-strict-aliasing -fno-common -fshort-wchar -fno-PIE \
		   -Werror=implicit-function-declaration -Werror=implicit-int \
		   -Werror=return-type -Wno-format-security \
		   -std=gnu89
KBUILD_CPPFLAGS := -D__KERNEL__
KBUILD_AFLAGS_KERNEL :=
KBUILD_CFLAGS_KERNEL :=
KBUILD_AFLAGS_MODULE  := -DMODULE
KBUILD_CFLAGS_MODULE  := -DMODULE
KBUILD_LDFLAGS_MODULE :=
KBUILD_LDFLAGS :=
CLANG_FLAGS :=

export ARCH SRCARCH CONFIG_SHELL BASH HOSTCC KBUILD_HOSTCFLAGS CROSS_COMPILE LD CC
export CPP AR NM STRIP OBJCOPY OBJDUMP READELF PAHOLE RESOLVE_BTFIDS LEX YACC AWK INSTALLKERNEL
export PERL PYTHON3 CHECK CHECKFLAGS MAKE UTS_MACHINE HOSTCXX
export KGZIP KBZIP2 KLZOP LZMA LZ4 XZ ZSTD
export KBUILD_HOSTCXXFLAGS KBUILD_HOSTLDFLAGS KBUILD_HOSTLDLIBS LDFLAGS_MODULE

export KBUILD_CPPFLAGS NOSTDINC_FLAGS LINUXINCLUDE OBJCOPYFLAGS KBUILD_LDFLAGS
export KBUILD_CFLAGS CFLAGS_KERNEL CFLAGS_MODULE
export KBUILD_AFLAGS AFLAGS_KERNEL AFLAGS_MODULE
export KBUILD_AFLAGS_MODULE KBUILD_CFLAGS_MODULE KBUILD_LDFLAGS_MODULE
export KBUILD_AFLAGS_KERNEL KBUILD_CFLAGS_KERNEL

# Files to ignore in find ... statements

export RCS_FIND_IGNORE := \( -name SCCS -o -name BitKeeper -o -name .svn -o    \
			  -name CVS -o -name .pc -o -name .hg -o -name .git \) \
			  -prune -o
export RCS_TAR_IGNORE := --exclude SCCS --exclude BitKeeper --exclude .svn \
			 --exclude CVS --exclude .pc --exclude .hg --exclude .git

# ===========================================================================
# Rules shared between *config targets and build targets

# Basic helpers built in scripts/basic/
PHONY += scripts_basic
scripts_basic:
	$(Q)$(MAKE) $(build)=scripts/basic

PHONY += outputmakefile
ifdef building_out_of_srctree
# Before starting out-of-tree build, make sure the source tree is clean.
# outputmakefile generates a Makefile in the output directory, if using a
# separate output directory. This allows convenient use of make in the
# output directory.
# At the same time when output Makefile generated, generate .gitignore to
# ignore whole output directory

quiet_cmd_makefile = GEN     Makefile
      cmd_makefile = { \
	echo "\# Automatically generated by $(srctree)/Makefile: don't edit"; \
	echo "include $(srctree)/Makefile"; \
	} > Makefile

outputmakefile:
	$(Q)if [ -f $(srctree)/.config -o \
		 -d $(srctree)/include/config -o \
		 -d $(srctree)/arch/$(SRCARCH)/include/generated ]; then \
		echo >&2 "***"; \
		echo >&2 "*** The source tree is not clean, please run 'make$(if $(findstring command line, $(origin ARCH)), ARCH=$(ARCH)) mrproper'"; \
		echo >&2 "*** in $(abs_srctree)";\
		echo >&2 "***"; \
		false; \
	fi
	$(Q)ln -fsn $(srctree) source
	$(call cmd,makefile)
	$(Q)test -e .gitignore || \
	{ echo "# this is build directory, ignore it"; echo "*"; } > .gitignore
endif

# The expansion should be delayed until arch/$(SRCARCH)/Makefile is included.
# Some architectures define CROSS_COMPILE in arch/$(SRCARCH)/Makefile.
# CC_VERSION_TEXT is referenced from Kconfig (so it needs export),
# and from include/config/auto.conf.cmd to detect the compiler upgrade.
CC_VERSION_TEXT = $(subst $(pound),,$(shell LC_ALL=C $(CC) --version 2>/dev/null | head -n 1))

ifneq ($(findstring clang,$(CC_VERSION_TEXT)),)
include $(srctree)/scripts/Makefile.clang
endif

# Include this also for config targets because some architectures need
# cc-cross-prefix to determine CROSS_COMPILE.
ifdef need-compiler
include $(srctree)/scripts/Makefile.compiler
endif

ifdef config-build
# ===========================================================================
# *config targets only - make sure prerequisites are updated, and descend
# in scripts/kconfig to make the *config target

# Read arch specific Makefile to set KBUILD_DEFCONFIG as needed.
# KBUILD_DEFCONFIG may point out an alternative default configuration
# used for 'make defconfig'
include $(srctree)/arch/$(SRCARCH)/Makefile
export KBUILD_DEFCONFIG KBUILD_KCONFIG CC_VERSION_TEXT

config: outputmakefile scripts_basic FORCE
	$(Q)$(MAKE) $(build)=scripts/kconfig $@

%config: outputmakefile scripts_basic FORCE
	$(Q)$(MAKE) $(build)=scripts/kconfig $@

else #!config-build
# ===========================================================================
# Build targets only - this includes vmlinux, arch specific targets, clean
# targets and others. In general all targets except *config targets.

# If building an external module we do not care about the all: rule
# but instead __all depend on modules
PHONY += all
ifeq ($(KBUILD_EXTMOD),)
__all: all
else
__all: modules
endif

# Decide whether to build built-in, modular, or both.
# Normally, just do built-in.

KBUILD_MODULES :=
KBUILD_BUILTIN := 1

# If we have only "make modules", don't compile built-in objects.
ifeq ($(MAKECMDGOALS),modules)
  KBUILD_BUILTIN :=
endif

# If we have "make <whatever> modules", compile modules
# in addition to whatever we do anyway.
# Just "make" or "make all" shall build modules as well

ifneq ($(filter all modules nsdeps %compile_commands.json clang-%,$(MAKECMDGOALS)),)
  KBUILD_MODULES := 1
endif

ifeq ($(MAKECMDGOALS),)
  KBUILD_MODULES := 1
endif

export KBUILD_MODULES KBUILD_BUILTIN

ifdef need-config
include include/config/auto.conf
endif

ifeq ($(KBUILD_EXTMOD),)
# Objects we will link into vmlinux / subdirs we need to visit
core-y		:= init/ usr/ arch/$(SRCARCH)/
drivers-y	:= drivers/ sound/
drivers-$(CONFIG_SAMPLES) += samples/
drivers-$(CONFIG_NET) += net/
drivers-y	+= virt/
libs-y		:= lib/
endif # KBUILD_EXTMOD

# The all: target is the default when no target is given on the
# command line.
# This allow a user to issue only 'make' to build a kernel including modules
# Defaults to vmlinux, but the arch makefile usually adds further targets
all: vmlinux

CFLAGS_GCOV	:= -fprofile-arcs -ftest-coverage
ifdef CONFIG_CC_IS_GCC
CFLAGS_GCOV	+= -fno-tree-loop-im
endif
export CFLAGS_GCOV

# The arch Makefiles can override CC_FLAGS_FTRACE. We may also append it later.
ifdef CONFIG_FUNCTION_TRACER
  CC_FLAGS_FTRACE := -pg
endif

ifdef CONFIG_CC_IS_GCC
RETPOLINE_CFLAGS	:= $(call cc-option,-mindirect-branch=thunk-extern -mindirect-branch-register)
RETPOLINE_VDSO_CFLAGS	:= $(call cc-option,-mindirect-branch=thunk-inline -mindirect-branch-register)
endif
ifdef CONFIG_CC_IS_CLANG
RETPOLINE_CFLAGS	:= -mretpoline-external-thunk
RETPOLINE_VDSO_CFLAGS	:= -mretpoline
endif
export RETPOLINE_CFLAGS
export RETPOLINE_VDSO_CFLAGS

include $(srctree)/arch/$(SRCARCH)/Makefile

ifdef need-config
ifdef may-sync-config
# Read in dependencies to all Kconfig* files, make sure to run syncconfig if
# changes are detected. This should be included after arch/$(SRCARCH)/Makefile
# because some architectures define CROSS_COMPILE there.
include include/config/auto.conf.cmd

$(KCONFIG_CONFIG):
	@echo >&2 '***'
	@echo >&2 '*** Configuration file "$@" not found!'
	@echo >&2 '***'
	@echo >&2 '*** Please run some configurator (e.g. "make oldconfig" or'
	@echo >&2 '*** "make menuconfig" or "make xconfig").'
	@echo >&2 '***'
	@/bin/false

# The actual configuration files used during the build are stored in
# include/generated/ and include/config/. Update them if .config is newer than
# include/config/auto.conf (which mirrors .config).
#
# This exploits the 'multi-target pattern rule' trick.
# The syncconfig should be executed only once to make all the targets.
# (Note: use the grouped target '&:' when we bump to GNU Make 4.3)
#
# Do not use $(call cmd,...) here. That would suppress prompts from syncconfig,
# so you cannot notice that Kconfig is waiting for the user input.
%/config/auto.conf %/config/auto.conf.cmd %/generated/autoconf.h: $(KCONFIG_CONFIG)
	$(Q)$(kecho) "  SYNC    $@"
	$(Q)$(MAKE) -f $(srctree)/Makefile syncconfig
else # !may-sync-config
# External modules and some install targets need include/generated/autoconf.h
# and include/config/auto.conf but do not care if they are up-to-date.
# Use auto.conf to trigger the test
PHONY += include/config/auto.conf

include/config/auto.conf:
	$(Q)test -e include/generated/autoconf.h -a -e $@ || (		\
	echo >&2;							\
	echo >&2 "  ERROR: Kernel configuration is invalid.";		\
	echo >&2 "         include/generated/autoconf.h or $@ are missing.";\
	echo >&2 "         Run 'make oldconfig && make prepare' on kernel src to fix it.";	\
	echo >&2 ;							\
	/bin/false)

endif # may-sync-config
endif # need-config

KBUILD_CFLAGS	+= -fno-delete-null-pointer-checks
KBUILD_CFLAGS	+= $(call cc-disable-warning,frame-address,)
KBUILD_CFLAGS	+= $(call cc-disable-warning, format-truncation)
KBUILD_CFLAGS	+= $(call cc-disable-warning, format-overflow)
KBUILD_CFLAGS	+= $(call cc-disable-warning, address-of-packed-member)

ifdef CONFIG_CC_OPTIMIZE_FOR_PERFORMANCE
KBUILD_CFLAGS += -O2
else ifdef CONFIG_CC_OPTIMIZE_FOR_PERFORMANCE_O3
KBUILD_CFLAGS += -O3
else ifdef CONFIG_CC_OPTIMIZE_FOR_SIZE
KBUILD_CFLAGS += -Os
endif

# Tell gcc to never replace conditional load with a non-conditional one
ifdef CONFIG_CC_IS_GCC
# gcc-10 renamed --param=allow-store-data-races=0 to
# -fno-allow-store-data-races.
KBUILD_CFLAGS	+= $(call cc-option,--param=allow-store-data-races=0)
KBUILD_CFLAGS	+= $(call cc-option,-fno-allow-store-data-races)
endif

ifdef CONFIG_READABLE_ASM
# Disable optimizations that make assembler listings hard to read.
# reorder blocks reorders the control in the function
# ipa clone creates specialized cloned functions
# partial inlining inlines only parts of functions
KBUILD_CFLAGS += -fno-reorder-blocks -fno-ipa-cp-clone -fno-partial-inlining
endif

ifneq ($(CONFIG_FRAME_WARN),0)
KBUILD_CFLAGS += -Wframe-larger-than=$(CONFIG_FRAME_WARN)
endif

stackp-flags-y                                    := -fno-stack-protector
stackp-flags-$(CONFIG_STACKPROTECTOR)             := -fstack-protector
stackp-flags-$(CONFIG_STACKPROTECTOR_STRONG)      := -fstack-protector-strong

KBUILD_CFLAGS += $(stackp-flags-y)

KBUILD_CFLAGS-$(CONFIG_WERROR) += -Werror
KBUILD_CFLAGS += $(KBUILD_CFLAGS-y)

ifdef CONFIG_CC_IS_CLANG
KBUILD_CPPFLAGS += -Qunused-arguments
# The kernel builds with '-std=gnu89' so use of GNU extensions is acceptable.
KBUILD_CFLAGS += -Wno-gnu
# CLANG uses a _MergedGlobals as optimization, but this breaks modpost, as the
# source of a reference will be _MergedGlobals and not on of the whitelisted names.
# See modpost pattern 2
KBUILD_CFLAGS += -mno-global-merge
else

# Warn about unmarked fall-throughs in switch statement.
# Disabled for clang while comment to attribute conversion happens and
# https://github.com/ClangBuiltLinux/linux/issues/636 is discussed.
KBUILD_CFLAGS += $(call cc-option,-Wimplicit-fallthrough=5,)
# gcc inanely warns about local variables called 'main'
KBUILD_CFLAGS += -Wno-main
endif

# These warnings generated too much noise in a regular build.
# Use make W=1 to enable them (see scripts/Makefile.extrawarn)
KBUILD_CFLAGS += $(call cc-disable-warning, unused-but-set-variable)
KBUILD_CFLAGS += $(call cc-disable-warning, unused-const-variable)

ifdef CONFIG_FRAME_POINTER
KBUILD_CFLAGS	+= -fno-omit-frame-pointer -fno-optimize-sibling-calls
else
# Some targets (ARM with Thumb2, for example), can't be built with frame
# pointers.  For those, we don't have FUNCTION_TRACER automatically
# select FRAME_POINTER.  However, FUNCTION_TRACER adds -pg, and this is
# incompatible with -fomit-frame-pointer with current GCC, so we don't use
# -fomit-frame-pointer with FUNCTION_TRACER.
ifndef CONFIG_FUNCTION_TRACER
KBUILD_CFLAGS	+= -fomit-frame-pointer
endif
endif

# Initialize all stack variables with a 0xAA pattern.
ifdef CONFIG_INIT_STACK_ALL_PATTERN
KBUILD_CFLAGS	+= -ftrivial-auto-var-init=pattern
endif

# Initialize all stack variables with a zero value.
ifdef CONFIG_INIT_STACK_ALL_ZERO
# Future support for zero initialization is still being debated, see
# https://bugs.llvm.org/show_bug.cgi?id=45497. These flags are subject to being
# renamed or dropped.
KBUILD_CFLAGS	+= -ftrivial-auto-var-init=zero
KBUILD_CFLAGS	+= -enable-trivial-auto-var-init-zero-knowing-it-will-be-removed-from-clang
endif

# While VLAs have been removed, GCC produces unreachable stack probes
# for the randomize_kstack_offset feature. Disable it for all compilers.
KBUILD_CFLAGS	+= $(call cc-option, -fno-stack-clash-protection)

# Clear used registers at func exit (to reduce data lifetime and ROP gadgets).
ifdef CONFIG_ZERO_CALL_USED_REGS
KBUILD_CFLAGS	+= -fzero-call-used-regs=used-gpr
endif

DEBUG_CFLAGS	:=

ifdef CONFIG_DEBUG_INFO

ifdef CONFIG_DEBUG_INFO_SPLIT
DEBUG_CFLAGS	+= -gsplit-dwarf
else
DEBUG_CFLAGS	+= -g
endif

ifndef CONFIG_AS_IS_LLVM
KBUILD_AFLAGS	+= -Wa,-gdwarf-2
endif

ifndef CONFIG_DEBUG_INFO_DWARF_TOOLCHAIN_DEFAULT
dwarf-version-$(CONFIG_DEBUG_INFO_DWARF4) := 4
dwarf-version-$(CONFIG_DEBUG_INFO_DWARF5) := 5
DEBUG_CFLAGS	+= -gdwarf-$(dwarf-version-y)
endif

ifdef CONFIG_DEBUG_INFO_REDUCED
DEBUG_CFLAGS	+= -fno-var-tracking
ifdef CONFIG_CC_IS_GCC
DEBUG_CFLAGS	+= -femit-struct-debug-baseonly
endif
endif

ifdef CONFIG_DEBUG_INFO_COMPRESSED
DEBUG_CFLAGS	+= -gz=zlib
KBUILD_AFLAGS	+= -gz=zlib
KBUILD_LDFLAGS	+= --compress-debug-sections=zlib
endif

endif # CONFIG_DEBUG_INFO

KBUILD_CFLAGS += $(DEBUG_CFLAGS)
export DEBUG_CFLAGS

ifdef CONFIG_FUNCTION_TRACER
ifdef CONFIG_FTRACE_MCOUNT_USE_CC
  CC_FLAGS_FTRACE	+= -mrecord-mcount
  ifdef CONFIG_HAVE_NOP_MCOUNT
    ifeq ($(call cc-option-yn, -mnop-mcount),y)
      CC_FLAGS_FTRACE	+= -mnop-mcount
      CC_FLAGS_USING	+= -DCC_USING_NOP_MCOUNT
    endif
  endif
endif
ifdef CONFIG_FTRACE_MCOUNT_USE_OBJTOOL
  CC_FLAGS_USING	+= -DCC_USING_NOP_MCOUNT
endif
ifdef CONFIG_FTRACE_MCOUNT_USE_RECORDMCOUNT
  ifdef CONFIG_HAVE_C_RECORDMCOUNT
    BUILD_C_RECORDMCOUNT := y
    export BUILD_C_RECORDMCOUNT
  endif
endif
ifdef CONFIG_HAVE_FENTRY
  # s390-linux-gnu-gcc did not support -mfentry until gcc-9.
  ifeq ($(call cc-option-yn, -mfentry),y)
    CC_FLAGS_FTRACE	+= -mfentry
    CC_FLAGS_USING	+= -DCC_USING_FENTRY
  endif
endif
export CC_FLAGS_FTRACE
KBUILD_CFLAGS	+= $(CC_FLAGS_FTRACE) $(CC_FLAGS_USING)
KBUILD_AFLAGS	+= $(CC_FLAGS_USING)
endif

# We trigger additional mismatches with less inlining
ifdef CONFIG_DEBUG_SECTION_MISMATCH
KBUILD_CFLAGS += -fno-inline-functions-called-once
endif

ifdef CONFIG_LD_DEAD_CODE_DATA_ELIMINATION
KBUILD_CFLAGS_KERNEL += -ffunction-sections -fdata-sections
LDFLAGS_vmlinux += --gc-sections
endif

ifdef CONFIG_SHADOW_CALL_STACK
CC_FLAGS_SCS	:= -fsanitize=shadow-call-stack
KBUILD_CFLAGS	+= $(CC_FLAGS_SCS)
export CC_FLAGS_SCS
endif

ifdef CONFIG_LTO_CLANG
ifdef CONFIG_LTO_CLANG_THIN
CC_FLAGS_LTO	:= -flto=thin -fsplit-lto-unit
KBUILD_LDFLAGS	+= --thinlto-cache-dir=$(extmod_prefix).thinlto-cache
else
CC_FLAGS_LTO	:= -flto
endif
CC_FLAGS_LTO	+= -fvisibility=hidden

# Limit inlining across translation units to reduce binary size
KBUILD_LDFLAGS += -mllvm -import-instr-limit=5

# Check for frame size exceeding threshold during prolog/epilog insertion
# when using lld < 13.0.0.
ifneq ($(CONFIG_FRAME_WARN),0)
ifeq ($(shell test $(CONFIG_LLD_VERSION) -lt 130000; echo $$?),0)
KBUILD_LDFLAGS	+= -plugin-opt=-warn-stack-size=$(CONFIG_FRAME_WARN)
endif
endif
endif

ifdef CONFIG_LTO
KBUILD_CFLAGS	+= -fno-lto $(CC_FLAGS_LTO)
KBUILD_AFLAGS	+= -fno-lto
export CC_FLAGS_LTO
endif

ifdef CONFIG_CFI_CLANG
CC_FLAGS_CFI	:= -fsanitize=cfi \
		   -fsanitize-cfi-cross-dso \
		   -fno-sanitize-cfi-canonical-jump-tables \
		   -fno-sanitize-trap=cfi \
		   -fno-sanitize-blacklist

ifdef CONFIG_CFI_PERMISSIVE
CC_FLAGS_CFI	+= -fsanitize-recover=cfi
endif

# If LTO flags are filtered out, we must also filter out CFI.
CC_FLAGS_LTO	+= $(CC_FLAGS_CFI)
KBUILD_CFLAGS	+= $(CC_FLAGS_CFI)
export CC_FLAGS_CFI
endif

ifdef CONFIG_DEBUG_FORCE_FUNCTION_ALIGN_64B
KBUILD_CFLAGS += -falign-functions=64
endif

# arch Makefile may override CC so keep this after arch Makefile is included
NOSTDINC_FLAGS += -nostdinc -isystem $(shell $(CC) -print-file-name=include)

# warn about C99 declaration after statement
KBUILD_CFLAGS += -Wdeclaration-after-statement

# Variable Length Arrays (VLAs) should not be used anywhere in the kernel
KBUILD_CFLAGS += -Wvla

# disable pointer signed / unsigned warnings in gcc 4.0
KBUILD_CFLAGS += -Wno-pointer-sign

# disable stringop warnings in gcc 8+
KBUILD_CFLAGS += $(call cc-disable-warning, stringop-truncation)

# We'll want to enable this eventually, but it's not going away for 5.7 at least
KBUILD_CFLAGS += $(call cc-disable-warning, zero-length-bounds)
KBUILD_CFLAGS += -Wno-array-bounds
KBUILD_CFLAGS += $(call cc-disable-warning, stringop-overflow)

# Another good warning that we'll want to enable eventually
KBUILD_CFLAGS += $(call cc-disable-warning, restrict)

# Enabled with W=2, disabled by default as noisy
ifdef CONFIG_CC_IS_GCC
KBUILD_CFLAGS += -Wno-maybe-uninitialized
endif

# disable invalid "can't wrap" optimizations for signed / pointers
KBUILD_CFLAGS	+= -fno-strict-overflow

# Make sure -fstack-check isn't enabled (like gentoo apparently did)
KBUILD_CFLAGS  += -fno-stack-check

# Prohibit date/time macros, which would make the build non-deterministic
KBUILD_CFLAGS   += -Werror=date-time

# enforce correct pointer usage
KBUILD_CFLAGS   += $(call cc-option,-Werror=incompatible-pointer-types)

# Require designated initializers for all marked structures
KBUILD_CFLAGS   += $(call cc-option,-Werror=designated-init)

# change __FILE__ to the relative path from the srctree
KBUILD_CPPFLAGS += $(call cc-option,-fmacro-prefix-map=$(srctree)/=)

# include additional Makefiles when needed
include-y			:= scripts/Makefile.extrawarn
include-$(CONFIG_KASAN)		+= scripts/Makefile.kasan
include-$(CONFIG_KCSAN)		+= scripts/Makefile.kcsan
include-$(CONFIG_UBSAN)		+= scripts/Makefile.ubsan
include-$(CONFIG_KCOV)		+= scripts/Makefile.kcov
include-$(CONFIG_GCC_PLUGINS)	+= scripts/Makefile.gcc-plugins

include $(addprefix $(srctree)/, $(include-y))

# scripts/Makefile.gcc-plugins is intentionally included last.
# Do not add $(call cc-option,...) below this line. When you build the kernel
# from the clean source tree, the GCC plugins do not exist at this point.

# Add user supplied CPPFLAGS, AFLAGS and CFLAGS as the last assignments
KBUILD_CPPFLAGS += $(KCPPFLAGS)
KBUILD_AFLAGS   += $(KAFLAGS)
KBUILD_CFLAGS   += $(KCFLAGS)

KBUILD_LDFLAGS_MODULE += --build-id=sha1
LDFLAGS_vmlinux += --build-id=sha1

ifeq ($(CONFIG_STRIP_ASM_SYMS),y)
LDFLAGS_vmlinux	+= $(call ld-option, -X,)
endif

ifeq ($(CONFIG_RELR),y)
LDFLAGS_vmlinux	+= --pack-dyn-relocs=relr --use-android-relr-tags
endif

# We never want expected sections to be placed heuristically by the
# linker. All sections should be explicitly named in the linker script.
ifdef CONFIG_LD_ORPHAN_WARN
LDFLAGS_vmlinux += --orphan-handling=warn
endif

# Align the bit size of userspace programs with the kernel
KBUILD_USERCFLAGS  += $(filter -m32 -m64 --target=%, $(KBUILD_CFLAGS))
KBUILD_USERLDFLAGS += $(filter -m32 -m64 --target=%, $(KBUILD_CFLAGS))

# make the checker run with the right architecture
CHECKFLAGS += --arch=$(ARCH)

# insure the checker run with the right endianness
CHECKFLAGS += $(if $(CONFIG_CPU_BIG_ENDIAN),-mbig-endian,-mlittle-endian)

# the checker needs the correct machine size
CHECKFLAGS += $(if $(CONFIG_64BIT),-m64,-m32)

# Default kernel image to build when no specific target is given.
# KBUILD_IMAGE may be overruled on the command line or
# set in the environment
# Also any assignments in arch/$(ARCH)/Makefile take precedence over
# this default value
export KBUILD_IMAGE ?= vmlinux

#
# INSTALL_PATH specifies where to place the updated kernel and system map
# images. Default is /boot, but you can set it to other values
export	INSTALL_PATH ?= /boot

#
# INSTALL_DTBS_PATH specifies a prefix for relocations required by build roots.
# Like INSTALL_MOD_PATH, it isn't defined in the Makefile, but can be passed as
# an argument if needed. Otherwise it defaults to the kernel install path
#
export INSTALL_DTBS_PATH ?= $(INSTALL_PATH)/dtbs/$(KERNELRELEASE)

#
# INSTALL_MOD_PATH specifies a prefix to MODLIB for module directory
# relocations required by build roots.  This is not defined in the
# makefile but the argument can be passed to make if needed.
#

MODLIB	= $(INSTALL_MOD_PATH)/lib/modules/$(KERNELRELEASE)
export MODLIB

PHONY += prepare0

export extmod_prefix = $(if $(KBUILD_EXTMOD),$(KBUILD_EXTMOD)/)
export MODORDER := $(extmod_prefix)modules.order
export MODULES_NSDEPS := $(extmod_prefix)modules.nsdeps

ifeq ($(KBUILD_EXTMOD),)
core-y		+= kernel/ certs/ mm/ fs/ ipc/ security/ crypto/ block/

vmlinux-dirs	:= $(patsubst %/,%,$(filter %/, \
		     $(core-y) $(core-m) $(drivers-y) $(drivers-m) \
		     $(libs-y) $(libs-m)))

vmlinux-alldirs	:= $(sort $(vmlinux-dirs) Documentation \
		     $(patsubst %/,%,$(filter %/, $(core-) \
			$(drivers-) $(libs-))))

subdir-modorder := $(addsuffix modules.order,$(filter %/, \
			$(core-y) $(core-m) $(libs-y) $(libs-m) \
			$(drivers-y) $(drivers-m)))

build-dirs	:= $(vmlinux-dirs)
clean-dirs	:= $(vmlinux-alldirs)

# Externally visible symbols (used by link-vmlinux.sh)
KBUILD_VMLINUX_OBJS := $(head-y) $(patsubst %/,%/built-in.a, $(core-y))
KBUILD_VMLINUX_OBJS += $(addsuffix built-in.a, $(filter %/, $(libs-y)))
ifdef CONFIG_MODULES
KBUILD_VMLINUX_OBJS += $(patsubst %/, %/lib.a, $(filter %/, $(libs-y)))
KBUILD_VMLINUX_LIBS := $(filter-out %/, $(libs-y))
else
KBUILD_VMLINUX_LIBS := $(patsubst %/,%/lib.a, $(libs-y))
endif
KBUILD_VMLINUX_OBJS += $(patsubst %/,%/built-in.a, $(drivers-y))

export KBUILD_VMLINUX_OBJS KBUILD_VMLINUX_LIBS
export KBUILD_LDS          := arch/$(SRCARCH)/kernel/vmlinux.lds
# used by scripts/Makefile.package
export KBUILD_ALLDIRS := $(sort $(filter-out arch/%,$(vmlinux-alldirs)) LICENSES arch include scripts tools)

vmlinux-deps := $(KBUILD_LDS) $(KBUILD_VMLINUX_OBJS) $(KBUILD_VMLINUX_LIBS)

# Recurse until adjust_autoksyms.sh is satisfied
PHONY += autoksyms_recursive
ifdef CONFIG_TRIM_UNUSED_KSYMS
# For the kernel to actually contain only the needed exported symbols,
# we have to build modules as well to determine what those symbols are.
# (this can be evaluated only once include/config/auto.conf has been included)
KBUILD_MODULES := 1

autoksyms_recursive: descend modules.order
	$(Q)$(CONFIG_SHELL) $(srctree)/scripts/adjust_autoksyms.sh \
	  "$(MAKE) -f $(srctree)/Makefile vmlinux"
endif

autoksyms_h := $(if $(CONFIG_TRIM_UNUSED_KSYMS), include/generated/autoksyms.h)

quiet_cmd_autoksyms_h = GEN     $@
      cmd_autoksyms_h = mkdir -p $(dir $@); \
			$(CONFIG_SHELL) $(srctree)/scripts/gen_autoksyms.sh $@

$(autoksyms_h):
	$(call cmd,autoksyms_h)

ARCH_POSTLINK := $(wildcard $(srctree)/arch/$(SRCARCH)/Makefile.postlink)

# Final link of vmlinux with optional arch pass after final link
cmd_link-vmlinux =                                                 \
	$(CONFIG_SHELL) $< "$(LD)" "$(KBUILD_LDFLAGS)" "$(LDFLAGS_vmlinux)";    \
	$(if $(ARCH_POSTLINK), $(MAKE) -f $(ARCH_POSTLINK) $@, true)

vmlinux: scripts/link-vmlinux.sh autoksyms_recursive $(vmlinux-deps) FORCE
	+$(call if_changed_dep,link-vmlinux)

targets := vmlinux

# The actual objects are generated when descending,
# make sure no implicit rule kicks in
$(sort $(vmlinux-deps) $(subdir-modorder)): descend ;

filechk_kernel.release = \
	echo "$(KERNELVERSION)$$($(CONFIG_SHELL) $(srctree)/scripts/setlocalversion $(srctree))"

# Store (new) KERNELRELEASE string in include/config/kernel.release
include/config/kernel.release: FORCE
	$(call filechk,kernel.release)

# Additional helpers built in scripts/
# Carefully list dependencies so we do not try to build scripts twice
# in parallel
PHONY += scripts
scripts: scripts_basic scripts_dtc
	$(Q)$(MAKE) $(build)=$(@)

# Things we need to do before we recursively start building the kernel
# or the modules are listed in "prepare".
# A multi level approach is used. prepareN is processed before prepareN-1.
# archprepare is used in arch Makefiles and when processed asm symlink,
# version.h and scripts_basic is processed / created.

PHONY += prepare archprepare

archprepare: outputmakefile archheaders archscripts scripts include/config/kernel.release \
	asm-generic $(version_h) $(autoksyms_h) include/generated/utsrelease.h \
	include/generated/autoconf.h remove-stale-files

prepare0: archprepare
	$(Q)$(MAKE) $(build)=scripts/mod
	$(Q)$(MAKE) $(build)=.

# All the preparing..
prepare: prepare0

PHONY += remove-stale-files
remove-stale-files:
	$(Q)$(srctree)/scripts/remove-stale-files

# Support for using generic headers in asm-generic
asm-generic := -f $(srctree)/scripts/Makefile.asm-generic obj

PHONY += asm-generic uapi-asm-generic
asm-generic: uapi-asm-generic
	$(Q)$(MAKE) $(asm-generic)=arch/$(SRCARCH)/include/generated/asm \
	generic=include/asm-generic
uapi-asm-generic:
	$(Q)$(MAKE) $(asm-generic)=arch/$(SRCARCH)/include/generated/uapi/asm \
	generic=include/uapi/asm-generic

# Generate some files
# ---------------------------------------------------------------------------

# KERNELRELEASE can change from a few different places, meaning version.h
# needs to be updated, so this check is forced on all builds

uts_len := 64
define filechk_utsrelease.h
	if [ `echo -n "$(KERNELRELEASE)" | wc -c ` -gt $(uts_len) ]; then \
	  echo '"$(KERNELRELEASE)" exceeds $(uts_len) characters' >&2;    \
	  exit 1;                                                         \
	fi;                                                               \
	echo \#define UTS_RELEASE \"$(KERNELRELEASE)\"
endef

define filechk_version.h
	if [ $(SUBLEVEL) -gt 255 ]; then                                 \
		echo \#define LINUX_VERSION_CODE $(shell                 \
		expr $(VERSION) \* 65536 + $(PATCHLEVEL) \* 256 + 255); \
	else                                                             \
		echo \#define LINUX_VERSION_CODE $(shell                 \
		expr $(VERSION) \* 65536 + $(PATCHLEVEL) \* 256 + $(SUBLEVEL)); \
	fi;                                                              \
	echo '#define KERNEL_VERSION(a,b,c) (((a) << 16) + ((b) << 8) +  \
	((c) > 255 ? 255 : (c)))';                                       \
	echo \#define LINUX_VERSION_MAJOR $(VERSION);                    \
	echo \#define LINUX_VERSION_PATCHLEVEL $(PATCHLEVEL);            \
	echo \#define LINUX_VERSION_SUBLEVEL $(SUBLEVEL)
endef

$(version_h): PATCHLEVEL := $(if $(PATCHLEVEL), $(PATCHLEVEL), 0)
$(version_h): SUBLEVEL := $(if $(SUBLEVEL), $(SUBLEVEL), 0)
$(version_h): FORCE
	$(call filechk,version.h)

include/generated/utsrelease.h: include/config/kernel.release FORCE
	$(call filechk,utsrelease.h)

PHONY += headerdep
headerdep:
	$(Q)find $(srctree)/include/ -name '*.h' | xargs --max-args 1 \
	$(srctree)/scripts/headerdep.pl -I$(srctree)/include

# ---------------------------------------------------------------------------
# Kernel headers

#Default location for installed headers
export INSTALL_HDR_PATH = $(objtree)/usr

quiet_cmd_headers_install = INSTALL $(INSTALL_HDR_PATH)/include
      cmd_headers_install = \
	mkdir -p $(INSTALL_HDR_PATH); \
	rsync -mrl --include='*/' --include='*\.h' --exclude='*' \
	usr/include $(INSTALL_HDR_PATH)

PHONY += headers_install
headers_install: headers
	$(call cmd,headers_install)

PHONY += archheaders archscripts

hdr-inst := -f $(srctree)/scripts/Makefile.headersinst obj

PHONY += headers
headers: $(version_h) scripts_unifdef uapi-asm-generic archheaders archscripts
	$(if $(wildcard $(srctree)/arch/$(SRCARCH)/include/uapi/asm/Kbuild),, \
	  $(error Headers not exportable for the $(SRCARCH) architecture))
	$(Q)$(MAKE) $(hdr-inst)=include/uapi
	$(Q)$(MAKE) $(hdr-inst)=arch/$(SRCARCH)/include/uapi

# Deprecated. It is no-op now.
PHONY += headers_check
headers_check:
	@echo >&2 "=================== WARNING ==================="
	@echo >&2 "Since Linux 5.5, 'make headers_check' is no-op,"
	@echo >&2 "and will be removed after Linux 5.15 release."
	@echo >&2 "Please remove headers_check from your scripts."
	@echo >&2 "==============================================="

ifdef CONFIG_HEADERS_INSTALL
prepare: headers
endif

PHONY += scripts_unifdef
scripts_unifdef: scripts_basic
	$(Q)$(MAKE) $(build)=scripts scripts/unifdef

# ---------------------------------------------------------------------------
# Install

# Many distributions have the custom install script, /sbin/installkernel.
# If DKMS is installed, 'make install' will eventually recuses back
# to the this Makefile to build and install external modules.
# Cancel sub_make_done so that options such as M=, V=, etc. are parsed.

install: sub_make_done :=

# ---------------------------------------------------------------------------
# Tools

ifdef CONFIG_STACK_VALIDATION
prepare: tools/objtool
endif

ifdef CONFIG_BPF
ifdef CONFIG_DEBUG_INFO_BTF
prepare: tools/bpf/resolve_btfids
endif
endif

PHONY += resolve_btfids_clean

resolve_btfids_O = $(abspath $(objtree))/tools/bpf/resolve_btfids

# tools/bpf/resolve_btfids directory might not exist
# in output directory, skip its clean in that case
resolve_btfids_clean:
ifneq ($(wildcard $(resolve_btfids_O)),)
	$(Q)$(MAKE) -sC $(srctree)/tools/bpf/resolve_btfids O=$(resolve_btfids_O) clean
endif

# Clear a bunch of variables before executing the submake
ifeq ($(quiet),silent_)
tools_silent=s
endif

tools/: FORCE
	$(Q)mkdir -p $(objtree)/tools
	$(Q)$(MAKE) LDFLAGS= MAKEFLAGS="$(tools_silent) $(filter --j% -j,$(MAKEFLAGS))" O=$(abspath $(objtree)) subdir=tools -C $(srctree)/tools/

tools/%: FORCE
	$(Q)mkdir -p $(objtree)/tools
	$(Q)$(MAKE) LDFLAGS= MAKEFLAGS="$(tools_silent) $(filter --j% -j,$(MAKEFLAGS))" O=$(abspath $(objtree)) subdir=tools -C $(srctree)/tools/ $*

# ---------------------------------------------------------------------------
# Kernel selftest

PHONY += kselftest
kselftest:
	$(Q)$(MAKE) -C $(srctree)/tools/testing/selftests run_tests

kselftest-%: FORCE
	$(Q)$(MAKE) -C $(srctree)/tools/testing/selftests $*

PHONY += kselftest-merge
kselftest-merge:
	$(if $(wildcard $(objtree)/.config),, $(error No .config exists, config your kernel first!))
	$(Q)find $(srctree)/tools/testing/selftests -name config | \
		xargs $(srctree)/scripts/kconfig/merge_config.sh -m $(objtree)/.config
	$(Q)$(MAKE) -f $(srctree)/Makefile olddefconfig

# ---------------------------------------------------------------------------
# Devicetree files

ifneq ($(wildcard $(srctree)/arch/$(SRCARCH)/boot/dts/),)
dtstree := arch/$(SRCARCH)/boot/dts
endif

ifneq ($(dtstree),)

%.dtb: include/config/kernel.release scripts_dtc
	$(Q)$(MAKE) $(build)=$(dtstree) $(dtstree)/$@

%.dtbo: include/config/kernel.release scripts_dtc
	$(Q)$(MAKE) $(build)=$(dtstree) $(dtstree)/$@

PHONY += dtbs dtbs_install dtbs_check
dtbs: include/config/kernel.release scripts_dtc
	$(Q)$(MAKE) $(build)=$(dtstree)

ifneq ($(filter dtbs_check, $(MAKECMDGOALS)),)
export CHECK_DTBS=y
dtbs: dt_binding_check
endif

dtbs_check: dtbs

dtbs_install:
	$(Q)$(MAKE) $(dtbinst)=$(dtstree) dst=$(INSTALL_DTBS_PATH)

ifdef CONFIG_OF_EARLY_FLATTREE
all: dtbs
endif

endif

PHONY += scripts_dtc
scripts_dtc: scripts_basic
	$(Q)$(MAKE) $(build)=scripts/dtc

ifneq ($(filter dt_binding_check, $(MAKECMDGOALS)),)
export CHECK_DT_BINDING=y
endif

PHONY += dt_binding_check
dt_binding_check: scripts_dtc
	$(Q)$(MAKE) $(build)=Documentation/devicetree/bindings

# ---------------------------------------------------------------------------
# Modules

ifdef CONFIG_MODULES

# By default, build modules as well

all: modules

# When we're building modules with modversions, we need to consider
# the built-in objects during the descend as well, in order to
# make sure the checksums are up to date before we record them.
ifdef CONFIG_MODVERSIONS
  KBUILD_BUILTIN := 1
endif

# Build modules
#
# A module can be listed more than once in obj-m resulting in
# duplicate lines in modules.order files.  Those are removed
# using awk while concatenating to the final file.

PHONY += modules
modules: $(if $(KBUILD_BUILTIN),vmlinux) modules_check modules_prepare

cmd_modules_order = $(AWK) '!x[$$0]++' $(real-prereqs) > $@

modules.order: $(subdir-modorder) FORCE
	$(call if_changed,modules_order)

targets += modules.order

# Target to prepare building external modules
PHONY += modules_prepare
modules_prepare: prepare
	$(Q)$(MAKE) $(build)=scripts scripts/module.lds

export modules_sign_only :=

ifeq ($(CONFIG_MODULE_SIG),y)
PHONY += modules_sign
modules_sign: modules_install
	@:

# modules_sign is a subset of modules_install.
# 'make modules_install modules_sign' is equivalent to 'make modules_install'.
ifeq ($(filter modules_install,$(MAKECMDGOALS)),)
modules_sign_only := y
endif
endif

modinst_pre :=
ifneq ($(filter modules_install,$(MAKECMDGOALS)),)
modinst_pre := __modinst_pre
endif

modules_install: $(modinst_pre)
PHONY += __modinst_pre
__modinst_pre:
	@rm -rf $(MODLIB)/kernel
	@rm -f $(MODLIB)/source
	@mkdir -p $(MODLIB)/kernel
	@ln -s $(abspath $(srctree)) $(MODLIB)/source
	@if [ ! $(objtree) -ef  $(MODLIB)/build ]; then \
		rm -f $(MODLIB)/build ; \
		ln -s $(CURDIR) $(MODLIB)/build ; \
	fi
	@sed 's:^:kernel/:' modules.order > $(MODLIB)/modules.order
	@cp -f modules.builtin $(MODLIB)/
	@cp -f $(objtree)/modules.builtin.modinfo $(MODLIB)/

endif # CONFIG_MODULES

###
# Cleaning is done on three levels.
# make clean     Delete most generated files
#                Leave enough to build external modules
# make mrproper  Delete the current configuration, and all generated files
# make distclean Remove editor backup files, patch leftover files and the like

# Directories & files removed with 'make clean'
CLEAN_FILES += include/ksym vmlinux.symvers modules-only.symvers \
	       modules.builtin modules.builtin.modinfo modules.nsdeps \
	       compile_commands.json .thinlto-cache

# Directories & files removed with 'make mrproper'
MRPROPER_FILES += include/config include/generated          \
		  arch/$(SRCARCH)/include/generated .tmp_objdiff \
		  debian snap tar-install \
		  .config .config.old .version \
		  Module.symvers \
		  certs/signing_key.pem certs/signing_key.x509 \
		  certs/x509.genkey \
		  vmlinux-gdb.py \
		  *.spec

# clean - Delete most, but leave enough to build external modules
#
clean: rm-files := $(CLEAN_FILES)

PHONY += archclean vmlinuxclean

vmlinuxclean:
	$(Q)$(CONFIG_SHELL) $(srctree)/scripts/link-vmlinux.sh clean
	$(Q)$(if $(ARCH_POSTLINK), $(MAKE) -f $(ARCH_POSTLINK) clean)

clean: archclean vmlinuxclean resolve_btfids_clean

# mrproper - Delete all generated files, including .config
#
mrproper: rm-files := $(wildcard $(MRPROPER_FILES))
mrproper-dirs      := $(addprefix _mrproper_,scripts)

PHONY += $(mrproper-dirs) mrproper
$(mrproper-dirs):
	$(Q)$(MAKE) $(clean)=$(patsubst _mrproper_%,%,$@)

mrproper: clean $(mrproper-dirs)
	$(call cmd,rmfiles)

# distclean
#
PHONY += distclean

distclean: mrproper
	@find . $(RCS_FIND_IGNORE) \
		\( -name '*.orig' -o -name '*.rej' -o -name '*~' \
		-o -name '*.bak' -o -name '#*#' -o -name '*%' \
		-o -name 'core' -o -name tags -o -name TAGS -o -name 'cscope*' \
		-o -name GPATH -o -name GRTAGS -o -name GSYMS -o -name GTAGS \) \
		-type f -print | xargs rm -f


# Packaging of the kernel to various formats
# ---------------------------------------------------------------------------

%src-pkg: FORCE
	$(Q)$(MAKE) -f $(srctree)/scripts/Makefile.package $@
%pkg: include/config/kernel.release FORCE
	$(Q)$(MAKE) -f $(srctree)/scripts/Makefile.package $@

# Brief documentation of the typical targets used
# ---------------------------------------------------------------------------

boards := $(wildcard $(srctree)/arch/$(SRCARCH)/configs/*_defconfig)
boards := $(sort $(notdir $(boards)))
board-dirs := $(dir $(wildcard $(srctree)/arch/$(SRCARCH)/configs/*/*_defconfig))
board-dirs := $(sort $(notdir $(board-dirs:/=)))

PHONY += help
help:
	@echo  'Cleaning targets:'
	@echo  '  clean		  - Remove most generated files but keep the config and'
	@echo  '                    enough build support to build external modules'
	@echo  '  mrproper	  - Remove all generated files + config + various backup files'
	@echo  '  distclean	  - mrproper + remove editor backup and patch files'
	@echo  ''
	@echo  'Configuration targets:'
	@$(MAKE) -f $(srctree)/scripts/kconfig/Makefile help
	@echo  ''
	@echo  'Other generic targets:'
	@echo  '  all		  - Build all targets marked with [*]'
	@echo  '* vmlinux	  - Build the bare kernel'
	@echo  '* modules	  - Build all modules'
	@echo  '  modules_install - Install all modules to INSTALL_MOD_PATH (default: /)'
	@echo  '  dir/            - Build all files in dir and below'
	@echo  '  dir/file.[ois]  - Build specified target only'
	@echo  '  dir/file.ll     - Build the LLVM assembly file'
	@echo  '                    (requires compiler support for LLVM assembly generation)'
	@echo  '  dir/file.lst    - Build specified mixed source/assembly target only'
	@echo  '                    (requires a recent binutils and recent build (System.map))'
	@echo  '  dir/file.ko     - Build module including final link'
	@echo  '  modules_prepare - Set up for building external modules'
	@echo  '  tags/TAGS	  - Generate tags file for editors'
	@echo  '  cscope	  - Generate cscope index'
	@echo  '  gtags           - Generate GNU GLOBAL index'
	@echo  '  kernelrelease	  - Output the release version string (use with make -s)'
	@echo  '  kernelversion	  - Output the version stored in Makefile (use with make -s)'
	@echo  '  image_name	  - Output the image name (use with make -s)'
	@echo  '  headers_install - Install sanitised kernel headers to INSTALL_HDR_PATH'; \
	 echo  '                    (default: $(INSTALL_HDR_PATH))'; \
	 echo  ''
	@echo  'Static analysers:'
	@echo  '  checkstack      - Generate a list of stack hogs'
	@echo  '  versioncheck    - Sanity check on version.h usage'
	@echo  '  includecheck    - Check for duplicate included header files'
	@echo  '  export_report   - List the usages of all exported symbols'
	@echo  '  headerdep       - Detect inclusion cycles in headers'
	@echo  '  coccicheck      - Check with Coccinelle'
	@echo  '  clang-analyzer  - Check with clang static analyzer'
	@echo  '  clang-tidy      - Check with clang-tidy'
	@echo  ''
	@echo  'Tools:'
	@echo  '  nsdeps          - Generate missing symbol namespace dependencies'
	@echo  ''
	@echo  'Kernel selftest:'
	@echo  '  kselftest         - Build and run kernel selftest'
	@echo  '                      Build, install, and boot kernel before'
	@echo  '                      running kselftest on it'
	@echo  '                      Run as root for full coverage'
	@echo  '  kselftest-all     - Build kernel selftest'
	@echo  '  kselftest-install - Build and install kernel selftest'
	@echo  '  kselftest-clean   - Remove all generated kselftest files'
	@echo  '  kselftest-merge   - Merge all the config dependencies of'
	@echo  '		      kselftest to existing .config.'
	@echo  ''
	@$(if $(dtstree), \
		echo 'Devicetree:'; \
		echo '* dtbs             - Build device tree blobs for enabled boards'; \
		echo '  dtbs_install     - Install dtbs to $(INSTALL_DTBS_PATH)'; \
		echo '  dt_binding_check - Validate device tree binding documents'; \
		echo '  dtbs_check       - Validate device tree source files';\
		echo '')

	@echo 'Userspace tools targets:'
	@echo '  use "make tools/help"'
	@echo '  or  "cd tools; make help"'
	@echo  ''
	@echo  'Kernel packaging:'
	@$(MAKE) -f $(srctree)/scripts/Makefile.package help
	@echo  ''
	@echo  'Documentation targets:'
	@$(MAKE) -f $(srctree)/Documentation/Makefile dochelp
	@echo  ''
	@echo  'Architecture specific targets ($(SRCARCH)):'
	@$(if $(archhelp),$(archhelp),\
		echo '  No architecture specific help defined for $(SRCARCH)')
	@echo  ''
	@$(if $(boards), \
		$(foreach b, $(boards), \
		printf "  %-27s - Build for %s\\n" $(b) $(subst _defconfig,,$(b));) \
		echo '')
	@$(if $(board-dirs), \
		$(foreach b, $(board-dirs), \
		printf "  %-16s - Show %s-specific targets\\n" help-$(b) $(b);) \
		printf "  %-16s - Show all of the above\\n" help-boards; \
		echo '')

	@echo  '  make V=0|1 [targets] 0 => quiet build (default), 1 => verbose build'
	@echo  '  make V=2   [targets] 2 => give reason for rebuild of target'
	@echo  '  make O=dir [targets] Locate all output files in "dir", including .config'
	@echo  '  make C=1   [targets] Check re-compiled c source with $$CHECK'
	@echo  '                       (sparse by default)'
	@echo  '  make C=2   [targets] Force check of all c source with $$CHECK'
	@echo  '  make RECORDMCOUNT_WARN=1 [targets] Warn about ignored mcount sections'
	@echo  '  make W=n   [targets] Enable extra build checks, n=1,2,3 where'
	@echo  '		1: warnings which may be relevant and do not occur too often'
	@echo  '		2: warnings which occur quite often but may still be relevant'
	@echo  '		3: more obscure warnings, can most likely be ignored'
	@echo  '		Multiple levels can be combined with W=12 or W=123'
	@echo  ''
	@echo  'Execute "make" or "make all" to build all targets marked with [*] '
	@echo  'For further info see the ./README file'


help-board-dirs := $(addprefix help-,$(board-dirs))

help-boards: $(help-board-dirs)

boards-per-dir = $(sort $(notdir $(wildcard $(srctree)/arch/$(SRCARCH)/configs/$*/*_defconfig)))

$(help-board-dirs): help-%:
	@echo  'Architecture specific targets ($(SRCARCH) $*):'
	@$(if $(boards-per-dir), \
		$(foreach b, $(boards-per-dir), \
		printf "  %-24s - Build for %s\\n" $*/$(b) $(subst _defconfig,,$(b));) \
		echo '')


# Documentation targets
# ---------------------------------------------------------------------------
DOC_TARGETS := xmldocs latexdocs pdfdocs htmldocs epubdocs cleandocs \
	       linkcheckdocs dochelp refcheckdocs
PHONY += $(DOC_TARGETS)
$(DOC_TARGETS):
	$(Q)$(MAKE) $(build)=Documentation $@

# Misc
# ---------------------------------------------------------------------------

PHONY += scripts_gdb
scripts_gdb: prepare0
	$(Q)$(MAKE) $(build)=scripts/gdb
	$(Q)ln -fsn $(abspath $(srctree)/scripts/gdb/vmlinux-gdb.py)

ifdef CONFIG_GDB_SCRIPTS
all: scripts_gdb
endif

else # KBUILD_EXTMOD

###
# External module support.
# When building external modules the kernel used as basis is considered
# read-only, and no consistency checks are made and the make
# system is not used on the basis kernel. If updates are required
# in the basis kernel ordinary make commands (without M=...) must be used.

# We are always building only modules.
KBUILD_BUILTIN :=
KBUILD_MODULES := 1

build-dirs := $(KBUILD_EXTMOD)
$(MODORDER): descend
	@:

compile_commands.json: $(extmod_prefix)compile_commands.json
PHONY += compile_commands.json

clean-dirs := $(KBUILD_EXTMOD)
clean: rm-files := $(KBUILD_EXTMOD)/Module.symvers $(KBUILD_EXTMOD)/modules.nsdeps \
	$(KBUILD_EXTMOD)/compile_commands.json $(KBUILD_EXTMOD)/.thinlto-cache

PHONY += prepare
# now expand this into a simple variable to reduce the cost of shell evaluations
prepare: CC_VERSION_TEXT := $(CC_VERSION_TEXT)
prepare:
	@if [ "$(CC_VERSION_TEXT)" != $(CONFIG_CC_VERSION_TEXT) ]; then \
		echo >&2 "warning: the compiler differs from the one used to build the kernel"; \
		echo >&2 "  The kernel was built by: "$(CONFIG_CC_VERSION_TEXT); \
		echo >&2 "  You are using:           $(CC_VERSION_TEXT)"; \
	fi

PHONY += help
help:
	@echo  '  Building external modules.'
	@echo  '  Syntax: make -C path/to/kernel/src M=$$PWD target'
	@echo  ''
	@echo  '  modules         - default target, build the module(s)'
	@echo  '  modules_install - install the module'
	@echo  '  clean           - remove generated files in module directory only'
	@echo  ''

# no-op for external module builds
PHONY += modules_prepare

endif # KBUILD_EXTMOD

# ---------------------------------------------------------------------------
# Modules

PHONY += modules modules_install

ifdef CONFIG_MODULES

modules: modules_check
	$(Q)$(MAKE) -f $(srctree)/scripts/Makefile.modpost

PHONY += modules_check
modules_check: $(MODORDER)
	$(Q)$(CONFIG_SHELL) $(srctree)/scripts/modules-check.sh $<

quiet_cmd_depmod = DEPMOD  $(MODLIB)
      cmd_depmod = $(CONFIG_SHELL) $(srctree)/scripts/depmod.sh $(DEPMOD) \
                   $(KERNELRELEASE)

modules_install:
	$(Q)$(MAKE) -f $(srctree)/scripts/Makefile.modinst
	$(call cmd,depmod)

else # CONFIG_MODULES

# Modules not configured
# ---------------------------------------------------------------------------

modules modules_install:
	@echo >&2 '***'
	@echo >&2 '*** The present kernel configuration has modules disabled.'
	@echo >&2 '*** To use the module feature, please run "make menuconfig" etc.'
	@echo >&2 '*** to enable CONFIG_MODULES.'
	@echo >&2 '***'
	@exit 1

endif # CONFIG_MODULES

# Single targets
# ---------------------------------------------------------------------------
# To build individual files in subdirectories, you can do like this:
#
#   make foo/bar/baz.s
#
# The supported suffixes for single-target are listed in 'single-targets'
#
# To build only under specific subdirectories, you can do like this:
#
#   make foo/bar/baz/

ifdef single-build

# .ko is special because modpost is needed
single-ko := $(sort $(filter %.ko, $(MAKECMDGOALS)))
single-no-ko := $(sort $(patsubst %.ko,%.mod, $(MAKECMDGOALS)))

$(single-ko): single_modpost
	@:
$(single-no-ko): descend
	@:

ifeq ($(KBUILD_EXTMOD),)
# For the single build of in-tree modules, use a temporary file to avoid
# the situation of modules_install installing an invalid modules.order.
MODORDER := .modules.tmp
endif

PHONY += single_modpost
single_modpost: $(single-no-ko) modules_prepare
	$(Q){ $(foreach m, $(single-ko), echo $(extmod_prefix)$m;) } > $(MODORDER)
	$(Q)$(MAKE) -f $(srctree)/scripts/Makefile.modpost

KBUILD_MODULES := 1

export KBUILD_SINGLE_TARGETS := $(addprefix $(extmod_prefix), $(single-no-ko))

# trim unrelated directories
build-dirs := $(foreach d, $(build-dirs), \
			$(if $(filter $(d)/%, $(KBUILD_SINGLE_TARGETS)), $(d)))

endif

ifndef CONFIG_MODULES
KBUILD_MODULES :=
endif

# Handle descending into subdirectories listed in $(build-dirs)
# Preset locale variables to speed up the build process. Limit locale
# tweaks to this spot to avoid wrong language settings when running
# make menuconfig etc.
# Error messages still appears in the original language
PHONY += descend $(build-dirs)
descend: $(build-dirs)
$(build-dirs): prepare
	$(Q)$(MAKE) $(build)=$@ \
	single-build=$(if $(filter-out $@/, $(filter $@/%, $(KBUILD_SINGLE_TARGETS))),1) \
	need-builtin=1 need-modorder=1

clean-dirs := $(addprefix _clean_, $(clean-dirs))
PHONY += $(clean-dirs) clean
$(clean-dirs):
	$(Q)$(MAKE) $(clean)=$(patsubst _clean_%,%,$@)

clean: $(clean-dirs)
	$(call cmd,rmfiles)
	@find $(if $(KBUILD_EXTMOD), $(KBUILD_EXTMOD), .) $(RCS_FIND_IGNORE) \
		\( -name '*.[aios]' -o -name '*.ko' -o -name '.*.cmd' \
		-o -name '*.ko.*' \
		-o -name '*.dtb' -o -name '*.dtbo' -o -name '*.dtb.S' -o -name '*.dt.yaml' \
		-o -name '*.dwo' -o -name '*.lst' \
		-o -name '*.su' -o -name '*.mod' \
		-o -name '.*.d' -o -name '.*.tmp' -o -name '*.mod.c' \
		-o -name '*.lex.c' -o -name '*.tab.[ch]' \
		-o -name '*.asn1.[ch]' \
		-o -name '*.symtypes' -o -name 'modules.order' \
		-o -name '.tmp_*.o.*' \
		-o -name '*.c.[012]*.*' \
		-o -name '*.ll' \
		-o -name '*.gcno' \
		-o -name '*.*.symversions' \) -type f -print | xargs rm -f

# Generate tags for editors
# ---------------------------------------------------------------------------
quiet_cmd_tags = GEN     $@
      cmd_tags = $(BASH) $(srctree)/scripts/tags.sh $@

tags TAGS cscope gtags: FORCE
	$(call cmd,tags)

# Script to generate missing namespace dependencies
# ---------------------------------------------------------------------------

PHONY += nsdeps
nsdeps: export KBUILD_NSDEPS=1
nsdeps: modules
	$(Q)$(CONFIG_SHELL) $(srctree)/scripts/nsdeps

# Clang Tooling
# ---------------------------------------------------------------------------

quiet_cmd_gen_compile_commands = GEN     $@
      cmd_gen_compile_commands = $(PYTHON3) $< -a $(AR) -o $@ $(filter-out $<, $(real-prereqs))

$(extmod_prefix)compile_commands.json: scripts/clang-tools/gen_compile_commands.py \
	$(if $(KBUILD_EXTMOD),,$(KBUILD_VMLINUX_OBJS) $(KBUILD_VMLINUX_LIBS)) \
	$(if $(CONFIG_MODULES), $(MODORDER)) FORCE
	$(call if_changed,gen_compile_commands)

targets += $(extmod_prefix)compile_commands.json

PHONY += clang-tidy clang-analyzer

ifdef CONFIG_CC_IS_CLANG
quiet_cmd_clang_tools = CHECK   $<
      cmd_clang_tools = $(PYTHON3) $(srctree)/scripts/clang-tools/run-clang-tools.py $@ $<

clang-tidy clang-analyzer: $(extmod_prefix)compile_commands.json
	$(call cmd,clang_tools)
else
clang-tidy clang-analyzer:
	@echo "$@ requires CC=clang" >&2
	@false
endif

# Scripts to check various things for consistency
# ---------------------------------------------------------------------------

PHONY += includecheck versioncheck coccicheck export_report

includecheck:
	find $(srctree)/* $(RCS_FIND_IGNORE) \
		-name '*.[hcS]' -type f -print | sort \
		| xargs $(PERL) -w $(srctree)/scripts/checkincludes.pl

versioncheck:
	find $(srctree)/* $(RCS_FIND_IGNORE) \
		-name '*.[hcS]' -type f -print | sort \
		| xargs $(PERL) -w $(srctree)/scripts/checkversion.pl

coccicheck:
	$(Q)$(BASH) $(srctree)/scripts/$@

export_report:
	$(PERL) $(srctree)/scripts/export_report.pl

PHONY += checkstack kernelrelease kernelversion image_name

# UML needs a little special treatment here.  It wants to use the host
# toolchain, so needs $(SUBARCH) passed to checkstack.pl.  Everyone
# else wants $(ARCH), including people doing cross-builds, which means
# that $(SUBARCH) doesn't work here.
ifeq ($(ARCH), um)
CHECKSTACK_ARCH := $(SUBARCH)
else
CHECKSTACK_ARCH := $(ARCH)
endif
checkstack:
	$(OBJDUMP) -d vmlinux $$(find . -name '*.ko') | \
	$(PERL) $(srctree)/scripts/checkstack.pl $(CHECKSTACK_ARCH)

kernelrelease:
	@echo "$(KERNELVERSION)$$($(CONFIG_SHELL) $(srctree)/scripts/setlocalversion $(srctree))"

kernelversion:
	@echo $(KERNELVERSION)

image_name:
	@echo $(KBUILD_IMAGE)

quiet_cmd_rmfiles = $(if $(wildcard $(rm-files)),CLEAN   $(wildcard $(rm-files)))
      cmd_rmfiles = rm -rf $(rm-files)

# read saved command lines for existing targets
existing-targets := $(wildcard $(sort $(targets)))

-include $(foreach f,$(existing-targets),$(dir $(f)).$(notdir $(f)).cmd)

endif # config-build
endif # mixed-build
endif # need-sub-make

PHONY += FORCE
FORCE:

# Declare the contents of the PHONY variable as phony.  We keep that
# information in a variable so we can use it in if_changed and friends.
.PHONY: $(PHONY)<|MERGE_RESOLUTION|>--- conflicted
+++ resolved
@@ -1,15 +1,9 @@
 # SPDX-License-Identifier: GPL-2.0
 VERSION = 5
 PATCHLEVEL = 15
-<<<<<<< HEAD
-SUBLEVEL = 16
+SUBLEVEL = 17
 EXTRAVERSION = -zen
 NAME = Return of the Potato Wizard
-=======
-SUBLEVEL = 17
-EXTRAVERSION =
-NAME = Trick or Treat
->>>>>>> e8a2995c
 
 # *DOCUMENTATION*
 # To see a list of typical targets execute "make help"
