--- conflicted
+++ resolved
@@ -1,15 +1,9 @@
 # SPDX-License-Identifier: GPL-2.0
 VERSION = 6
 PATCHLEVEL = 0
-<<<<<<< HEAD
-SUBLEVEL = 11
+SUBLEVEL = 12
 EXTRAVERSION = -zen
 NAME = Sparkling Hot Fudge
-=======
-SUBLEVEL = 12
-EXTRAVERSION =
-NAME = Hurr durr I'ma ninja sloth
->>>>>>> 65009391
 
 # *DOCUMENTATION*
 # To see a list of typical targets execute "make help"
