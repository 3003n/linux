--- conflicted
+++ resolved
@@ -1,15 +1,9 @@
 # SPDX-License-Identifier: GPL-2.0
 VERSION = 5
 PATCHLEVEL = 12
-<<<<<<< HEAD
-SUBLEVEL = 0
+SUBLEVEL = 1
 EXTRAVERSION = -zen
 NAME = Crossing the Sliðr
-=======
-SUBLEVEL = 1
-EXTRAVERSION =
-NAME = Frozen Wasteland
->>>>>>> 9f29b086
 
 # *DOCUMENTATION*
 # To see a list of typical targets execute "make help"
