# SPDX-License-Identifier: GPL-2.0
VERSION = 5
PATCHLEVEL = 18
<<<<<<< HEAD
SUBLEVEL = 9
EXTRAVERSION = -zen
NAME = Eternal Return
=======
SUBLEVEL = 10
EXTRAVERSION =
NAME = Superb Owl
>>>>>>> bc560cec

# *DOCUMENTATION*
# To see a list of typical targets execute "make help"
# More info can be located in ./README
# Comments in this file are targeted only to the developer, do not
# expect to learn how to build the kernel reading this file.

$(if $(filter __%, $(MAKECMDGOALS)), \
	$(error targets prefixed with '__' are only for internal use))

# That's our default target when none is given on the command line
PHONY := __all
__all:

# We are using a recursive build, so we need to do a little thinking
# to get the ordering right.
#
# Most importantly: sub-Makefiles should only ever modify files in
# their own directory. If in some directory we have a dependency on
# a file in another dir (which doesn't happen often, but it's often
# unavoidable when linking the built-in.a targets which finally
# turn into vmlinux), we will call a sub make in that other dir, and
# after that we are sure that everything which is in that other dir
# is now up to date.
#
# The only cases where we need to modify files which have global
# effects are thus separated out and done before the recursive
# descending is started. They are now explicitly listed as the
# prepare rule.

ifneq ($(sub_make_done),1)

# Do not use make's built-in rules and variables
# (this increases performance and avoids hard-to-debug behaviour)
MAKEFLAGS += -rR

# Avoid funny character set dependencies
unexport LC_ALL
LC_COLLATE=C
LC_NUMERIC=C
export LC_COLLATE LC_NUMERIC

# Avoid interference with shell env settings
unexport GREP_OPTIONS

# Beautify output
# ---------------------------------------------------------------------------
#
# Normally, we echo the whole command before executing it. By making
# that echo $($(quiet)$(cmd)), we now have the possibility to set
# $(quiet) to choose other forms of output instead, e.g.
#
#         quiet_cmd_cc_o_c = Compiling $(RELDIR)/$@
#         cmd_cc_o_c       = $(CC) $(c_flags) -c -o $@ $<
#
# If $(quiet) is empty, the whole command will be printed.
# If it is set to "quiet_", only the short version will be printed.
# If it is set to "silent_", nothing will be printed at all, since
# the variable $(silent_cmd_cc_o_c) doesn't exist.
#
# A simple variant is to prefix commands with $(Q) - that's useful
# for commands that shall be hidden in non-verbose mode.
#
#	$(Q)ln $@ :<
#
# If KBUILD_VERBOSE equals 0 then the above command will be hidden.
# If KBUILD_VERBOSE equals 1 then the above command is displayed.
# If KBUILD_VERBOSE equals 2 then give the reason why each target is rebuilt.
#
# To put more focus on warnings, be less verbose as default
# Use 'make V=1' to see the full commands

ifeq ("$(origin V)", "command line")
  KBUILD_VERBOSE = $(V)
endif
ifndef KBUILD_VERBOSE
  KBUILD_VERBOSE = 0
endif

ifeq ($(KBUILD_VERBOSE),1)
  quiet =
  Q =
else
  quiet=quiet_
  Q = @
endif

# If the user is running make -s (silent mode), suppress echoing of
# commands

ifneq ($(findstring s,$(filter-out --%,$(MAKEFLAGS))),)
  quiet=silent_
  KBUILD_VERBOSE = 0
endif

export quiet Q KBUILD_VERBOSE

# Call a source code checker (by default, "sparse") as part of the
# C compilation.
#
# Use 'make C=1' to enable checking of only re-compiled files.
# Use 'make C=2' to enable checking of *all* source files, regardless
# of whether they are re-compiled or not.
#
# See the file "Documentation/dev-tools/sparse.rst" for more details,
# including where to get the "sparse" utility.

ifeq ("$(origin C)", "command line")
  KBUILD_CHECKSRC = $(C)
endif
ifndef KBUILD_CHECKSRC
  KBUILD_CHECKSRC = 0
endif

export KBUILD_CHECKSRC

# Use make M=dir or set the environment variable KBUILD_EXTMOD to specify the
# directory of external module to build. Setting M= takes precedence.
ifeq ("$(origin M)", "command line")
  KBUILD_EXTMOD := $(M)
endif

$(if $(word 2, $(KBUILD_EXTMOD)), \
	$(error building multiple external modules is not supported))

# Remove trailing slashes
ifneq ($(filter %/, $(KBUILD_EXTMOD)),)
KBUILD_EXTMOD := $(shell dirname $(KBUILD_EXTMOD).)
endif

export KBUILD_EXTMOD

# Kbuild will save output files in the current working directory.
# This does not need to match to the root of the kernel source tree.
#
# For example, you can do this:
#
#  cd /dir/to/store/output/files; make -f /dir/to/kernel/source/Makefile
#
# If you want to save output files in a different location, there are
# two syntaxes to specify it.
#
# 1) O=
# Use "make O=dir/to/store/output/files/"
#
# 2) Set KBUILD_OUTPUT
# Set the environment variable KBUILD_OUTPUT to point to the output directory.
# export KBUILD_OUTPUT=dir/to/store/output/files/; make
#
# The O= assignment takes precedence over the KBUILD_OUTPUT environment
# variable.

# Do we want to change the working directory?
ifeq ("$(origin O)", "command line")
  KBUILD_OUTPUT := $(O)
endif

ifneq ($(KBUILD_OUTPUT),)
# Make's built-in functions such as $(abspath ...), $(realpath ...) cannot
# expand a shell special character '~'. We use a somewhat tedious way here.
abs_objtree := $(shell mkdir -p $(KBUILD_OUTPUT) && cd $(KBUILD_OUTPUT) && pwd)
$(if $(abs_objtree),, \
     $(error failed to create output directory "$(KBUILD_OUTPUT)"))

# $(realpath ...) resolves symlinks
abs_objtree := $(realpath $(abs_objtree))
else
abs_objtree := $(CURDIR)
endif # ifneq ($(KBUILD_OUTPUT),)

ifeq ($(abs_objtree),$(CURDIR))
# Suppress "Entering directory ..." unless we are changing the work directory.
MAKEFLAGS += --no-print-directory
else
need-sub-make := 1
endif

this-makefile := $(lastword $(MAKEFILE_LIST))
abs_srctree := $(realpath $(dir $(this-makefile)))

ifneq ($(words $(subst :, ,$(abs_srctree))), 1)
$(error source directory cannot contain spaces or colons)
endif

ifneq ($(abs_srctree),$(abs_objtree))
# Look for make include files relative to root of kernel src
#
# --included-dir is added for backward compatibility, but you should not rely on
# it. Please add $(srctree)/ prefix to include Makefiles in the source tree.
MAKEFLAGS += --include-dir=$(abs_srctree)
endif

ifneq ($(filter 3.%,$(MAKE_VERSION)),)
# 'MAKEFLAGS += -rR' does not immediately become effective for GNU Make 3.x
# We need to invoke sub-make to avoid implicit rules in the top Makefile.
need-sub-make := 1
# Cancel implicit rules for this Makefile.
$(this-makefile): ;
endif

export abs_srctree abs_objtree
export sub_make_done := 1

ifeq ($(need-sub-make),1)

PHONY += $(MAKECMDGOALS) __sub-make

$(filter-out $(this-makefile), $(MAKECMDGOALS)) __all: __sub-make
	@:

# Invoke a second make in the output directory, passing relevant variables
__sub-make:
	$(Q)$(MAKE) -C $(abs_objtree) -f $(abs_srctree)/Makefile $(MAKECMDGOALS)

endif # need-sub-make
endif # sub_make_done

# We process the rest of the Makefile if this is the final invocation of make
ifeq ($(need-sub-make),)

# Do not print "Entering directory ...",
# but we want to display it when entering to the output directory
# so that IDEs/editors are able to understand relative filenames.
MAKEFLAGS += --no-print-directory

ifeq ($(abs_srctree),$(abs_objtree))
        # building in the source tree
        srctree := .
	building_out_of_srctree :=
else
        ifeq ($(abs_srctree)/,$(dir $(abs_objtree)))
                # building in a subdirectory of the source tree
                srctree := ..
        else
                srctree := $(abs_srctree)
        endif
	building_out_of_srctree := 1
endif

ifneq ($(KBUILD_ABS_SRCTREE),)
srctree := $(abs_srctree)
endif

objtree		:= .
VPATH		:= $(srctree)

export building_out_of_srctree srctree objtree VPATH

# To make sure we do not include .config for any of the *config targets
# catch them early, and hand them over to scripts/kconfig/Makefile
# It is allowed to specify more targets when calling make, including
# mixing *config targets and build targets.
# For example 'make oldconfig all'.
# Detect when mixed targets is specified, and make a second invocation
# of make so .config is not included in this case either (for *config).

version_h := include/generated/uapi/linux/version.h

clean-targets := %clean mrproper cleandocs
no-dot-config-targets := $(clean-targets) \
			 cscope gtags TAGS tags help% %docs check% coccicheck \
			 $(version_h) headers headers_% archheaders archscripts \
			 %asm-generic kernelversion %src-pkg dt_binding_check \
			 outputmakefile
# Installation targets should not require compiler. Unfortunately, vdso_install
# is an exception where build artifacts may be updated. This must be fixed.
no-compiler-targets := $(no-dot-config-targets) install dtbs_install \
			headers_install modules_install kernelrelease image_name
no-sync-config-targets := $(no-dot-config-targets) %install kernelrelease \
			  image_name
single-targets := %.a %.i %.ko %.lds %.ll %.lst %.mod %.o %.s %.symtypes %/

config-build	:=
mixed-build	:=
need-config	:= 1
need-compiler	:= 1
may-sync-config	:= 1
single-build	:=

ifneq ($(filter $(no-dot-config-targets), $(MAKECMDGOALS)),)
	ifeq ($(filter-out $(no-dot-config-targets), $(MAKECMDGOALS)),)
		need-config :=
	endif
endif

ifneq ($(filter $(no-compiler-targets), $(MAKECMDGOALS)),)
	ifeq ($(filter-out $(no-compiler-targets), $(MAKECMDGOALS)),)
		need-compiler :=
	endif
endif

ifneq ($(filter $(no-sync-config-targets), $(MAKECMDGOALS)),)
	ifeq ($(filter-out $(no-sync-config-targets), $(MAKECMDGOALS)),)
		may-sync-config :=
	endif
endif

ifneq ($(KBUILD_EXTMOD),)
	may-sync-config :=
endif

ifeq ($(KBUILD_EXTMOD),)
        ifneq ($(filter %config,$(MAKECMDGOALS)),)
		config-build := 1
                ifneq ($(words $(MAKECMDGOALS)),1)
			mixed-build := 1
                endif
        endif
endif

# We cannot build single targets and the others at the same time
ifneq ($(filter $(single-targets), $(MAKECMDGOALS)),)
	single-build := 1
	ifneq ($(filter-out $(single-targets), $(MAKECMDGOALS)),)
		mixed-build := 1
	endif
endif

# For "make -j clean all", "make -j mrproper defconfig all", etc.
ifneq ($(filter $(clean-targets),$(MAKECMDGOALS)),)
        ifneq ($(filter-out $(clean-targets),$(MAKECMDGOALS)),)
		mixed-build := 1
        endif
endif

# install and modules_install need also be processed one by one
ifneq ($(filter install,$(MAKECMDGOALS)),)
        ifneq ($(filter modules_install,$(MAKECMDGOALS)),)
		mixed-build := 1
        endif
endif

ifdef mixed-build
# ===========================================================================
# We're called with mixed targets (*config and build targets).
# Handle them one by one.

PHONY += $(MAKECMDGOALS) __build_one_by_one

$(MAKECMDGOALS): __build_one_by_one
	@:

__build_one_by_one:
	$(Q)set -e; \
	for i in $(MAKECMDGOALS); do \
		$(MAKE) -f $(srctree)/Makefile $$i; \
	done

else # !mixed-build

include $(srctree)/scripts/Kbuild.include

# Read KERNELRELEASE from include/config/kernel.release (if it exists)
KERNELRELEASE = $(shell cat include/config/kernel.release 2> /dev/null)
KERNELVERSION = $(VERSION)$(if $(PATCHLEVEL),.$(PATCHLEVEL)$(if $(SUBLEVEL),.$(SUBLEVEL)))$(EXTRAVERSION)
export VERSION PATCHLEVEL SUBLEVEL KERNELRELEASE KERNELVERSION

include $(srctree)/scripts/subarch.include

# Cross compiling and selecting different set of gcc/bin-utils
# ---------------------------------------------------------------------------
#
# When performing cross compilation for other architectures ARCH shall be set
# to the target architecture. (See arch/* for the possibilities).
# ARCH can be set during invocation of make:
# make ARCH=ia64
# Another way is to have ARCH set in the environment.
# The default ARCH is the host where make is executed.

# CROSS_COMPILE specify the prefix used for all executables used
# during compilation. Only gcc and related bin-utils executables
# are prefixed with $(CROSS_COMPILE).
# CROSS_COMPILE can be set on the command line
# make CROSS_COMPILE=ia64-linux-
# Alternatively CROSS_COMPILE can be set in the environment.
# Default value for CROSS_COMPILE is not to prefix executables
# Note: Some architectures assign CROSS_COMPILE in their arch/*/Makefile
ARCH		?= $(SUBARCH)

# Architecture as present in compile.h
UTS_MACHINE 	:= $(ARCH)
SRCARCH 	:= $(ARCH)

# Additional ARCH settings for x86
ifeq ($(ARCH),i386)
        SRCARCH := x86
endif
ifeq ($(ARCH),x86_64)
        SRCARCH := x86
endif

# Additional ARCH settings for sparc
ifeq ($(ARCH),sparc32)
       SRCARCH := sparc
endif
ifeq ($(ARCH),sparc64)
       SRCARCH := sparc
endif

# Additional ARCH settings for parisc
ifeq ($(ARCH),parisc64)
       SRCARCH := parisc
endif

export cross_compiling :=
ifneq ($(SRCARCH),$(SUBARCH))
cross_compiling := 1
endif

KCONFIG_CONFIG	?= .config
export KCONFIG_CONFIG

# SHELL used by kbuild
CONFIG_SHELL := sh

HOST_LFS_CFLAGS := $(shell getconf LFS_CFLAGS 2>/dev/null)
HOST_LFS_LDFLAGS := $(shell getconf LFS_LDFLAGS 2>/dev/null)
HOST_LFS_LIBS := $(shell getconf LFS_LIBS 2>/dev/null)

ifneq ($(LLVM),)
ifneq ($(filter %/,$(LLVM)),)
LLVM_PREFIX := $(LLVM)
else ifneq ($(filter -%,$(LLVM)),)
LLVM_SUFFIX := $(LLVM)
endif

HOSTCC	= $(LLVM_PREFIX)clang$(LLVM_SUFFIX)
HOSTCXX	= $(LLVM_PREFIX)clang++$(LLVM_SUFFIX)
else
HOSTCC	= gcc
HOSTCXX	= g++
endif

KBUILD_USERHOSTCFLAGS := -Wall -Wmissing-prototypes -Wstrict-prototypes \
			 -O2 -fomit-frame-pointer -std=gnu11 \
			 -Wdeclaration-after-statement
KBUILD_USERCFLAGS  := $(KBUILD_USERHOSTCFLAGS) $(USERCFLAGS)
KBUILD_USERLDFLAGS := $(USERLDFLAGS)

KBUILD_HOSTCFLAGS   := $(KBUILD_USERHOSTCFLAGS) $(HOST_LFS_CFLAGS) $(HOSTCFLAGS)
KBUILD_HOSTCXXFLAGS := -Wall -O2 $(HOST_LFS_CFLAGS) $(HOSTCXXFLAGS)
KBUILD_HOSTLDFLAGS  := $(HOST_LFS_LDFLAGS) $(HOSTLDFLAGS)
KBUILD_HOSTLDLIBS   := $(HOST_LFS_LIBS) $(HOSTLDLIBS)

# Make variables (CC, etc...)
CPP		= $(CC) -E
ifneq ($(LLVM),)
CC		= $(LLVM_PREFIX)clang$(LLVM_SUFFIX)
LD		= $(LLVM_PREFIX)ld.lld$(LLVM_SUFFIX)
AR		= $(LLVM_PREFIX)llvm-ar$(LLVM_SUFFIX)
NM		= $(LLVM_PREFIX)llvm-nm$(LLVM_SUFFIX)
OBJCOPY		= $(LLVM_PREFIX)llvm-objcopy$(LLVM_SUFFIX)
OBJDUMP		= $(LLVM_PREFIX)llvm-objdump$(LLVM_SUFFIX)
READELF		= $(LLVM_PREFIX)llvm-readelf$(LLVM_SUFFIX)
STRIP		= $(LLVM_PREFIX)llvm-strip$(LLVM_SUFFIX)
else
CC		= $(CROSS_COMPILE)gcc
LD		= $(CROSS_COMPILE)ld
AR		= $(CROSS_COMPILE)ar
NM		= $(CROSS_COMPILE)nm
OBJCOPY		= $(CROSS_COMPILE)objcopy
OBJDUMP		= $(CROSS_COMPILE)objdump
READELF		= $(CROSS_COMPILE)readelf
STRIP		= $(CROSS_COMPILE)strip
endif
PAHOLE		= pahole
RESOLVE_BTFIDS	= $(objtree)/tools/bpf/resolve_btfids/resolve_btfids
LEX		= flex
YACC		= bison
AWK		= awk
INSTALLKERNEL  := installkernel
DEPMOD		= depmod
PERL		= perl
PYTHON3		= python3
CHECK		= sparse
BASH		= bash
KGZIP		= gzip
KBZIP2		= bzip2
KLZOP		= lzop
LZMA		= lzma
LZ4		= lz4c
XZ		= xz
ZSTD		= zstd

PAHOLE_FLAGS	= $(shell PAHOLE=$(PAHOLE) $(srctree)/scripts/pahole-flags.sh)

CHECKFLAGS     := -D__linux__ -Dlinux -D__STDC__ -Dunix -D__unix__ \
		  -Wbitwise -Wno-return-void -Wno-unknown-attribute $(CF)
NOSTDINC_FLAGS :=
CFLAGS_MODULE   =
AFLAGS_MODULE   =
LDFLAGS_MODULE  =
CFLAGS_KERNEL	=
AFLAGS_KERNEL	=
LDFLAGS_vmlinux =

# Use USERINCLUDE when you must reference the UAPI directories only.
USERINCLUDE    := \
		-I$(srctree)/arch/$(SRCARCH)/include/uapi \
		-I$(objtree)/arch/$(SRCARCH)/include/generated/uapi \
		-I$(srctree)/include/uapi \
		-I$(objtree)/include/generated/uapi \
                -include $(srctree)/include/linux/compiler-version.h \
                -include $(srctree)/include/linux/kconfig.h

# Use LINUXINCLUDE when you must reference the include/ directory.
# Needed to be compatible with the O= option
LINUXINCLUDE    := \
		-I$(srctree)/arch/$(SRCARCH)/include \
		-I$(objtree)/arch/$(SRCARCH)/include/generated \
		$(if $(building_out_of_srctree),-I$(srctree)/include) \
		-I$(objtree)/include \
		$(USERINCLUDE)

KBUILD_AFLAGS   := -D__ASSEMBLY__ -fno-PIE
KBUILD_CFLAGS   := -Wall -Wundef -Werror=strict-prototypes -Wno-trigraphs \
		   -fno-strict-aliasing -fno-common -fshort-wchar -fno-PIE \
		   -Werror=implicit-function-declaration -Werror=implicit-int \
		   -Werror=return-type -Wno-format-security \
		   -std=gnu11
KBUILD_CPPFLAGS := -D__KERNEL__
KBUILD_AFLAGS_KERNEL :=
KBUILD_CFLAGS_KERNEL :=
KBUILD_AFLAGS_MODULE  := -DMODULE
KBUILD_CFLAGS_MODULE  := -DMODULE
KBUILD_LDFLAGS_MODULE :=
KBUILD_LDFLAGS :=
CLANG_FLAGS :=

export ARCH SRCARCH CONFIG_SHELL BASH HOSTCC KBUILD_HOSTCFLAGS CROSS_COMPILE LD CC
export CPP AR NM STRIP OBJCOPY OBJDUMP READELF PAHOLE RESOLVE_BTFIDS LEX YACC AWK INSTALLKERNEL
export PERL PYTHON3 CHECK CHECKFLAGS MAKE UTS_MACHINE HOSTCXX
export KGZIP KBZIP2 KLZOP LZMA LZ4 XZ ZSTD
export KBUILD_HOSTCXXFLAGS KBUILD_HOSTLDFLAGS KBUILD_HOSTLDLIBS LDFLAGS_MODULE
export KBUILD_USERCFLAGS KBUILD_USERLDFLAGS

export KBUILD_CPPFLAGS NOSTDINC_FLAGS LINUXINCLUDE OBJCOPYFLAGS KBUILD_LDFLAGS
export KBUILD_CFLAGS CFLAGS_KERNEL CFLAGS_MODULE
export KBUILD_AFLAGS AFLAGS_KERNEL AFLAGS_MODULE
export KBUILD_AFLAGS_MODULE KBUILD_CFLAGS_MODULE KBUILD_LDFLAGS_MODULE
export KBUILD_AFLAGS_KERNEL KBUILD_CFLAGS_KERNEL
export PAHOLE_FLAGS

# Files to ignore in find ... statements

export RCS_FIND_IGNORE := \( -name SCCS -o -name BitKeeper -o -name .svn -o    \
			  -name CVS -o -name .pc -o -name .hg -o -name .git \) \
			  -prune -o
export RCS_TAR_IGNORE := --exclude SCCS --exclude BitKeeper --exclude .svn \
			 --exclude CVS --exclude .pc --exclude .hg --exclude .git

# ===========================================================================
# Rules shared between *config targets and build targets

# Basic helpers built in scripts/basic/
PHONY += scripts_basic
scripts_basic:
	$(Q)$(MAKE) $(build)=scripts/basic

PHONY += outputmakefile
ifdef building_out_of_srctree
# Before starting out-of-tree build, make sure the source tree is clean.
# outputmakefile generates a Makefile in the output directory, if using a
# separate output directory. This allows convenient use of make in the
# output directory.
# At the same time when output Makefile generated, generate .gitignore to
# ignore whole output directory

quiet_cmd_makefile = GEN     Makefile
      cmd_makefile = { \
	echo "\# Automatically generated by $(srctree)/Makefile: don't edit"; \
	echo "include $(srctree)/Makefile"; \
	} > Makefile

outputmakefile:
	$(Q)if [ -f $(srctree)/.config -o \
		 -d $(srctree)/include/config -o \
		 -d $(srctree)/arch/$(SRCARCH)/include/generated ]; then \
		echo >&2 "***"; \
		echo >&2 "*** The source tree is not clean, please run 'make$(if $(findstring command line, $(origin ARCH)), ARCH=$(ARCH)) mrproper'"; \
		echo >&2 "*** in $(abs_srctree)";\
		echo >&2 "***"; \
		false; \
	fi
	$(Q)ln -fsn $(srctree) source
	$(call cmd,makefile)
	$(Q)test -e .gitignore || \
	{ echo "# this is build directory, ignore it"; echo "*"; } > .gitignore
endif

# The expansion should be delayed until arch/$(SRCARCH)/Makefile is included.
# Some architectures define CROSS_COMPILE in arch/$(SRCARCH)/Makefile.
# CC_VERSION_TEXT is referenced from Kconfig (so it needs export),
# and from include/config/auto.conf.cmd to detect the compiler upgrade.
CC_VERSION_TEXT = $(subst $(pound),,$(shell LC_ALL=C $(CC) --version 2>/dev/null | head -n 1))

ifneq ($(findstring clang,$(CC_VERSION_TEXT)),)
include $(srctree)/scripts/Makefile.clang
endif

# Include this also for config targets because some architectures need
# cc-cross-prefix to determine CROSS_COMPILE.
ifdef need-compiler
include $(srctree)/scripts/Makefile.compiler
endif

ifdef config-build
# ===========================================================================
# *config targets only - make sure prerequisites are updated, and descend
# in scripts/kconfig to make the *config target

# Read arch specific Makefile to set KBUILD_DEFCONFIG as needed.
# KBUILD_DEFCONFIG may point out an alternative default configuration
# used for 'make defconfig'
include $(srctree)/arch/$(SRCARCH)/Makefile
export KBUILD_DEFCONFIG KBUILD_KCONFIG CC_VERSION_TEXT

config: outputmakefile scripts_basic FORCE
	$(Q)$(MAKE) $(build)=scripts/kconfig $@

%config: outputmakefile scripts_basic FORCE
	$(Q)$(MAKE) $(build)=scripts/kconfig $@

else #!config-build
# ===========================================================================
# Build targets only - this includes vmlinux, arch specific targets, clean
# targets and others. In general all targets except *config targets.

# If building an external module we do not care about the all: rule
# but instead __all depend on modules
PHONY += all
ifeq ($(KBUILD_EXTMOD),)
__all: all
else
__all: modules
endif

# Decide whether to build built-in, modular, or both.
# Normally, just do built-in.

KBUILD_MODULES :=
KBUILD_BUILTIN := 1

# If we have only "make modules", don't compile built-in objects.
ifeq ($(MAKECMDGOALS),modules)
  KBUILD_BUILTIN :=
endif

# If we have "make <whatever> modules", compile modules
# in addition to whatever we do anyway.
# Just "make" or "make all" shall build modules as well

ifneq ($(filter all modules nsdeps %compile_commands.json clang-%,$(MAKECMDGOALS)),)
  KBUILD_MODULES := 1
endif

ifeq ($(MAKECMDGOALS),)
  KBUILD_MODULES := 1
endif

export KBUILD_MODULES KBUILD_BUILTIN

ifdef need-config
include include/config/auto.conf
endif

ifeq ($(KBUILD_EXTMOD),)
# Objects we will link into vmlinux / subdirs we need to visit
core-y		:= init/ usr/ arch/$(SRCARCH)/
drivers-y	:= drivers/ sound/
drivers-$(CONFIG_SAMPLES) += samples/
drivers-$(CONFIG_NET) += net/
drivers-y	+= virt/
libs-y		:= lib/
endif # KBUILD_EXTMOD

# The all: target is the default when no target is given on the
# command line.
# This allow a user to issue only 'make' to build a kernel including modules
# Defaults to vmlinux, but the arch makefile usually adds further targets
all: vmlinux

CFLAGS_GCOV	:= -fprofile-arcs -ftest-coverage
ifdef CONFIG_CC_IS_GCC
CFLAGS_GCOV	+= -fno-tree-loop-im
endif
export CFLAGS_GCOV

# The arch Makefiles can override CC_FLAGS_FTRACE. We may also append it later.
ifdef CONFIG_FUNCTION_TRACER
  CC_FLAGS_FTRACE := -pg
endif

include $(srctree)/arch/$(SRCARCH)/Makefile

ifdef need-config
ifdef may-sync-config
# Read in dependencies to all Kconfig* files, make sure to run syncconfig if
# changes are detected. This should be included after arch/$(SRCARCH)/Makefile
# because some architectures define CROSS_COMPILE there.
include include/config/auto.conf.cmd

$(KCONFIG_CONFIG):
	@echo >&2 '***'
	@echo >&2 '*** Configuration file "$@" not found!'
	@echo >&2 '***'
	@echo >&2 '*** Please run some configurator (e.g. "make oldconfig" or'
	@echo >&2 '*** "make menuconfig" or "make xconfig").'
	@echo >&2 '***'
	@/bin/false

# The actual configuration files used during the build are stored in
# include/generated/ and include/config/. Update them if .config is newer than
# include/config/auto.conf (which mirrors .config).
#
# This exploits the 'multi-target pattern rule' trick.
# The syncconfig should be executed only once to make all the targets.
# (Note: use the grouped target '&:' when we bump to GNU Make 4.3)
#
# Do not use $(call cmd,...) here. That would suppress prompts from syncconfig,
# so you cannot notice that Kconfig is waiting for the user input.
%/config/auto.conf %/config/auto.conf.cmd %/generated/autoconf.h: $(KCONFIG_CONFIG)
	$(Q)$(kecho) "  SYNC    $@"
	$(Q)$(MAKE) -f $(srctree)/Makefile syncconfig
else # !may-sync-config
# External modules and some install targets need include/generated/autoconf.h
# and include/config/auto.conf but do not care if they are up-to-date.
# Use auto.conf to trigger the test
PHONY += include/config/auto.conf

include/config/auto.conf:
	$(Q)test -e include/generated/autoconf.h -a -e $@ || (		\
	echo >&2;							\
	echo >&2 "  ERROR: Kernel configuration is invalid.";		\
	echo >&2 "         include/generated/autoconf.h or $@ are missing.";\
	echo >&2 "         Run 'make oldconfig && make prepare' on kernel src to fix it.";	\
	echo >&2 ;							\
	/bin/false)

endif # may-sync-config
endif # need-config

KBUILD_CFLAGS	+= -fno-delete-null-pointer-checks
KBUILD_CFLAGS	+= $(call cc-disable-warning,frame-address,)
KBUILD_CFLAGS	+= $(call cc-disable-warning, format-truncation)
KBUILD_CFLAGS	+= $(call cc-disable-warning, format-overflow)
KBUILD_CFLAGS	+= $(call cc-disable-warning, address-of-packed-member)

ifdef CONFIG_CC_OPTIMIZE_FOR_PERFORMANCE
KBUILD_CFLAGS += -O2
else ifdef CONFIG_CC_OPTIMIZE_FOR_PERFORMANCE_O3
KBUILD_CFLAGS += -O3
else ifdef CONFIG_CC_OPTIMIZE_FOR_SIZE
KBUILD_CFLAGS += -Os
endif

# Tell gcc to never replace conditional load with a non-conditional one
ifdef CONFIG_CC_IS_GCC
# gcc-10 renamed --param=allow-store-data-races=0 to
# -fno-allow-store-data-races.
KBUILD_CFLAGS	+= $(call cc-option,--param=allow-store-data-races=0)
KBUILD_CFLAGS	+= $(call cc-option,-fno-allow-store-data-races)
endif

ifdef CONFIG_READABLE_ASM
# Disable optimizations that make assembler listings hard to read.
# reorder blocks reorders the control in the function
# ipa clone creates specialized cloned functions
# partial inlining inlines only parts of functions
KBUILD_CFLAGS += -fno-reorder-blocks -fno-ipa-cp-clone -fno-partial-inlining
endif

ifneq ($(CONFIG_FRAME_WARN),0)
KBUILD_CFLAGS += -Wframe-larger-than=$(CONFIG_FRAME_WARN)
endif

stackp-flags-y                                    := -fno-stack-protector
stackp-flags-$(CONFIG_STACKPROTECTOR)             := -fstack-protector
stackp-flags-$(CONFIG_STACKPROTECTOR_STRONG)      := -fstack-protector-strong

KBUILD_CFLAGS += $(stackp-flags-y)

KBUILD_CFLAGS-$(CONFIG_WERROR) += -Werror
KBUILD_CFLAGS-$(CONFIG_CC_NO_ARRAY_BOUNDS) += -Wno-array-bounds
KBUILD_CFLAGS += $(KBUILD_CFLAGS-y) $(CONFIG_CC_IMPLICIT_FALLTHROUGH)

ifdef CONFIG_CC_IS_CLANG
KBUILD_CPPFLAGS += -Qunused-arguments
# The kernel builds with '-std=gnu11' so use of GNU extensions is acceptable.
KBUILD_CFLAGS += -Wno-gnu
else

# gcc inanely warns about local variables called 'main'
KBUILD_CFLAGS += -Wno-main
endif

# These warnings generated too much noise in a regular build.
# Use make W=1 to enable them (see scripts/Makefile.extrawarn)
KBUILD_CFLAGS += $(call cc-disable-warning, unused-but-set-variable)
KBUILD_CFLAGS += $(call cc-disable-warning, unused-const-variable)

# These result in bogus false positives
KBUILD_CFLAGS += $(call cc-disable-warning, dangling-pointer)

ifdef CONFIG_FRAME_POINTER
KBUILD_CFLAGS	+= -fno-omit-frame-pointer -fno-optimize-sibling-calls
else
# Some targets (ARM with Thumb2, for example), can't be built with frame
# pointers.  For those, we don't have FUNCTION_TRACER automatically
# select FRAME_POINTER.  However, FUNCTION_TRACER adds -pg, and this is
# incompatible with -fomit-frame-pointer with current GCC, so we don't use
# -fomit-frame-pointer with FUNCTION_TRACER.
ifndef CONFIG_FUNCTION_TRACER
KBUILD_CFLAGS	+= -fomit-frame-pointer
endif
endif

# Initialize all stack variables with a 0xAA pattern.
ifdef CONFIG_INIT_STACK_ALL_PATTERN
KBUILD_CFLAGS	+= -ftrivial-auto-var-init=pattern
endif

# Initialize all stack variables with a zero value.
ifdef CONFIG_INIT_STACK_ALL_ZERO
KBUILD_CFLAGS	+= -ftrivial-auto-var-init=zero
ifdef CONFIG_CC_IS_CLANG
# https://bugs.llvm.org/show_bug.cgi?id=45497
KBUILD_CFLAGS	+= -enable-trivial-auto-var-init-zero-knowing-it-will-be-removed-from-clang
endif
endif

# While VLAs have been removed, GCC produces unreachable stack probes
# for the randomize_kstack_offset feature. Disable it for all compilers.
KBUILD_CFLAGS	+= $(call cc-option, -fno-stack-clash-protection)

# Clear used registers at func exit (to reduce data lifetime and ROP gadgets).
ifdef CONFIG_ZERO_CALL_USED_REGS
KBUILD_CFLAGS	+= -fzero-call-used-regs=used-gpr
endif

ifdef CONFIG_FUNCTION_TRACER
ifdef CONFIG_FTRACE_MCOUNT_USE_CC
  CC_FLAGS_FTRACE	+= -mrecord-mcount
  ifdef CONFIG_HAVE_NOP_MCOUNT
    ifeq ($(call cc-option-yn, -mnop-mcount),y)
      CC_FLAGS_FTRACE	+= -mnop-mcount
      CC_FLAGS_USING	+= -DCC_USING_NOP_MCOUNT
    endif
  endif
endif
ifdef CONFIG_FTRACE_MCOUNT_USE_OBJTOOL
  CC_FLAGS_USING	+= -DCC_USING_NOP_MCOUNT
endif
ifdef CONFIG_FTRACE_MCOUNT_USE_RECORDMCOUNT
  ifdef CONFIG_HAVE_C_RECORDMCOUNT
    BUILD_C_RECORDMCOUNT := y
    export BUILD_C_RECORDMCOUNT
  endif
endif
ifdef CONFIG_HAVE_FENTRY
  # s390-linux-gnu-gcc did not support -mfentry until gcc-9.
  ifeq ($(call cc-option-yn, -mfentry),y)
    CC_FLAGS_FTRACE	+= -mfentry
    CC_FLAGS_USING	+= -DCC_USING_FENTRY
  endif
endif
export CC_FLAGS_FTRACE
KBUILD_CFLAGS	+= $(CC_FLAGS_FTRACE) $(CC_FLAGS_USING)
KBUILD_AFLAGS	+= $(CC_FLAGS_USING)
endif

# We trigger additional mismatches with less inlining
ifdef CONFIG_DEBUG_SECTION_MISMATCH
KBUILD_CFLAGS += -fno-inline-functions-called-once
endif

ifdef CONFIG_LD_DEAD_CODE_DATA_ELIMINATION
KBUILD_CFLAGS_KERNEL += -ffunction-sections -fdata-sections
LDFLAGS_vmlinux += --gc-sections
endif

ifdef CONFIG_SHADOW_CALL_STACK
CC_FLAGS_SCS	:= -fsanitize=shadow-call-stack
KBUILD_CFLAGS	+= $(CC_FLAGS_SCS)
export CC_FLAGS_SCS
endif

ifdef CONFIG_LTO_CLANG
ifdef CONFIG_LTO_CLANG_THIN
CC_FLAGS_LTO	:= -flto=thin -fsplit-lto-unit
KBUILD_LDFLAGS	+= --thinlto-cache-dir=$(extmod_prefix).thinlto-cache
else
CC_FLAGS_LTO	:= -flto
endif
CC_FLAGS_LTO	+= -fvisibility=hidden

# Limit inlining across translation units to reduce binary size
KBUILD_LDFLAGS += -mllvm -import-instr-limit=5

# Check for frame size exceeding threshold during prolog/epilog insertion
# when using lld < 13.0.0.
ifneq ($(CONFIG_FRAME_WARN),0)
ifeq ($(shell test $(CONFIG_LLD_VERSION) -lt 130000; echo $$?),0)
KBUILD_LDFLAGS	+= -plugin-opt=-warn-stack-size=$(CONFIG_FRAME_WARN)
endif
endif
endif

ifdef CONFIG_LTO
KBUILD_CFLAGS	+= -fno-lto $(CC_FLAGS_LTO)
KBUILD_AFLAGS	+= -fno-lto
export CC_FLAGS_LTO
endif

ifdef CONFIG_CFI_CLANG
CC_FLAGS_CFI	:= -fsanitize=cfi \
		   -fsanitize-cfi-cross-dso \
		   -fno-sanitize-cfi-canonical-jump-tables \
		   -fno-sanitize-trap=cfi \
		   -fno-sanitize-blacklist

ifdef CONFIG_CFI_PERMISSIVE
CC_FLAGS_CFI	+= -fsanitize-recover=cfi
endif

# If LTO flags are filtered out, we must also filter out CFI.
CC_FLAGS_LTO	+= $(CC_FLAGS_CFI)
KBUILD_CFLAGS	+= $(CC_FLAGS_CFI)
export CC_FLAGS_CFI
endif

ifdef CONFIG_DEBUG_FORCE_FUNCTION_ALIGN_64B
KBUILD_CFLAGS += -falign-functions=64
endif

# arch Makefile may override CC so keep this after arch Makefile is included
NOSTDINC_FLAGS += -nostdinc

# warn about C99 declaration after statement
KBUILD_CFLAGS += -Wdeclaration-after-statement

# Variable Length Arrays (VLAs) should not be used anywhere in the kernel
KBUILD_CFLAGS += -Wvla

# disable pointer signed / unsigned warnings in gcc 4.0
KBUILD_CFLAGS += -Wno-pointer-sign

# In order to make sure new function cast mismatches are not introduced
# in the kernel (to avoid tripping CFI checking), the kernel should be
# globally built with -Wcast-function-type.
KBUILD_CFLAGS += $(call cc-option, -Wcast-function-type)

# disable stringop warnings in gcc 8+
KBUILD_CFLAGS += $(call cc-disable-warning, stringop-truncation)

# We'll want to enable this eventually, but it's not going away for 5.7 at least
KBUILD_CFLAGS += $(call cc-disable-warning, stringop-overflow)

# Another good warning that we'll want to enable eventually
KBUILD_CFLAGS += $(call cc-disable-warning, restrict)

# Enabled with W=2, disabled by default as noisy
ifdef CONFIG_CC_IS_GCC
KBUILD_CFLAGS += -Wno-maybe-uninitialized
endif

ifdef CONFIG_CC_IS_GCC
# The allocators already balk at large sizes, so silence the compiler
# warnings for bounds checks involving those possible values. While
# -Wno-alloc-size-larger-than would normally be used here, earlier versions
# of gcc (<9.1) weirdly don't handle the option correctly when _other_
# warnings are produced (?!). Using -Walloc-size-larger-than=SIZE_MAX
# doesn't work (as it is documented to), silently resolving to "0" prior to
# version 9.1 (and producing an error more recently). Numeric values larger
# than PTRDIFF_MAX also don't work prior to version 9.1, which are silently
# ignored, continuing to default to PTRDIFF_MAX. So, left with no other
# choice, we must perform a versioned check to disable this warning.
# https://lore.kernel.org/lkml/20210824115859.187f272f@canb.auug.org.au
KBUILD_CFLAGS += $(call cc-ifversion, -ge, 0901, -Wno-alloc-size-larger-than)
endif

# disable invalid "can't wrap" optimizations for signed / pointers
KBUILD_CFLAGS	+= -fno-strict-overflow

# Make sure -fstack-check isn't enabled (like gentoo apparently did)
KBUILD_CFLAGS  += -fno-stack-check

# Prohibit date/time macros, which would make the build non-deterministic
KBUILD_CFLAGS   += -Werror=date-time

# enforce correct pointer usage
KBUILD_CFLAGS   += $(call cc-option,-Werror=incompatible-pointer-types)

# Require designated initializers for all marked structures
KBUILD_CFLAGS   += $(call cc-option,-Werror=designated-init)

# change __FILE__ to the relative path from the srctree
KBUILD_CPPFLAGS += $(call cc-option,-fmacro-prefix-map=$(srctree)/=)

# include additional Makefiles when needed
include-y			:= scripts/Makefile.extrawarn
include-$(CONFIG_DEBUG_INFO)	+= scripts/Makefile.debug
include-$(CONFIG_KASAN)		+= scripts/Makefile.kasan
include-$(CONFIG_KCSAN)		+= scripts/Makefile.kcsan
include-$(CONFIG_UBSAN)		+= scripts/Makefile.ubsan
include-$(CONFIG_KCOV)		+= scripts/Makefile.kcov
include-$(CONFIG_GCC_PLUGINS)	+= scripts/Makefile.gcc-plugins

include $(addprefix $(srctree)/, $(include-y))

# scripts/Makefile.gcc-plugins is intentionally included last.
# Do not add $(call cc-option,...) below this line. When you build the kernel
# from the clean source tree, the GCC plugins do not exist at this point.

# Add user supplied CPPFLAGS, AFLAGS and CFLAGS as the last assignments
KBUILD_CPPFLAGS += $(KCPPFLAGS)
KBUILD_AFLAGS   += $(KAFLAGS)
KBUILD_CFLAGS   += $(KCFLAGS)

KBUILD_LDFLAGS_MODULE += --build-id=sha1
LDFLAGS_vmlinux += --build-id=sha1

ifeq ($(CONFIG_STRIP_ASM_SYMS),y)
LDFLAGS_vmlinux	+= $(call ld-option, -X,)
endif

ifeq ($(CONFIG_RELR),y)
LDFLAGS_vmlinux	+= --pack-dyn-relocs=relr --use-android-relr-tags
endif

# We never want expected sections to be placed heuristically by the
# linker. All sections should be explicitly named in the linker script.
ifdef CONFIG_LD_ORPHAN_WARN
LDFLAGS_vmlinux += --orphan-handling=warn
endif

# Align the bit size of userspace programs with the kernel
KBUILD_USERCFLAGS  += $(filter -m32 -m64 --target=%, $(KBUILD_CFLAGS))
KBUILD_USERLDFLAGS += $(filter -m32 -m64 --target=%, $(KBUILD_CFLAGS))

# make the checker run with the right architecture
CHECKFLAGS += --arch=$(ARCH)

# insure the checker run with the right endianness
CHECKFLAGS += $(if $(CONFIG_CPU_BIG_ENDIAN),-mbig-endian,-mlittle-endian)

# the checker needs the correct machine size
CHECKFLAGS += $(if $(CONFIG_64BIT),-m64,-m32)

# Default kernel image to build when no specific target is given.
# KBUILD_IMAGE may be overruled on the command line or
# set in the environment
# Also any assignments in arch/$(ARCH)/Makefile take precedence over
# this default value
export KBUILD_IMAGE ?= vmlinux

#
# INSTALL_PATH specifies where to place the updated kernel and system map
# images. Default is /boot, but you can set it to other values
export	INSTALL_PATH ?= /boot

#
# INSTALL_DTBS_PATH specifies a prefix for relocations required by build roots.
# Like INSTALL_MOD_PATH, it isn't defined in the Makefile, but can be passed as
# an argument if needed. Otherwise it defaults to the kernel install path
#
export INSTALL_DTBS_PATH ?= $(INSTALL_PATH)/dtbs/$(KERNELRELEASE)

#
# INSTALL_MOD_PATH specifies a prefix to MODLIB for module directory
# relocations required by build roots.  This is not defined in the
# makefile but the argument can be passed to make if needed.
#

MODLIB	= $(INSTALL_MOD_PATH)/lib/modules/$(KERNELRELEASE)
export MODLIB

PHONY += prepare0

export extmod_prefix = $(if $(KBUILD_EXTMOD),$(KBUILD_EXTMOD)/)
export MODORDER := $(extmod_prefix)modules.order
export MODULES_NSDEPS := $(extmod_prefix)modules.nsdeps

ifeq ($(KBUILD_EXTMOD),)
core-y			+= kernel/ certs/ mm/ fs/ ipc/ security/ crypto/
core-$(CONFIG_BLOCK)	+= block/

vmlinux-dirs	:= $(patsubst %/,%,$(filter %/, \
		     $(core-y) $(core-m) $(drivers-y) $(drivers-m) \
		     $(libs-y) $(libs-m)))

vmlinux-alldirs	:= $(sort $(vmlinux-dirs) Documentation \
		     $(patsubst %/,%,$(filter %/, $(core-) \
			$(drivers-) $(libs-))))

subdir-modorder := $(addsuffix modules.order,$(filter %/, \
			$(core-y) $(core-m) $(libs-y) $(libs-m) \
			$(drivers-y) $(drivers-m)))

build-dirs	:= $(vmlinux-dirs)
clean-dirs	:= $(vmlinux-alldirs)

# Externally visible symbols (used by link-vmlinux.sh)
KBUILD_VMLINUX_OBJS := $(head-y) $(patsubst %/,%/built-in.a, $(core-y))
KBUILD_VMLINUX_OBJS += $(addsuffix built-in.a, $(filter %/, $(libs-y)))
ifdef CONFIG_MODULES
KBUILD_VMLINUX_OBJS += $(patsubst %/, %/lib.a, $(filter %/, $(libs-y)))
KBUILD_VMLINUX_LIBS := $(filter-out %/, $(libs-y))
else
KBUILD_VMLINUX_LIBS := $(patsubst %/,%/lib.a, $(libs-y))
endif
KBUILD_VMLINUX_OBJS += $(patsubst %/,%/built-in.a, $(drivers-y))

export KBUILD_VMLINUX_OBJS KBUILD_VMLINUX_LIBS
export KBUILD_LDS          := arch/$(SRCARCH)/kernel/vmlinux.lds
# used by scripts/Makefile.package
export KBUILD_ALLDIRS := $(sort $(filter-out arch/%,$(vmlinux-alldirs)) LICENSES arch include scripts tools)

vmlinux-deps := $(KBUILD_LDS) $(KBUILD_VMLINUX_OBJS) $(KBUILD_VMLINUX_LIBS)

# Recurse until adjust_autoksyms.sh is satisfied
PHONY += autoksyms_recursive
ifdef CONFIG_TRIM_UNUSED_KSYMS
# For the kernel to actually contain only the needed exported symbols,
# we have to build modules as well to determine what those symbols are.
# (this can be evaluated only once include/config/auto.conf has been included)
KBUILD_MODULES := 1

autoksyms_recursive: descend modules.order
	$(Q)$(CONFIG_SHELL) $(srctree)/scripts/adjust_autoksyms.sh \
	  "$(MAKE) -f $(srctree)/Makefile autoksyms_recursive"
endif

autoksyms_h := $(if $(CONFIG_TRIM_UNUSED_KSYMS), include/generated/autoksyms.h)

quiet_cmd_autoksyms_h = GEN     $@
      cmd_autoksyms_h = mkdir -p $(dir $@); \
			$(CONFIG_SHELL) $(srctree)/scripts/gen_autoksyms.sh $@

$(autoksyms_h):
	$(call cmd,autoksyms_h)

ARCH_POSTLINK := $(wildcard $(srctree)/arch/$(SRCARCH)/Makefile.postlink)

# Final link of vmlinux with optional arch pass after final link
cmd_link-vmlinux =                                                 \
	$(CONFIG_SHELL) $< "$(LD)" "$(KBUILD_LDFLAGS)" "$(LDFLAGS_vmlinux)";    \
	$(if $(ARCH_POSTLINK), $(MAKE) -f $(ARCH_POSTLINK) $@, true)

vmlinux: scripts/link-vmlinux.sh autoksyms_recursive $(vmlinux-deps) FORCE
	+$(call if_changed_dep,link-vmlinux)

targets := vmlinux

# The actual objects are generated when descending,
# make sure no implicit rule kicks in
$(sort $(vmlinux-deps) $(subdir-modorder)): descend ;

filechk_kernel.release = \
	echo "$(KERNELVERSION)$$($(CONFIG_SHELL) $(srctree)/scripts/setlocalversion $(srctree))"

# Store (new) KERNELRELEASE string in include/config/kernel.release
include/config/kernel.release: FORCE
	$(call filechk,kernel.release)

# Additional helpers built in scripts/
# Carefully list dependencies so we do not try to build scripts twice
# in parallel
PHONY += scripts
scripts: scripts_basic scripts_dtc
	$(Q)$(MAKE) $(build)=$(@)

# Things we need to do before we recursively start building the kernel
# or the modules are listed in "prepare".
# A multi level approach is used. prepareN is processed before prepareN-1.
# archprepare is used in arch Makefiles and when processed asm symlink,
# version.h and scripts_basic is processed / created.

PHONY += prepare archprepare

archprepare: outputmakefile archheaders archscripts scripts include/config/kernel.release \
	asm-generic $(version_h) $(autoksyms_h) include/generated/utsrelease.h \
	include/generated/autoconf.h remove-stale-files

prepare0: archprepare
	$(Q)$(MAKE) $(build)=scripts/mod
	$(Q)$(MAKE) $(build)=.

# All the preparing..
prepare: prepare0

PHONY += remove-stale-files
remove-stale-files:
	$(Q)$(srctree)/scripts/remove-stale-files

# Support for using generic headers in asm-generic
asm-generic := -f $(srctree)/scripts/Makefile.asm-generic obj

PHONY += asm-generic uapi-asm-generic
asm-generic: uapi-asm-generic
	$(Q)$(MAKE) $(asm-generic)=arch/$(SRCARCH)/include/generated/asm \
	generic=include/asm-generic
uapi-asm-generic:
	$(Q)$(MAKE) $(asm-generic)=arch/$(SRCARCH)/include/generated/uapi/asm \
	generic=include/uapi/asm-generic

# Generate some files
# ---------------------------------------------------------------------------

# KERNELRELEASE can change from a few different places, meaning version.h
# needs to be updated, so this check is forced on all builds

uts_len := 64
define filechk_utsrelease.h
	if [ `echo -n "$(KERNELRELEASE)" | wc -c ` -gt $(uts_len) ]; then \
	  echo '"$(KERNELRELEASE)" exceeds $(uts_len) characters' >&2;    \
	  exit 1;                                                         \
	fi;                                                               \
	echo \#define UTS_RELEASE \"$(KERNELRELEASE)\"
endef

define filechk_version.h
	if [ $(SUBLEVEL) -gt 255 ]; then                                 \
		echo \#define LINUX_VERSION_CODE $(shell                 \
		expr $(VERSION) \* 65536 + $(PATCHLEVEL) \* 256 + 255); \
	else                                                             \
		echo \#define LINUX_VERSION_CODE $(shell                 \
		expr $(VERSION) \* 65536 + $(PATCHLEVEL) \* 256 + $(SUBLEVEL)); \
	fi;                                                              \
	echo '#define KERNEL_VERSION(a,b,c) (((a) << 16) + ((b) << 8) +  \
	((c) > 255 ? 255 : (c)))';                                       \
	echo \#define LINUX_VERSION_MAJOR $(VERSION);                    \
	echo \#define LINUX_VERSION_PATCHLEVEL $(PATCHLEVEL);            \
	echo \#define LINUX_VERSION_SUBLEVEL $(SUBLEVEL)
endef

$(version_h): PATCHLEVEL := $(or $(PATCHLEVEL), 0)
$(version_h): SUBLEVEL := $(or $(SUBLEVEL), 0)
$(version_h): FORCE
	$(call filechk,version.h)

include/generated/utsrelease.h: include/config/kernel.release FORCE
	$(call filechk,utsrelease.h)

PHONY += headerdep
headerdep:
	$(Q)find $(srctree)/include/ -name '*.h' | xargs --max-args 1 \
	$(srctree)/scripts/headerdep.pl -I$(srctree)/include

# ---------------------------------------------------------------------------
# Kernel headers

#Default location for installed headers
export INSTALL_HDR_PATH = $(objtree)/usr

quiet_cmd_headers_install = INSTALL $(INSTALL_HDR_PATH)/include
      cmd_headers_install = \
	mkdir -p $(INSTALL_HDR_PATH); \
	rsync -mrl --include='*/' --include='*\.h' --exclude='*' \
	usr/include $(INSTALL_HDR_PATH)

PHONY += headers_install
headers_install: headers
	$(call cmd,headers_install)

PHONY += archheaders archscripts

hdr-inst := -f $(srctree)/scripts/Makefile.headersinst obj

PHONY += headers
headers: $(version_h) scripts_unifdef uapi-asm-generic archheaders archscripts
	$(if $(wildcard $(srctree)/arch/$(SRCARCH)/include/uapi/asm/Kbuild),, \
	  $(error Headers not exportable for the $(SRCARCH) architecture))
	$(Q)$(MAKE) $(hdr-inst)=include/uapi
	$(Q)$(MAKE) $(hdr-inst)=arch/$(SRCARCH)/include/uapi

ifdef CONFIG_HEADERS_INSTALL
prepare: headers
endif

PHONY += scripts_unifdef
scripts_unifdef: scripts_basic
	$(Q)$(MAKE) $(build)=scripts scripts/unifdef

# ---------------------------------------------------------------------------
# Install

# Many distributions have the custom install script, /sbin/installkernel.
# If DKMS is installed, 'make install' will eventually recuses back
# to the this Makefile to build and install external modules.
# Cancel sub_make_done so that options such as M=, V=, etc. are parsed.

install: sub_make_done :=

# ---------------------------------------------------------------------------
# Tools

ifdef CONFIG_STACK_VALIDATION
prepare: tools/objtool
endif

ifdef CONFIG_BPF
ifdef CONFIG_DEBUG_INFO_BTF
prepare: tools/bpf/resolve_btfids
endif
endif

PHONY += resolve_btfids_clean

resolve_btfids_O = $(abspath $(objtree))/tools/bpf/resolve_btfids

# tools/bpf/resolve_btfids directory might not exist
# in output directory, skip its clean in that case
resolve_btfids_clean:
ifneq ($(wildcard $(resolve_btfids_O)),)
	$(Q)$(MAKE) -sC $(srctree)/tools/bpf/resolve_btfids O=$(resolve_btfids_O) clean
endif

# Clear a bunch of variables before executing the submake
ifeq ($(quiet),silent_)
tools_silent=s
endif

tools/: FORCE
	$(Q)mkdir -p $(objtree)/tools
	$(Q)$(MAKE) LDFLAGS= MAKEFLAGS="$(tools_silent) $(filter --j% -j,$(MAKEFLAGS))" O=$(abspath $(objtree)) subdir=tools -C $(srctree)/tools/

tools/%: FORCE
	$(Q)mkdir -p $(objtree)/tools
	$(Q)$(MAKE) LDFLAGS= MAKEFLAGS="$(tools_silent) $(filter --j% -j,$(MAKEFLAGS))" O=$(abspath $(objtree)) subdir=tools -C $(srctree)/tools/ $*

# ---------------------------------------------------------------------------
# Kernel selftest

PHONY += kselftest
kselftest:
	$(Q)$(MAKE) -C $(srctree)/tools/testing/selftests run_tests

kselftest-%: FORCE
	$(Q)$(MAKE) -C $(srctree)/tools/testing/selftests $*

PHONY += kselftest-merge
kselftest-merge:
	$(if $(wildcard $(objtree)/.config),, $(error No .config exists, config your kernel first!))
	$(Q)find $(srctree)/tools/testing/selftests -name config | \
		xargs $(srctree)/scripts/kconfig/merge_config.sh -m $(objtree)/.config
	$(Q)$(MAKE) -f $(srctree)/Makefile olddefconfig

# ---------------------------------------------------------------------------
# Devicetree files

ifneq ($(wildcard $(srctree)/arch/$(SRCARCH)/boot/dts/),)
dtstree := arch/$(SRCARCH)/boot/dts
endif

ifneq ($(dtstree),)

%.dtb: include/config/kernel.release scripts_dtc
	$(Q)$(MAKE) $(build)=$(dtstree) $(dtstree)/$@

%.dtbo: include/config/kernel.release scripts_dtc
	$(Q)$(MAKE) $(build)=$(dtstree) $(dtstree)/$@

PHONY += dtbs dtbs_install dtbs_check
dtbs: include/config/kernel.release scripts_dtc
	$(Q)$(MAKE) $(build)=$(dtstree)

ifneq ($(filter dtbs_check, $(MAKECMDGOALS)),)
export CHECK_DTBS=y
dtbs: dt_binding_check
endif

dtbs_check: dtbs

dtbs_install:
	$(Q)$(MAKE) $(dtbinst)=$(dtstree) dst=$(INSTALL_DTBS_PATH)

ifdef CONFIG_OF_EARLY_FLATTREE
all: dtbs
endif

endif

PHONY += scripts_dtc
scripts_dtc: scripts_basic
	$(Q)$(MAKE) $(build)=scripts/dtc

ifneq ($(filter dt_binding_check, $(MAKECMDGOALS)),)
export CHECK_DT_BINDING=y
endif

PHONY += dt_binding_check
dt_binding_check: scripts_dtc
	$(Q)$(MAKE) $(build)=Documentation/devicetree/bindings

# ---------------------------------------------------------------------------
# Modules

ifdef CONFIG_MODULES

# By default, build modules as well

all: modules

# When we're building modules with modversions, we need to consider
# the built-in objects during the descend as well, in order to
# make sure the checksums are up to date before we record them.
ifdef CONFIG_MODVERSIONS
  KBUILD_BUILTIN := 1
endif

# Build modules
#
# A module can be listed more than once in obj-m resulting in
# duplicate lines in modules.order files.  Those are removed
# using awk while concatenating to the final file.

PHONY += modules
modules: $(if $(KBUILD_BUILTIN),vmlinux) modules_check modules_prepare

cmd_modules_order = $(AWK) '!x[$$0]++' $(real-prereqs) > $@

modules.order: $(subdir-modorder) FORCE
	$(call if_changed,modules_order)

targets += modules.order

# Target to prepare building external modules
PHONY += modules_prepare
modules_prepare: prepare
	$(Q)$(MAKE) $(build)=scripts scripts/module.lds

export modules_sign_only :=

ifeq ($(CONFIG_MODULE_SIG),y)
PHONY += modules_sign
modules_sign: modules_install
	@:

# modules_sign is a subset of modules_install.
# 'make modules_install modules_sign' is equivalent to 'make modules_install'.
ifeq ($(filter modules_install,$(MAKECMDGOALS)),)
modules_sign_only := y
endif
endif

modinst_pre :=
ifneq ($(filter modules_install,$(MAKECMDGOALS)),)
modinst_pre := __modinst_pre
endif

modules_install: $(modinst_pre)
PHONY += __modinst_pre
__modinst_pre:
	@rm -rf $(MODLIB)/kernel
	@rm -f $(MODLIB)/source
	@mkdir -p $(MODLIB)/kernel
	@ln -s $(abspath $(srctree)) $(MODLIB)/source
	@if [ ! $(objtree) -ef  $(MODLIB)/build ]; then \
		rm -f $(MODLIB)/build ; \
		ln -s $(CURDIR) $(MODLIB)/build ; \
	fi
	@sed 's:^:kernel/:' modules.order > $(MODLIB)/modules.order
	@cp -f modules.builtin $(MODLIB)/
	@cp -f $(objtree)/modules.builtin.modinfo $(MODLIB)/

endif # CONFIG_MODULES

###
# Cleaning is done on three levels.
# make clean     Delete most generated files
#                Leave enough to build external modules
# make mrproper  Delete the current configuration, and all generated files
# make distclean Remove editor backup files, patch leftover files and the like

# Directories & files removed with 'make clean'
CLEAN_FILES += include/ksym vmlinux.symvers modules-only.symvers \
	       modules.builtin modules.builtin.modinfo modules.nsdeps \
	       compile_commands.json .thinlto-cache

# Directories & files removed with 'make mrproper'
MRPROPER_FILES += include/config include/generated          \
		  arch/$(SRCARCH)/include/generated .tmp_objdiff \
		  debian snap tar-install \
		  .config .config.old .version \
		  Module.symvers \
		  certs/signing_key.pem \
		  certs/x509.genkey \
		  vmlinux-gdb.py \
		  *.spec

# clean - Delete most, but leave enough to build external modules
#
clean: rm-files := $(CLEAN_FILES)

PHONY += archclean vmlinuxclean

vmlinuxclean:
	$(Q)$(CONFIG_SHELL) $(srctree)/scripts/link-vmlinux.sh clean
	$(Q)$(if $(ARCH_POSTLINK), $(MAKE) -f $(ARCH_POSTLINK) clean)

clean: archclean vmlinuxclean resolve_btfids_clean

# mrproper - Delete all generated files, including .config
#
mrproper: rm-files := $(wildcard $(MRPROPER_FILES))
mrproper-dirs      := $(addprefix _mrproper_,scripts)

PHONY += $(mrproper-dirs) mrproper
$(mrproper-dirs):
	$(Q)$(MAKE) $(clean)=$(patsubst _mrproper_%,%,$@)

mrproper: clean $(mrproper-dirs)
	$(call cmd,rmfiles)

# distclean
#
PHONY += distclean

distclean: mrproper
	@find . $(RCS_FIND_IGNORE) \
		\( -name '*.orig' -o -name '*.rej' -o -name '*~' \
		-o -name '*.bak' -o -name '#*#' -o -name '*%' \
		-o -name 'core' -o -name tags -o -name TAGS -o -name 'cscope*' \
		-o -name GPATH -o -name GRTAGS -o -name GSYMS -o -name GTAGS \) \
		-type f -print | xargs rm -f


# Packaging of the kernel to various formats
# ---------------------------------------------------------------------------

%src-pkg: FORCE
	$(Q)$(MAKE) -f $(srctree)/scripts/Makefile.package $@
%pkg: include/config/kernel.release FORCE
	$(Q)$(MAKE) -f $(srctree)/scripts/Makefile.package $@

# Brief documentation of the typical targets used
# ---------------------------------------------------------------------------

boards := $(wildcard $(srctree)/arch/$(SRCARCH)/configs/*_defconfig)
boards := $(sort $(notdir $(boards)))
board-dirs := $(dir $(wildcard $(srctree)/arch/$(SRCARCH)/configs/*/*_defconfig))
board-dirs := $(sort $(notdir $(board-dirs:/=)))

PHONY += help
help:
	@echo  'Cleaning targets:'
	@echo  '  clean		  - Remove most generated files but keep the config and'
	@echo  '                    enough build support to build external modules'
	@echo  '  mrproper	  - Remove all generated files + config + various backup files'
	@echo  '  distclean	  - mrproper + remove editor backup and patch files'
	@echo  ''
	@echo  'Configuration targets:'
	@$(MAKE) -f $(srctree)/scripts/kconfig/Makefile help
	@echo  ''
	@echo  'Other generic targets:'
	@echo  '  all		  - Build all targets marked with [*]'
	@echo  '* vmlinux	  - Build the bare kernel'
	@echo  '* modules	  - Build all modules'
	@echo  '  modules_install - Install all modules to INSTALL_MOD_PATH (default: /)'
	@echo  '  dir/            - Build all files in dir and below'
	@echo  '  dir/file.[ois]  - Build specified target only'
	@echo  '  dir/file.ll     - Build the LLVM assembly file'
	@echo  '                    (requires compiler support for LLVM assembly generation)'
	@echo  '  dir/file.lst    - Build specified mixed source/assembly target only'
	@echo  '                    (requires a recent binutils and recent build (System.map))'
	@echo  '  dir/file.ko     - Build module including final link'
	@echo  '  modules_prepare - Set up for building external modules'
	@echo  '  tags/TAGS	  - Generate tags file for editors'
	@echo  '  cscope	  - Generate cscope index'
	@echo  '  gtags           - Generate GNU GLOBAL index'
	@echo  '  kernelrelease	  - Output the release version string (use with make -s)'
	@echo  '  kernelversion	  - Output the version stored in Makefile (use with make -s)'
	@echo  '  image_name	  - Output the image name (use with make -s)'
	@echo  '  headers_install - Install sanitised kernel headers to INSTALL_HDR_PATH'; \
	 echo  '                    (default: $(INSTALL_HDR_PATH))'; \
	 echo  ''
	@echo  'Static analysers:'
	@echo  '  checkstack      - Generate a list of stack hogs'
	@echo  '  versioncheck    - Sanity check on version.h usage'
	@echo  '  includecheck    - Check for duplicate included header files'
	@echo  '  export_report   - List the usages of all exported symbols'
	@echo  '  headerdep       - Detect inclusion cycles in headers'
	@echo  '  coccicheck      - Check with Coccinelle'
	@echo  '  clang-analyzer  - Check with clang static analyzer'
	@echo  '  clang-tidy      - Check with clang-tidy'
	@echo  ''
	@echo  'Tools:'
	@echo  '  nsdeps          - Generate missing symbol namespace dependencies'
	@echo  ''
	@echo  'Kernel selftest:'
	@echo  '  kselftest         - Build and run kernel selftest'
	@echo  '                      Build, install, and boot kernel before'
	@echo  '                      running kselftest on it'
	@echo  '                      Run as root for full coverage'
	@echo  '  kselftest-all     - Build kernel selftest'
	@echo  '  kselftest-install - Build and install kernel selftest'
	@echo  '  kselftest-clean   - Remove all generated kselftest files'
	@echo  '  kselftest-merge   - Merge all the config dependencies of'
	@echo  '		      kselftest to existing .config.'
	@echo  ''
	@$(if $(dtstree), \
		echo 'Devicetree:'; \
		echo '* dtbs             - Build device tree blobs for enabled boards'; \
		echo '  dtbs_install     - Install dtbs to $(INSTALL_DTBS_PATH)'; \
		echo '  dt_binding_check - Validate device tree binding documents'; \
		echo '  dtbs_check       - Validate device tree source files';\
		echo '')

	@echo 'Userspace tools targets:'
	@echo '  use "make tools/help"'
	@echo '  or  "cd tools; make help"'
	@echo  ''
	@echo  'Kernel packaging:'
	@$(MAKE) -f $(srctree)/scripts/Makefile.package help
	@echo  ''
	@echo  'Documentation targets:'
	@$(MAKE) -f $(srctree)/Documentation/Makefile dochelp
	@echo  ''
	@echo  'Architecture specific targets ($(SRCARCH)):'
	@$(or $(archhelp),\
		echo '  No architecture specific help defined for $(SRCARCH)')
	@echo  ''
	@$(if $(boards), \
		$(foreach b, $(boards), \
		printf "  %-27s - Build for %s\\n" $(b) $(subst _defconfig,,$(b));) \
		echo '')
	@$(if $(board-dirs), \
		$(foreach b, $(board-dirs), \
		printf "  %-16s - Show %s-specific targets\\n" help-$(b) $(b);) \
		printf "  %-16s - Show all of the above\\n" help-boards; \
		echo '')

	@echo  '  make V=0|1 [targets] 0 => quiet build (default), 1 => verbose build'
	@echo  '  make V=2   [targets] 2 => give reason for rebuild of target'
	@echo  '  make O=dir [targets] Locate all output files in "dir", including .config'
	@echo  '  make C=1   [targets] Check re-compiled c source with $$CHECK'
	@echo  '                       (sparse by default)'
	@echo  '  make C=2   [targets] Force check of all c source with $$CHECK'
	@echo  '  make RECORDMCOUNT_WARN=1 [targets] Warn about ignored mcount sections'
	@echo  '  make W=n   [targets] Enable extra build checks, n=1,2,3 where'
	@echo  '		1: warnings which may be relevant and do not occur too often'
	@echo  '		2: warnings which occur quite often but may still be relevant'
	@echo  '		3: more obscure warnings, can most likely be ignored'
	@echo  '		Multiple levels can be combined with W=12 or W=123'
	@echo  ''
	@echo  'Execute "make" or "make all" to build all targets marked with [*] '
	@echo  'For further info see the ./README file'


help-board-dirs := $(addprefix help-,$(board-dirs))

help-boards: $(help-board-dirs)

boards-per-dir = $(sort $(notdir $(wildcard $(srctree)/arch/$(SRCARCH)/configs/$*/*_defconfig)))

$(help-board-dirs): help-%:
	@echo  'Architecture specific targets ($(SRCARCH) $*):'
	@$(if $(boards-per-dir), \
		$(foreach b, $(boards-per-dir), \
		printf "  %-24s - Build for %s\\n" $*/$(b) $(subst _defconfig,,$(b));) \
		echo '')


# Documentation targets
# ---------------------------------------------------------------------------
DOC_TARGETS := xmldocs latexdocs pdfdocs htmldocs epubdocs cleandocs \
	       linkcheckdocs dochelp refcheckdocs
PHONY += $(DOC_TARGETS)
$(DOC_TARGETS):
	$(Q)$(MAKE) $(build)=Documentation $@

# Misc
# ---------------------------------------------------------------------------

PHONY += scripts_gdb
scripts_gdb: prepare0
	$(Q)$(MAKE) $(build)=scripts/gdb
	$(Q)ln -fsn $(abspath $(srctree)/scripts/gdb/vmlinux-gdb.py)

ifdef CONFIG_GDB_SCRIPTS
all: scripts_gdb
endif

else # KBUILD_EXTMOD

###
# External module support.
# When building external modules the kernel used as basis is considered
# read-only, and no consistency checks are made and the make
# system is not used on the basis kernel. If updates are required
# in the basis kernel ordinary make commands (without M=...) must be used.

# We are always building only modules.
KBUILD_BUILTIN :=
KBUILD_MODULES := 1

build-dirs := $(KBUILD_EXTMOD)
$(MODORDER): descend
	@:

compile_commands.json: $(extmod_prefix)compile_commands.json
PHONY += compile_commands.json

clean-dirs := $(KBUILD_EXTMOD)
clean: rm-files := $(KBUILD_EXTMOD)/Module.symvers $(KBUILD_EXTMOD)/modules.nsdeps \
	$(KBUILD_EXTMOD)/compile_commands.json $(KBUILD_EXTMOD)/.thinlto-cache

PHONY += prepare
# now expand this into a simple variable to reduce the cost of shell evaluations
prepare: CC_VERSION_TEXT := $(CC_VERSION_TEXT)
prepare:
	@if [ "$(CC_VERSION_TEXT)" != "$(CONFIG_CC_VERSION_TEXT)" ]; then \
		echo >&2 "warning: the compiler differs from the one used to build the kernel"; \
		echo >&2 "  The kernel was built by: $(CONFIG_CC_VERSION_TEXT)"; \
		echo >&2 "  You are using:           $(CC_VERSION_TEXT)"; \
	fi

PHONY += help
help:
	@echo  '  Building external modules.'
	@echo  '  Syntax: make -C path/to/kernel/src M=$$PWD target'
	@echo  ''
	@echo  '  modules         - default target, build the module(s)'
	@echo  '  modules_install - install the module'
	@echo  '  clean           - remove generated files in module directory only'
	@echo  ''

# no-op for external module builds
PHONY += modules_prepare

endif # KBUILD_EXTMOD

# ---------------------------------------------------------------------------
# Modules

PHONY += modules modules_install

ifdef CONFIG_MODULES

modules: modules_check
	$(Q)$(MAKE) -f $(srctree)/scripts/Makefile.modpost

PHONY += modules_check
modules_check: $(MODORDER)
	$(Q)$(CONFIG_SHELL) $(srctree)/scripts/modules-check.sh $<

quiet_cmd_depmod = DEPMOD  $(MODLIB)
      cmd_depmod = $(CONFIG_SHELL) $(srctree)/scripts/depmod.sh $(DEPMOD) \
                   $(KERNELRELEASE)

modules_install:
	$(Q)$(MAKE) -f $(srctree)/scripts/Makefile.modinst
	$(call cmd,depmod)

else # CONFIG_MODULES

# Modules not configured
# ---------------------------------------------------------------------------

modules modules_install:
	@echo >&2 '***'
	@echo >&2 '*** The present kernel configuration has modules disabled.'
	@echo >&2 '*** To use the module feature, please run "make menuconfig" etc.'
	@echo >&2 '*** to enable CONFIG_MODULES.'
	@echo >&2 '***'
	@exit 1

endif # CONFIG_MODULES

# Single targets
# ---------------------------------------------------------------------------
# To build individual files in subdirectories, you can do like this:
#
#   make foo/bar/baz.s
#
# The supported suffixes for single-target are listed in 'single-targets'
#
# To build only under specific subdirectories, you can do like this:
#
#   make foo/bar/baz/

ifdef single-build

# .ko is special because modpost is needed
single-ko := $(sort $(filter %.ko, $(MAKECMDGOALS)))
single-no-ko := $(sort $(patsubst %.ko,%.mod, $(MAKECMDGOALS)))

$(single-ko): single_modpost
	@:
$(single-no-ko): descend
	@:

ifeq ($(KBUILD_EXTMOD),)
# For the single build of in-tree modules, use a temporary file to avoid
# the situation of modules_install installing an invalid modules.order.
MODORDER := .modules.tmp
endif

PHONY += single_modpost
single_modpost: $(single-no-ko) modules_prepare
	$(Q){ $(foreach m, $(single-ko), echo $(extmod_prefix)$m;) } > $(MODORDER)
	$(Q)$(MAKE) -f $(srctree)/scripts/Makefile.modpost

KBUILD_MODULES := 1

export KBUILD_SINGLE_TARGETS := $(addprefix $(extmod_prefix), $(single-no-ko))

# trim unrelated directories
build-dirs := $(foreach d, $(build-dirs), \
			$(if $(filter $(d)/%, $(KBUILD_SINGLE_TARGETS)), $(d)))

endif

ifndef CONFIG_MODULES
KBUILD_MODULES :=
endif

# Handle descending into subdirectories listed in $(build-dirs)
# Preset locale variables to speed up the build process. Limit locale
# tweaks to this spot to avoid wrong language settings when running
# make menuconfig etc.
# Error messages still appears in the original language
PHONY += descend $(build-dirs)
descend: $(build-dirs)
$(build-dirs): prepare
	$(Q)$(MAKE) $(build)=$@ \
	single-build=$(if $(filter-out $@/, $(filter $@/%, $(KBUILD_SINGLE_TARGETS))),1) \
	need-builtin=1 need-modorder=1

clean-dirs := $(addprefix _clean_, $(clean-dirs))
PHONY += $(clean-dirs) clean
$(clean-dirs):
	$(Q)$(MAKE) $(clean)=$(patsubst _clean_%,%,$@)

clean: $(clean-dirs)
	$(call cmd,rmfiles)
	@find $(or $(KBUILD_EXTMOD), .) $(RCS_FIND_IGNORE) \
		\( -name '*.[aios]' -o -name '*.ko' -o -name '.*.cmd' \
		-o -name '*.ko.*' \
		-o -name '*.dtb' -o -name '*.dtbo' -o -name '*.dtb.S' -o -name '*.dt.yaml' \
		-o -name '*.dwo' -o -name '*.lst' \
		-o -name '*.su' -o -name '*.mod' \
		-o -name '.*.d' -o -name '.*.tmp' -o -name '*.mod.c' \
		-o -name '*.lex.c' -o -name '*.tab.[ch]' \
		-o -name '*.asn1.[ch]' \
		-o -name '*.symtypes' -o -name 'modules.order' \
		-o -name '.tmp_*.o.*' \
		-o -name '*.c.[012]*.*' \
		-o -name '*.ll' \
		-o -name '*.gcno' \
		-o -name '*.*.symversions' \) -type f -print | xargs rm -f

# Generate tags for editors
# ---------------------------------------------------------------------------
quiet_cmd_tags = GEN     $@
      cmd_tags = $(BASH) $(srctree)/scripts/tags.sh $@

tags TAGS cscope gtags: FORCE
	$(call cmd,tags)

# Script to generate missing namespace dependencies
# ---------------------------------------------------------------------------

PHONY += nsdeps
nsdeps: export KBUILD_NSDEPS=1
nsdeps: modules
	$(Q)$(CONFIG_SHELL) $(srctree)/scripts/nsdeps

# Clang Tooling
# ---------------------------------------------------------------------------

quiet_cmd_gen_compile_commands = GEN     $@
      cmd_gen_compile_commands = $(PYTHON3) $< -a $(AR) -o $@ $(filter-out $<, $(real-prereqs))

$(extmod_prefix)compile_commands.json: scripts/clang-tools/gen_compile_commands.py \
	$(if $(KBUILD_EXTMOD),,$(KBUILD_VMLINUX_OBJS) $(KBUILD_VMLINUX_LIBS)) \
	$(if $(CONFIG_MODULES), $(MODORDER)) FORCE
	$(call if_changed,gen_compile_commands)

targets += $(extmod_prefix)compile_commands.json

PHONY += clang-tidy clang-analyzer

ifdef CONFIG_CC_IS_CLANG
quiet_cmd_clang_tools = CHECK   $<
      cmd_clang_tools = $(PYTHON3) $(srctree)/scripts/clang-tools/run-clang-tools.py $@ $<

clang-tidy clang-analyzer: $(extmod_prefix)compile_commands.json
	$(call cmd,clang_tools)
else
clang-tidy clang-analyzer:
	@echo "$@ requires CC=clang" >&2
	@false
endif

# Scripts to check various things for consistency
# ---------------------------------------------------------------------------

PHONY += includecheck versioncheck coccicheck export_report

includecheck:
	find $(srctree)/* $(RCS_FIND_IGNORE) \
		-name '*.[hcS]' -type f -print | sort \
		| xargs $(PERL) -w $(srctree)/scripts/checkincludes.pl

versioncheck:
	find $(srctree)/* $(RCS_FIND_IGNORE) \
		-name '*.[hcS]' -type f -print | sort \
		| xargs $(PERL) -w $(srctree)/scripts/checkversion.pl

coccicheck:
	$(Q)$(BASH) $(srctree)/scripts/$@

export_report:
	$(PERL) $(srctree)/scripts/export_report.pl

PHONY += checkstack kernelrelease kernelversion image_name

# UML needs a little special treatment here.  It wants to use the host
# toolchain, so needs $(SUBARCH) passed to checkstack.pl.  Everyone
# else wants $(ARCH), including people doing cross-builds, which means
# that $(SUBARCH) doesn't work here.
ifeq ($(ARCH), um)
CHECKSTACK_ARCH := $(SUBARCH)
else
CHECKSTACK_ARCH := $(ARCH)
endif
checkstack:
	$(OBJDUMP) -d vmlinux $$(find . -name '*.ko') | \
	$(PERL) $(srctree)/scripts/checkstack.pl $(CHECKSTACK_ARCH)

kernelrelease:
	@echo "$(KERNELVERSION)$$($(CONFIG_SHELL) $(srctree)/scripts/setlocalversion $(srctree))"

kernelversion:
	@echo $(KERNELVERSION)

image_name:
	@echo $(KBUILD_IMAGE)

quiet_cmd_rmfiles = $(if $(wildcard $(rm-files)),CLEAN   $(wildcard $(rm-files)))
      cmd_rmfiles = rm -rf $(rm-files)

# read saved command lines for existing targets
existing-targets := $(wildcard $(sort $(targets)))

-include $(foreach f,$(existing-targets),$(dir $(f)).$(notdir $(f)).cmd)

endif # config-build
endif # mixed-build
endif # need-sub-make

PHONY += FORCE
FORCE:

# Declare the contents of the PHONY variable as phony.  We keep that
# information in a variable so we can use it in if_changed and friends.
.PHONY: $(PHONY)<|MERGE_RESOLUTION|>--- conflicted
+++ resolved
@@ -1,15 +1,9 @@
 # SPDX-License-Identifier: GPL-2.0
 VERSION = 5
 PATCHLEVEL = 18
-<<<<<<< HEAD
-SUBLEVEL = 9
+SUBLEVEL = 10
 EXTRAVERSION = -zen
 NAME = Eternal Return
-=======
-SUBLEVEL = 10
-EXTRAVERSION =
-NAME = Superb Owl
->>>>>>> bc560cec
 
 # *DOCUMENTATION*
 # To see a list of typical targets execute "make help"
