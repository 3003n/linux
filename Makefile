# SPDX-License-Identifier: GPL-2.0
VERSION = 4
PATCHLEVEL = 18
<<<<<<< HEAD
SUBLEVEL = 2
EXTRAVERSION = -zen1
NAME = Short and Stout
=======
SUBLEVEL = 3
EXTRAVERSION =
NAME = Merciless Moray
>>>>>>> 8a8c540d

# *DOCUMENTATION*
# To see a list of typical targets execute "make help"
# More info can be located in ./README
# Comments in this file are targeted only to the developer, do not
# expect to learn how to build the kernel reading this file.

# That's our default target when none is given on the command line
PHONY := _all
_all:

# o Do not use make's built-in rules and variables
#   (this increases performance and avoids hard-to-debug behaviour);
# o Look for make include files relative to root of kernel src
MAKEFLAGS += -rR --include-dir=$(CURDIR)

# Avoid funny character set dependencies
unexport LC_ALL
LC_COLLATE=C
LC_NUMERIC=C
export LC_COLLATE LC_NUMERIC

# Avoid interference with shell env settings
unexport GREP_OPTIONS

# We are using a recursive build, so we need to do a little thinking
# to get the ordering right.
#
# Most importantly: sub-Makefiles should only ever modify files in
# their own directory. If in some directory we have a dependency on
# a file in another dir (which doesn't happen often, but it's often
# unavoidable when linking the built-in.a targets which finally
# turn into vmlinux), we will call a sub make in that other dir, and
# after that we are sure that everything which is in that other dir
# is now up to date.
#
# The only cases where we need to modify files which have global
# effects are thus separated out and done before the recursive
# descending is started. They are now explicitly listed as the
# prepare rule.

# Beautify output
# ---------------------------------------------------------------------------
#
# Normally, we echo the whole command before executing it. By making
# that echo $($(quiet)$(cmd)), we now have the possibility to set
# $(quiet) to choose other forms of output instead, e.g.
#
#         quiet_cmd_cc_o_c = Compiling $(RELDIR)/$@
#         cmd_cc_o_c       = $(CC) $(c_flags) -c -o $@ $<
#
# If $(quiet) is empty, the whole command will be printed.
# If it is set to "quiet_", only the short version will be printed.
# If it is set to "silent_", nothing will be printed at all, since
# the variable $(silent_cmd_cc_o_c) doesn't exist.
#
# A simple variant is to prefix commands with $(Q) - that's useful
# for commands that shall be hidden in non-verbose mode.
#
#	$(Q)ln $@ :<
#
# If KBUILD_VERBOSE equals 0 then the above command will be hidden.
# If KBUILD_VERBOSE equals 1 then the above command is displayed.
#
# To put more focus on warnings, be less verbose as default
# Use 'make V=1' to see the full commands

ifeq ("$(origin V)", "command line")
  KBUILD_VERBOSE = $(V)
endif
ifndef KBUILD_VERBOSE
  KBUILD_VERBOSE = 0
endif

ifeq ($(KBUILD_VERBOSE),1)
  quiet =
  Q =
else
  quiet=quiet_
  Q = @
endif

# If the user is running make -s (silent mode), suppress echoing of
# commands

ifneq ($(findstring s,$(filter-out --%,$(MAKEFLAGS))),)
  quiet=silent_
  tools_silent=s
endif

export quiet Q KBUILD_VERBOSE

# kbuild supports saving output files in a separate directory.
# To locate output files in a separate directory two syntaxes are supported.
# In both cases the working directory must be the root of the kernel src.
# 1) O=
# Use "make O=dir/to/store/output/files/"
#
# 2) Set KBUILD_OUTPUT
# Set the environment variable KBUILD_OUTPUT to point to the directory
# where the output files shall be placed.
# export KBUILD_OUTPUT=dir/to/store/output/files/
# make
#
# The O= assignment takes precedence over the KBUILD_OUTPUT environment
# variable.

# KBUILD_SRC is not intended to be used by the regular user (for now),
# it is set on invocation of make with KBUILD_OUTPUT or O= specified.
ifeq ($(KBUILD_SRC),)

# OK, Make called in directory where kernel src resides
# Do we want to locate output files in a separate directory?
ifeq ("$(origin O)", "command line")
  KBUILD_OUTPUT := $(O)
endif

# Cancel implicit rules on top Makefile
$(CURDIR)/Makefile Makefile: ;

ifneq ($(words $(subst :, ,$(CURDIR))), 1)
  $(error main directory cannot contain spaces nor colons)
endif

ifneq ($(KBUILD_OUTPUT),)
# check that the output directory actually exists
saved-output := $(KBUILD_OUTPUT)
KBUILD_OUTPUT := $(shell mkdir -p $(KBUILD_OUTPUT) && cd $(KBUILD_OUTPUT) \
								&& pwd)
$(if $(KBUILD_OUTPUT),, \
     $(error failed to create output directory "$(saved-output)"))

PHONY += $(MAKECMDGOALS) sub-make

$(filter-out _all sub-make $(CURDIR)/Makefile, $(MAKECMDGOALS)) _all: sub-make
	@:

# Invoke a second make in the output directory, passing relevant variables
sub-make:
	$(Q)$(MAKE) -C $(KBUILD_OUTPUT) KBUILD_SRC=$(CURDIR) \
	-f $(CURDIR)/Makefile $(filter-out _all sub-make,$(MAKECMDGOALS))

# Leave processing to above invocation of make
skip-makefile := 1
endif # ifneq ($(KBUILD_OUTPUT),)
endif # ifeq ($(KBUILD_SRC),)

# We process the rest of the Makefile if this is the final invocation of make
ifeq ($(skip-makefile),)

# Do not print "Entering directory ...",
# but we want to display it when entering to the output directory
# so that IDEs/editors are able to understand relative filenames.
MAKEFLAGS += --no-print-directory

# Call a source code checker (by default, "sparse") as part of the
# C compilation.
#
# Use 'make C=1' to enable checking of only re-compiled files.
# Use 'make C=2' to enable checking of *all* source files, regardless
# of whether they are re-compiled or not.
#
# See the file "Documentation/dev-tools/sparse.rst" for more details,
# including where to get the "sparse" utility.

ifeq ("$(origin C)", "command line")
  KBUILD_CHECKSRC = $(C)
endif
ifndef KBUILD_CHECKSRC
  KBUILD_CHECKSRC = 0
endif

# Use make M=dir to specify directory of external module to build
# Old syntax make ... SUBDIRS=$PWD is still supported
# Setting the environment variable KBUILD_EXTMOD take precedence
ifdef SUBDIRS
  KBUILD_EXTMOD ?= $(SUBDIRS)
endif

ifeq ("$(origin M)", "command line")
  KBUILD_EXTMOD := $(M)
endif

ifeq ($(KBUILD_SRC),)
        # building in the source tree
        srctree := .
else
        ifeq ($(KBUILD_SRC)/,$(dir $(CURDIR)))
                # building in a subdirectory of the source tree
                srctree := ..
        else
                srctree := $(KBUILD_SRC)
        endif
endif

export KBUILD_CHECKSRC KBUILD_EXTMOD KBUILD_SRC

objtree		:= .
src		:= $(srctree)
obj		:= $(objtree)

VPATH		:= $(srctree)$(if $(KBUILD_EXTMOD),:$(KBUILD_EXTMOD))

export srctree objtree VPATH

# To make sure we do not include .config for any of the *config targets
# catch them early, and hand them over to scripts/kconfig/Makefile
# It is allowed to specify more targets when calling make, including
# mixing *config targets and build targets.
# For example 'make oldconfig all'.
# Detect when mixed targets is specified, and make a second invocation
# of make so .config is not included in this case either (for *config).

version_h := include/generated/uapi/linux/version.h
old_version_h := include/linux/version.h

clean-targets := %clean mrproper cleandocs
no-dot-config-targets := $(clean-targets) \
			 cscope gtags TAGS tags help% %docs check% coccicheck \
			 $(version_h) headers_% archheaders archscripts \
			 kernelversion %src-pkg

config-targets := 0
mixed-targets  := 0
dot-config     := 1

ifneq ($(filter $(no-dot-config-targets), $(MAKECMDGOALS)),)
	ifeq ($(filter-out $(no-dot-config-targets), $(MAKECMDGOALS)),)
		dot-config := 0
	endif
endif

ifeq ($(KBUILD_EXTMOD),)
        ifneq ($(filter config %config,$(MAKECMDGOALS)),)
                config-targets := 1
                ifneq ($(words $(MAKECMDGOALS)),1)
                        mixed-targets := 1
                endif
        endif
endif

# For "make -j clean all", "make -j mrproper defconfig all", etc.
ifneq ($(filter $(clean-targets),$(MAKECMDGOALS)),)
        ifneq ($(filter-out $(clean-targets),$(MAKECMDGOALS)),)
                mixed-targets := 1
        endif
endif

# install and modules_install need also be processed one by one
ifneq ($(filter install,$(MAKECMDGOALS)),)
        ifneq ($(filter modules_install,$(MAKECMDGOALS)),)
	        mixed-targets := 1
        endif
endif

ifeq ($(mixed-targets),1)
# ===========================================================================
# We're called with mixed targets (*config and build targets).
# Handle them one by one.

PHONY += $(MAKECMDGOALS) __build_one_by_one

$(filter-out __build_one_by_one, $(MAKECMDGOALS)): __build_one_by_one
	@:

__build_one_by_one:
	$(Q)set -e; \
	for i in $(MAKECMDGOALS); do \
		$(MAKE) -f $(srctree)/Makefile $$i; \
	done

else

# We need some generic definitions (do not try to remake the file).
scripts/Kbuild.include: ;
include scripts/Kbuild.include

# Read KERNELRELEASE from include/config/kernel.release (if it exists)
KERNELRELEASE = $(shell cat include/config/kernel.release 2> /dev/null)
KERNELVERSION = $(VERSION)$(if $(PATCHLEVEL),.$(PATCHLEVEL)$(if $(SUBLEVEL),.$(SUBLEVEL)))$(EXTRAVERSION)
export VERSION PATCHLEVEL SUBLEVEL KERNELRELEASE KERNELVERSION

# SUBARCH tells the usermode build what the underlying arch is.  That is set
# first, and if a usermode build is happening, the "ARCH=um" on the command
# line overrides the setting of ARCH below.  If a native build is happening,
# then ARCH is assigned, getting whatever value it gets normally, and
# SUBARCH is subsequently ignored.

SUBARCH := $(shell uname -m | sed -e s/i.86/x86/ -e s/x86_64/x86/ \
				  -e s/sun4u/sparc64/ \
				  -e s/arm.*/arm/ -e s/sa110/arm/ \
				  -e s/s390x/s390/ -e s/parisc64/parisc/ \
				  -e s/ppc.*/powerpc/ -e s/mips.*/mips/ \
				  -e s/sh[234].*/sh/ -e s/aarch64.*/arm64/ \
				  -e s/riscv.*/riscv/)

# Cross compiling and selecting different set of gcc/bin-utils
# ---------------------------------------------------------------------------
#
# When performing cross compilation for other architectures ARCH shall be set
# to the target architecture. (See arch/* for the possibilities).
# ARCH can be set during invocation of make:
# make ARCH=ia64
# Another way is to have ARCH set in the environment.
# The default ARCH is the host where make is executed.

# CROSS_COMPILE specify the prefix used for all executables used
# during compilation. Only gcc and related bin-utils executables
# are prefixed with $(CROSS_COMPILE).
# CROSS_COMPILE can be set on the command line
# make CROSS_COMPILE=ia64-linux-
# Alternatively CROSS_COMPILE can be set in the environment.
# Default value for CROSS_COMPILE is not to prefix executables
# Note: Some architectures assign CROSS_COMPILE in their arch/*/Makefile
ARCH		?= $(SUBARCH)

# Architecture as present in compile.h
UTS_MACHINE 	:= $(ARCH)
SRCARCH 	:= $(ARCH)

# Additional ARCH settings for x86
ifeq ($(ARCH),i386)
        SRCARCH := x86
endif
ifeq ($(ARCH),x86_64)
        SRCARCH := x86
endif

# Additional ARCH settings for sparc
ifeq ($(ARCH),sparc32)
       SRCARCH := sparc
endif
ifeq ($(ARCH),sparc64)
       SRCARCH := sparc
endif

# Additional ARCH settings for sh
ifeq ($(ARCH),sh64)
       SRCARCH := sh
endif

KCONFIG_CONFIG	?= .config
export KCONFIG_CONFIG

# SHELL used by kbuild
CONFIG_SHELL := $(shell if [ -x "$$BASH" ]; then echo $$BASH; \
	  else if [ -x /bin/bash ]; then echo /bin/bash; \
	  else echo sh; fi ; fi)

HOST_LFS_CFLAGS := $(shell getconf LFS_CFLAGS 2>/dev/null)
HOST_LFS_LDFLAGS := $(shell getconf LFS_LDFLAGS 2>/dev/null)
HOST_LFS_LIBS := $(shell getconf LFS_LIBS 2>/dev/null)

HOSTCC       = gcc
HOSTCXX      = g++
HOSTCFLAGS   := -Wall -Wmissing-prototypes -Wstrict-prototypes -O2 \
		-fomit-frame-pointer -std=gnu89 $(HOST_LFS_CFLAGS)
HOSTCXXFLAGS := -O2 $(HOST_LFS_CFLAGS)
HOSTLDFLAGS  := $(HOST_LFS_LDFLAGS)
HOST_LOADLIBES := $(HOST_LFS_LIBS)

# Make variables (CC, etc...)
AS		= $(CROSS_COMPILE)as
LD		= $(CROSS_COMPILE)ld
CC		= $(CROSS_COMPILE)gcc
CPP		= $(CC) -E
AR		= $(CROSS_COMPILE)ar
NM		= $(CROSS_COMPILE)nm
STRIP		= $(CROSS_COMPILE)strip
OBJCOPY		= $(CROSS_COMPILE)objcopy
OBJDUMP		= $(CROSS_COMPILE)objdump
LEX		= flex
YACC		= bison
AWK		= awk
GENKSYMS	= scripts/genksyms/genksyms
INSTALLKERNEL  := installkernel
DEPMOD		= /sbin/depmod
PERL		= perl
PYTHON		= python
PYTHON2		= python2
PYTHON3		= python3
CHECK		= sparse

CHECKFLAGS     := -D__linux__ -Dlinux -D__STDC__ -Dunix -D__unix__ \
		  -Wbitwise -Wno-return-void -Wno-unknown-attribute $(CF)
NOSTDINC_FLAGS  =
CFLAGS_MODULE   =
AFLAGS_MODULE   =
LDFLAGS_MODULE  =
CFLAGS_KERNEL	=
AFLAGS_KERNEL	=
LDFLAGS_vmlinux =

# Use USERINCLUDE when you must reference the UAPI directories only.
USERINCLUDE    := \
		-I$(srctree)/arch/$(SRCARCH)/include/uapi \
		-I$(objtree)/arch/$(SRCARCH)/include/generated/uapi \
		-I$(srctree)/include/uapi \
		-I$(objtree)/include/generated/uapi \
                -include $(srctree)/include/linux/kconfig.h

# Use LINUXINCLUDE when you must reference the include/ directory.
# Needed to be compatible with the O= option
LINUXINCLUDE    := \
		-I$(srctree)/arch/$(SRCARCH)/include \
		-I$(objtree)/arch/$(SRCARCH)/include/generated \
		$(if $(KBUILD_SRC), -I$(srctree)/include) \
		-I$(objtree)/include \
		$(USERINCLUDE)

KBUILD_AFLAGS   := -D__ASSEMBLY__
KBUILD_CFLAGS   := -Wall -Wundef -Wstrict-prototypes -Wno-trigraphs \
		   -fno-strict-aliasing -fno-common -fshort-wchar \
		   -Werror-implicit-function-declaration \
		   -Wno-format-security \
		   -std=gnu89
KBUILD_CPPFLAGS := -D__KERNEL__
KBUILD_AFLAGS_KERNEL :=
KBUILD_CFLAGS_KERNEL :=
KBUILD_AFLAGS_MODULE  := -DMODULE
KBUILD_CFLAGS_MODULE  := -DMODULE
KBUILD_LDFLAGS_MODULE := -T $(srctree)/scripts/module-common.lds
LDFLAGS :=
GCC_PLUGINS_CFLAGS :=

export ARCH SRCARCH CONFIG_SHELL HOSTCC HOSTCFLAGS CROSS_COMPILE AS LD CC
export CPP AR NM STRIP OBJCOPY OBJDUMP HOSTLDFLAGS HOST_LOADLIBES
export MAKE LEX YACC AWK GENKSYMS INSTALLKERNEL PERL PYTHON PYTHON2 PYTHON3 UTS_MACHINE
export HOSTCXX HOSTCXXFLAGS LDFLAGS_MODULE CHECK CHECKFLAGS

export KBUILD_CPPFLAGS NOSTDINC_FLAGS LINUXINCLUDE OBJCOPYFLAGS LDFLAGS
export KBUILD_CFLAGS CFLAGS_KERNEL CFLAGS_MODULE
export CFLAGS_KASAN CFLAGS_KASAN_NOSANITIZE CFLAGS_UBSAN
export KBUILD_AFLAGS AFLAGS_KERNEL AFLAGS_MODULE
export KBUILD_AFLAGS_MODULE KBUILD_CFLAGS_MODULE KBUILD_LDFLAGS_MODULE
export KBUILD_AFLAGS_KERNEL KBUILD_CFLAGS_KERNEL
export KBUILD_ARFLAGS

# When compiling out-of-tree modules, put MODVERDIR in the module
# tree rather than in the kernel tree. The kernel tree might
# even be read-only.
export MODVERDIR := $(if $(KBUILD_EXTMOD),$(firstword $(KBUILD_EXTMOD))/).tmp_versions

# Files to ignore in find ... statements

export RCS_FIND_IGNORE := \( -name SCCS -o -name BitKeeper -o -name .svn -o    \
			  -name CVS -o -name .pc -o -name .hg -o -name .git \) \
			  -prune -o
export RCS_TAR_IGNORE := --exclude SCCS --exclude BitKeeper --exclude .svn \
			 --exclude CVS --exclude .pc --exclude .hg --exclude .git

# ===========================================================================
# Rules shared between *config targets and build targets

# Basic helpers built in scripts/basic/
PHONY += scripts_basic
scripts_basic:
	$(Q)$(MAKE) $(build)=scripts/basic
	$(Q)rm -f .tmp_quiet_recordmcount

# To avoid any implicit rule to kick in, define an empty command.
scripts/basic/%: scripts_basic ;

PHONY += outputmakefile
# outputmakefile generates a Makefile in the output directory, if using a
# separate output directory. This allows convenient use of make in the
# output directory.
outputmakefile:
ifneq ($(KBUILD_SRC),)
	$(Q)ln -fsn $(srctree) source
	$(Q)$(CONFIG_SHELL) $(srctree)/scripts/mkmakefile \
	    $(srctree) $(objtree) $(VERSION) $(PATCHLEVEL)
endif

ifeq ($(cc-name),clang)
ifneq ($(CROSS_COMPILE),)
CLANG_TARGET	:= --target=$(notdir $(CROSS_COMPILE:%-=%))
GCC_TOOLCHAIN	:= $(realpath $(dir $(shell which $(LD)))/..)
endif
ifneq ($(GCC_TOOLCHAIN),)
CLANG_GCC_TC	:= --gcc-toolchain=$(GCC_TOOLCHAIN)
endif
KBUILD_CFLAGS += $(CLANG_TARGET) $(CLANG_GCC_TC)
KBUILD_AFLAGS += $(CLANG_TARGET) $(CLANG_GCC_TC)
KBUILD_CFLAGS += $(call cc-option, -no-integrated-as)
KBUILD_AFLAGS += $(call cc-option, -no-integrated-as)
endif

RETPOLINE_CFLAGS_GCC := -mindirect-branch=thunk-extern -mindirect-branch-register
RETPOLINE_CFLAGS_CLANG := -mretpoline-external-thunk
RETPOLINE_CFLAGS := $(call cc-option,$(RETPOLINE_CFLAGS_GCC),$(call cc-option,$(RETPOLINE_CFLAGS_CLANG)))
export RETPOLINE_CFLAGS

KBUILD_CFLAGS	+= $(call cc-option,-fno-PIE)
KBUILD_AFLAGS	+= $(call cc-option,-fno-PIE)

# check for 'asm goto'
ifeq ($(shell $(CONFIG_SHELL) $(srctree)/scripts/gcc-goto.sh $(CC) $(KBUILD_CFLAGS)), y)
  CC_HAVE_ASM_GOTO := 1
  KBUILD_CFLAGS += -DCC_HAVE_ASM_GOTO
  KBUILD_AFLAGS += -DCC_HAVE_ASM_GOTO
endif

# The expansion should be delayed until arch/$(SRCARCH)/Makefile is included.
# Some architectures define CROSS_COMPILE in arch/$(SRCARCH)/Makefile.
# CC_VERSION_TEXT is referenced from Kconfig (so it needs export),
# and from include/config/auto.conf.cmd to detect the compiler upgrade.
CC_VERSION_TEXT = $(shell $(CC) --version | head -n 1)

ifeq ($(config-targets),1)
# ===========================================================================
# *config targets only - make sure prerequisites are updated, and descend
# in scripts/kconfig to make the *config target

# Read arch specific Makefile to set KBUILD_DEFCONFIG as needed.
# KBUILD_DEFCONFIG may point out an alternative default configuration
# used for 'make defconfig'
include arch/$(SRCARCH)/Makefile
export KBUILD_DEFCONFIG KBUILD_KCONFIG CC_VERSION_TEXT

config: scripts_basic outputmakefile FORCE
	$(Q)$(MAKE) $(build)=scripts/kconfig $@

%config: scripts_basic outputmakefile FORCE
	$(Q)$(MAKE) $(build)=scripts/kconfig $@

else
# ===========================================================================
# Build targets only - this includes vmlinux, arch specific targets, clean
# targets and others. In general all targets except *config targets.

# If building an external module we do not care about the all: rule
# but instead _all depend on modules
PHONY += all
ifeq ($(KBUILD_EXTMOD),)
_all: all
else
_all: modules
endif

# Decide whether to build built-in, modular, or both.
# Normally, just do built-in.

KBUILD_MODULES :=
KBUILD_BUILTIN := 1

# If we have only "make modules", don't compile built-in objects.
# When we're building modules with modversions, we need to consider
# the built-in objects during the descend as well, in order to
# make sure the checksums are up to date before we record them.

ifeq ($(MAKECMDGOALS),modules)
  KBUILD_BUILTIN := $(if $(CONFIG_MODVERSIONS),1)
endif

# If we have "make <whatever> modules", compile modules
# in addition to whatever we do anyway.
# Just "make" or "make all" shall build modules as well

ifneq ($(filter all _all modules,$(MAKECMDGOALS)),)
  KBUILD_MODULES := 1
endif

ifeq ($(MAKECMDGOALS),)
  KBUILD_MODULES := 1
endif

export KBUILD_MODULES KBUILD_BUILTIN

ifeq ($(KBUILD_EXTMOD),)
# Objects we will link into vmlinux / subdirs we need to visit
init-y		:= init/
drivers-y	:= drivers/ sound/ firmware/
net-y		:= net/
libs-y		:= lib/
core-y		:= usr/
virt-y		:= virt/
endif # KBUILD_EXTMOD

ifeq ($(dot-config),1)
-include include/config/auto.conf
endif

# The all: target is the default when no target is given on the
# command line.
# This allow a user to issue only 'make' to build a kernel including modules
# Defaults to vmlinux, but the arch makefile usually adds further targets
all: vmlinux

CFLAGS_GCOV	:= -fprofile-arcs -ftest-coverage \
	$(call cc-option,-fno-tree-loop-im) \
	$(call cc-disable-warning,maybe-uninitialized,)
export CFLAGS_GCOV

# The arch Makefile can set ARCH_{CPP,A,C}FLAGS to override the default
# values of the respective KBUILD_* variables
ARCH_CPPFLAGS :=
ARCH_AFLAGS :=
ARCH_CFLAGS :=
include arch/$(SRCARCH)/Makefile

ifeq ($(dot-config),1)
ifeq ($(KBUILD_EXTMOD),)
# Read in dependencies to all Kconfig* files, make sure to run syncconfig if
# changes are detected. This should be included after arch/$(SRCARCH)/Makefile
# because some architectures define CROSS_COMPILE there.
-include include/config/auto.conf.cmd

# To avoid any implicit rule to kick in, define an empty command
$(KCONFIG_CONFIG) include/config/auto.conf.cmd: ;

# The actual configuration files used during the build are stored in
# include/generated/ and include/config/. Update them if .config is newer than
# include/config/auto.conf (which mirrors .config).
include/config/%.conf: $(KCONFIG_CONFIG) include/config/auto.conf.cmd
	$(Q)$(MAKE) -f $(srctree)/Makefile syncconfig
else
# external modules needs include/generated/autoconf.h and include/config/auto.conf
# but do not care if they are up-to-date. Use auto.conf to trigger the test
PHONY += include/config/auto.conf

include/config/auto.conf:
	$(Q)test -e include/generated/autoconf.h -a -e $@ || (		\
	echo >&2;							\
	echo >&2 "  ERROR: Kernel configuration is invalid.";		\
	echo >&2 "         include/generated/autoconf.h or $@ are missing.";\
	echo >&2 "         Run 'make oldconfig && make prepare' on kernel src to fix it.";	\
	echo >&2 ;							\
	/bin/false)

endif # KBUILD_EXTMOD

else
# Dummy target needed, because used as prerequisite
include/config/auto.conf: ;
endif # $(dot-config)

KBUILD_CFLAGS	+= $(call cc-option,-fno-delete-null-pointer-checks,)
KBUILD_CFLAGS	+= $(call cc-disable-warning,frame-address,)
KBUILD_CFLAGS	+= $(call cc-disable-warning, format-truncation)
KBUILD_CFLAGS	+= $(call cc-disable-warning, format-overflow)
KBUILD_CFLAGS	+= $(call cc-disable-warning, int-in-bool-context)

ifdef CONFIG_CC_OPTIMIZE_FOR_SIZE
KBUILD_CFLAGS	+= $(call cc-option,-Oz,-Os)
KBUILD_CFLAGS	+= $(call cc-disable-warning,maybe-uninitialized,)
else
ifdef CONFIG_CC_OPTIMIZE_HARDER
KBUILD_CFLAGS	+= -O3 $(call cc-disable-warning,maybe-uninitialized,)
else
ifdef CONFIG_PROFILE_ALL_BRANCHES
KBUILD_CFLAGS	+= -O2 $(call cc-disable-warning,maybe-uninitialized,)
else
KBUILD_CFLAGS   += -O2
endif
endif
endif

KBUILD_CFLAGS += $(call cc-ifversion, -lt, 0409, \
			$(call cc-disable-warning,maybe-uninitialized,))

# Tell gcc to never replace conditional load with a non-conditional one
KBUILD_CFLAGS	+= $(call cc-option,--param=allow-store-data-races=0)

include scripts/Makefile.kcov
include scripts/Makefile.gcc-plugins

ifdef CONFIG_READABLE_ASM
# Disable optimizations that make assembler listings hard to read.
# reorder blocks reorders the control in the function
# ipa clone creates specialized cloned functions
# partial inlining inlines only parts of functions
KBUILD_CFLAGS += $(call cc-option,-fno-reorder-blocks,) \
                 $(call cc-option,-fno-ipa-cp-clone,) \
                 $(call cc-option,-fno-partial-inlining)
endif

ifneq ($(CONFIG_FRAME_WARN),0)
KBUILD_CFLAGS += $(call cc-option,-Wframe-larger-than=${CONFIG_FRAME_WARN})
endif

stackp-flags-$(CONFIG_CC_HAS_STACKPROTECTOR_NONE) := -fno-stack-protector
stackp-flags-$(CONFIG_STACKPROTECTOR)             := -fstack-protector
stackp-flags-$(CONFIG_STACKPROTECTOR_STRONG)      := -fstack-protector-strong

KBUILD_CFLAGS += $(stackp-flags-y)

ifeq ($(cc-name),clang)
KBUILD_CPPFLAGS += $(call cc-option,-Qunused-arguments,)
KBUILD_CFLAGS += $(call cc-disable-warning, format-invalid-specifier)
KBUILD_CFLAGS += $(call cc-disable-warning, gnu)
KBUILD_CFLAGS += $(call cc-disable-warning, address-of-packed-member)
# Quiet clang warning: comparison of unsigned expression < 0 is always false
KBUILD_CFLAGS += $(call cc-disable-warning, tautological-compare)
# CLANG uses a _MergedGlobals as optimization, but this breaks modpost, as the
# source of a reference will be _MergedGlobals and not on of the whitelisted names.
# See modpost pattern 2
KBUILD_CFLAGS += $(call cc-option, -mno-global-merge,)
KBUILD_CFLAGS += $(call cc-option, -fcatch-undefined-behavior)
else

# These warnings generated too much noise in a regular build.
# Use make W=1 to enable them (see scripts/Makefile.extrawarn)
KBUILD_CFLAGS += $(call cc-disable-warning, unused-but-set-variable)
endif

KBUILD_CFLAGS += $(call cc-disable-warning, unused-const-variable)
ifdef CONFIG_FRAME_POINTER
KBUILD_CFLAGS	+= -fno-omit-frame-pointer -fno-optimize-sibling-calls
else
# Some targets (ARM with Thumb2, for example), can't be built with frame
# pointers.  For those, we don't have FUNCTION_TRACER automatically
# select FRAME_POINTER.  However, FUNCTION_TRACER adds -pg, and this is
# incompatible with -fomit-frame-pointer with current GCC, so we don't use
# -fomit-frame-pointer with FUNCTION_TRACER.
ifndef CONFIG_FUNCTION_TRACER
KBUILD_CFLAGS	+= -fomit-frame-pointer
endif
endif

KBUILD_CFLAGS   += $(call cc-option, -fno-var-tracking-assignments)

ifdef CONFIG_DEBUG_INFO
ifdef CONFIG_DEBUG_INFO_SPLIT
KBUILD_CFLAGS   += $(call cc-option, -gsplit-dwarf, -g)
else
KBUILD_CFLAGS	+= -g
endif
KBUILD_AFLAGS	+= -Wa,-gdwarf-2
endif
ifdef CONFIG_DEBUG_INFO_DWARF4
KBUILD_CFLAGS	+= $(call cc-option, -gdwarf-4,)
endif

ifdef CONFIG_DEBUG_INFO_REDUCED
KBUILD_CFLAGS 	+= $(call cc-option, -femit-struct-debug-baseonly) \
		   $(call cc-option,-fno-var-tracking)
endif

ifdef CONFIG_FUNCTION_TRACER
ifndef CC_FLAGS_FTRACE
CC_FLAGS_FTRACE := -pg
endif
export CC_FLAGS_FTRACE
ifdef CONFIG_HAVE_FENTRY
CC_USING_FENTRY	:= $(call cc-option, -mfentry -DCC_USING_FENTRY)
endif
KBUILD_CFLAGS	+= $(CC_FLAGS_FTRACE) $(CC_USING_FENTRY)
KBUILD_AFLAGS	+= $(CC_USING_FENTRY)
ifdef CONFIG_DYNAMIC_FTRACE
	ifdef CONFIG_HAVE_C_RECORDMCOUNT
		BUILD_C_RECORDMCOUNT := y
		export BUILD_C_RECORDMCOUNT
	endif
endif
endif

# We trigger additional mismatches with less inlining
ifdef CONFIG_DEBUG_SECTION_MISMATCH
KBUILD_CFLAGS += $(call cc-option, -fno-inline-functions-called-once)
endif

ifdef CONFIG_LD_DEAD_CODE_DATA_ELIMINATION
KBUILD_CFLAGS_KERNEL	+= $(call cc-option,-ffunction-sections,)
KBUILD_CFLAGS_KERNEL	+= $(call cc-option,-fdata-sections,)
endif

# arch Makefile may override CC so keep this after arch Makefile is included
NOSTDINC_FLAGS += -nostdinc -isystem $(shell $(CC) -print-file-name=include)

# warn about C99 declaration after statement
KBUILD_CFLAGS += $(call cc-option,-Wdeclaration-after-statement,)

# disable pointer signed / unsigned warnings in gcc 4.0
KBUILD_CFLAGS += $(call cc-disable-warning, pointer-sign)

# disable invalid "can't wrap" optimizations for signed / pointers
KBUILD_CFLAGS	+= $(call cc-option,-fno-strict-overflow)

# clang sets -fmerge-all-constants by default as optimization, but this
# is non-conforming behavior for C and in fact breaks the kernel, so we
# need to disable it here generally.
KBUILD_CFLAGS	+= $(call cc-option,-fno-merge-all-constants)

# for gcc -fno-merge-all-constants disables everything, but it is fine
# to have actual conforming behavior enabled.
KBUILD_CFLAGS	+= $(call cc-option,-fmerge-constants)

# Make sure -fstack-check isn't enabled (like gentoo apparently did)
KBUILD_CFLAGS  += $(call cc-option,-fno-stack-check,)

# conserve stack if available
KBUILD_CFLAGS   += $(call cc-option,-fconserve-stack)

# disallow errors like 'EXPORT_GPL(foo);' with missing header
KBUILD_CFLAGS   += $(call cc-option,-Werror=implicit-int)

# require functions to have arguments in prototypes, not empty 'int foo()'
KBUILD_CFLAGS   += $(call cc-option,-Werror=strict-prototypes)

# Prohibit date/time macros, which would make the build non-deterministic
KBUILD_CFLAGS   += $(call cc-option,-Werror=date-time)

# enforce correct pointer usage
KBUILD_CFLAGS   += $(call cc-option,-Werror=incompatible-pointer-types)

# Require designated initializers for all marked structures
KBUILD_CFLAGS   += $(call cc-option,-Werror=designated-init)

# change __FILE__ to the relative path from the srctree
KBUILD_CFLAGS	+= $(call cc-option,-fmacro-prefix-map=$(srctree)/=)

# use the deterministic mode of AR if available
KBUILD_ARFLAGS := $(call ar-option,D)

include scripts/Makefile.kasan
include scripts/Makefile.extrawarn
include scripts/Makefile.ubsan

# Add any arch overrides and user supplied CPPFLAGS, AFLAGS and CFLAGS as the
# last assignments
KBUILD_CPPFLAGS += $(ARCH_CPPFLAGS) $(KCPPFLAGS)
KBUILD_AFLAGS   += $(ARCH_AFLAGS)   $(KAFLAGS)
KBUILD_CFLAGS   += $(ARCH_CFLAGS)   $(KCFLAGS)

# Use --build-id when available.
LDFLAGS_BUILD_ID := $(call ld-option, --build-id)
KBUILD_LDFLAGS_MODULE += $(LDFLAGS_BUILD_ID)
LDFLAGS_vmlinux += $(LDFLAGS_BUILD_ID)

ifdef CONFIG_LD_DEAD_CODE_DATA_ELIMINATION
LDFLAGS_vmlinux	+= $(call ld-option, --gc-sections,)
endif

ifeq ($(CONFIG_STRIP_ASM_SYMS),y)
LDFLAGS_vmlinux	+= $(call ld-option, -X,)
endif

# insure the checker run with the right endianness
CHECKFLAGS += $(if $(CONFIG_CPU_BIG_ENDIAN),-mbig-endian,-mlittle-endian)

# the checker needs the correct machine size
CHECKFLAGS += $(if $(CONFIG_64BIT),-m64,-m32)

# Default kernel image to build when no specific target is given.
# KBUILD_IMAGE may be overruled on the command line or
# set in the environment
# Also any assignments in arch/$(ARCH)/Makefile take precedence over
# this default value
export KBUILD_IMAGE ?= vmlinux

#
# INSTALL_PATH specifies where to place the updated kernel and system map
# images. Default is /boot, but you can set it to other values
export	INSTALL_PATH ?= /boot

#
# INSTALL_DTBS_PATH specifies a prefix for relocations required by build roots.
# Like INSTALL_MOD_PATH, it isn't defined in the Makefile, but can be passed as
# an argument if needed. Otherwise it defaults to the kernel install path
#
export INSTALL_DTBS_PATH ?= $(INSTALL_PATH)/dtbs/$(KERNELRELEASE)

#
# INSTALL_MOD_PATH specifies a prefix to MODLIB for module directory
# relocations required by build roots.  This is not defined in the
# makefile but the argument can be passed to make if needed.
#

MODLIB	= $(INSTALL_MOD_PATH)/lib/modules/$(KERNELRELEASE)
export MODLIB

#
# INSTALL_MOD_STRIP, if defined, will cause modules to be
# stripped after they are installed.  If INSTALL_MOD_STRIP is '1', then
# the default option --strip-debug will be used.  Otherwise,
# INSTALL_MOD_STRIP value will be used as the options to the strip command.

ifdef INSTALL_MOD_STRIP
ifeq ($(INSTALL_MOD_STRIP),1)
mod_strip_cmd = $(STRIP) --strip-debug
else
mod_strip_cmd = $(STRIP) $(INSTALL_MOD_STRIP)
endif # INSTALL_MOD_STRIP=1
else
mod_strip_cmd = true
endif # INSTALL_MOD_STRIP
export mod_strip_cmd

# CONFIG_MODULE_COMPRESS, if defined, will cause module to be compressed
# after they are installed in agreement with CONFIG_MODULE_COMPRESS_GZIP
# or CONFIG_MODULE_COMPRESS_XZ.

mod_compress_cmd = true
ifdef CONFIG_MODULE_COMPRESS
  ifdef CONFIG_MODULE_COMPRESS_GZIP
    mod_compress_cmd = gzip -n -f
  endif # CONFIG_MODULE_COMPRESS_GZIP
  ifdef CONFIG_MODULE_COMPRESS_XZ
    mod_compress_cmd = xz -f
  endif # CONFIG_MODULE_COMPRESS_XZ
endif # CONFIG_MODULE_COMPRESS
export mod_compress_cmd

# Select initial ramdisk compression format, default is gzip(1).
# This shall be used by the dracut(8) tool while creating an initramfs image.
#
INITRD_COMPRESS-y                  := gzip
INITRD_COMPRESS-$(CONFIG_RD_BZIP2) := bzip2
INITRD_COMPRESS-$(CONFIG_RD_LZMA)  := lzma
INITRD_COMPRESS-$(CONFIG_RD_XZ)    := xz
INITRD_COMPRESS-$(CONFIG_RD_LZO)   := lzo
INITRD_COMPRESS-$(CONFIG_RD_LZ4)   := lz4
# do not export INITRD_COMPRESS, since we didn't actually
# choose a sane default compression above.
# export INITRD_COMPRESS := $(INITRD_COMPRESS-y)

ifdef CONFIG_MODULE_SIG_ALL
$(eval $(call config_filename,MODULE_SIG_KEY))

mod_sign_cmd = scripts/sign-file $(CONFIG_MODULE_SIG_HASH) $(MODULE_SIG_KEY_SRCPREFIX)$(CONFIG_MODULE_SIG_KEY) certs/signing_key.x509
else
mod_sign_cmd = true
endif
export mod_sign_cmd

ifdef CONFIG_STACK_VALIDATION
  has_libelf := $(call try-run,\
		echo "int main() {}" | $(HOSTCC) -xc -o /dev/null -lelf -,1,0)
  ifeq ($(has_libelf),1)
    objtool_target := tools/objtool FORCE
  else
    ifdef CONFIG_UNWINDER_ORC
      $(error "Cannot generate ORC metadata for CONFIG_UNWINDER_ORC=y, please install libelf-dev, libelf-devel or elfutils-libelf-devel")
    else
      $(warning "Cannot use CONFIG_STACK_VALIDATION=y, please install libelf-dev, libelf-devel or elfutils-libelf-devel")
    endif
    SKIP_STACK_VALIDATION := 1
    export SKIP_STACK_VALIDATION
  endif
endif


ifeq ($(KBUILD_EXTMOD),)
core-y		+= kernel/ certs/ mm/ fs/ ipc/ security/ crypto/ block/

vmlinux-dirs	:= $(patsubst %/,%,$(filter %/, $(init-y) $(init-m) \
		     $(core-y) $(core-m) $(drivers-y) $(drivers-m) \
		     $(net-y) $(net-m) $(libs-y) $(libs-m) $(virt-y)))

vmlinux-alldirs	:= $(sort $(vmlinux-dirs) $(patsubst %/,%,$(filter %/, \
		     $(init-) $(core-) $(drivers-) $(net-) $(libs-) $(virt-))))

init-y		:= $(patsubst %/, %/built-in.a, $(init-y))
core-y		:= $(patsubst %/, %/built-in.a, $(core-y))
drivers-y	:= $(patsubst %/, %/built-in.a, $(drivers-y))
net-y		:= $(patsubst %/, %/built-in.a, $(net-y))
libs-y1		:= $(patsubst %/, %/lib.a, $(libs-y))
libs-y2		:= $(patsubst %/, %/built-in.a, $(filter-out %.a, $(libs-y)))
virt-y		:= $(patsubst %/, %/built-in.a, $(virt-y))

# Externally visible symbols (used by link-vmlinux.sh)
export KBUILD_VMLINUX_INIT := $(head-y) $(init-y)
export KBUILD_VMLINUX_MAIN := $(core-y) $(libs-y2) $(drivers-y) $(net-y) $(virt-y)
export KBUILD_VMLINUX_LIBS := $(libs-y1)
export KBUILD_LDS          := arch/$(SRCARCH)/kernel/vmlinux.lds
export LDFLAGS_vmlinux
# used by scripts/package/Makefile
export KBUILD_ALLDIRS := $(sort $(filter-out arch/%,$(vmlinux-alldirs)) arch Documentation include samples scripts tools)

vmlinux-deps := $(KBUILD_LDS) $(KBUILD_VMLINUX_INIT) $(KBUILD_VMLINUX_MAIN) $(KBUILD_VMLINUX_LIBS)

# Recurse until adjust_autoksyms.sh is satisfied
PHONY += autoksyms_recursive
autoksyms_recursive: $(vmlinux-deps)
ifdef CONFIG_TRIM_UNUSED_KSYMS
	$(Q)$(CONFIG_SHELL) $(srctree)/scripts/adjust_autoksyms.sh \
	  "$(MAKE) -f $(srctree)/Makefile vmlinux"
endif

# For the kernel to actually contain only the needed exported symbols,
# we have to build modules as well to determine what those symbols are.
# (this can be evaluated only once include/config/auto.conf has been included)
ifdef CONFIG_TRIM_UNUSED_KSYMS
  KBUILD_MODULES := 1
endif

autoksyms_h := $(if $(CONFIG_TRIM_UNUSED_KSYMS), include/generated/autoksyms.h)

$(autoksyms_h):
	$(Q)mkdir -p $(dir $@)
	$(Q)touch $@

ARCH_POSTLINK := $(wildcard $(srctree)/arch/$(SRCARCH)/Makefile.postlink)

# Final link of vmlinux with optional arch pass after final link
cmd_link-vmlinux =                                                 \
	$(CONFIG_SHELL) $< $(LD) $(LDFLAGS) $(LDFLAGS_vmlinux) ;    \
	$(if $(ARCH_POSTLINK), $(MAKE) -f $(ARCH_POSTLINK) $@, true)

vmlinux: scripts/link-vmlinux.sh autoksyms_recursive $(vmlinux-deps) FORCE
ifdef CONFIG_HEADERS_CHECK
	$(Q)$(MAKE) -f $(srctree)/Makefile headers_check
endif
ifdef CONFIG_GDB_SCRIPTS
	$(Q)ln -fsn $(abspath $(srctree)/scripts/gdb/vmlinux-gdb.py)
endif
	+$(call if_changed,link-vmlinux)

# Build samples along the rest of the kernel
ifdef CONFIG_SAMPLES
vmlinux-dirs += samples
endif

# The actual objects are generated when descending,
# make sure no implicit rule kicks in
$(sort $(vmlinux-deps)): $(vmlinux-dirs) ;

# Handle descending into subdirectories listed in $(vmlinux-dirs)
# Preset locale variables to speed up the build process. Limit locale
# tweaks to this spot to avoid wrong language settings when running
# make menuconfig etc.
# Error messages still appears in the original language

PHONY += $(vmlinux-dirs)
$(vmlinux-dirs): prepare scripts
	$(Q)$(MAKE) $(build)=$@ need-builtin=1

define filechk_kernel.release
	echo "$(KERNELVERSION)$$($(CONFIG_SHELL) $(srctree)/scripts/setlocalversion $(srctree))"
endef

# Store (new) KERNELRELEASE string in include/config/kernel.release
include/config/kernel.release: include/config/auto.conf FORCE
	$(call filechk,kernel.release)

# Additional helpers built in scripts/
# Carefully list dependencies so we do not try to build scripts twice
# in parallel
PHONY += scripts
scripts: scripts_basic include/config/auto.conf include/config/tristate.conf \
	 asm-generic gcc-plugins $(autoksyms_h)
	$(Q)$(MAKE) $(build)=$(@)

# Things we need to do before we recursively start building the kernel
# or the modules are listed in "prepare".
# A multi level approach is used. prepareN is processed before prepareN-1.
# archprepare is used in arch Makefiles and when processed asm symlink,
# version.h and scripts_basic is processed / created.

# Listed in dependency order
PHONY += prepare archprepare prepare0 prepare1 prepare2 prepare3

# prepare3 is used to check if we are building in a separate output directory,
# and if so do:
# 1) Check that make has not been executed in the kernel src $(srctree)
prepare3: include/config/kernel.release
ifneq ($(KBUILD_SRC),)
	@$(kecho) '  Using $(srctree) as source for kernel'
	$(Q)if [ -f $(srctree)/.config -o -d $(srctree)/include/config ]; then \
		echo >&2 "  $(srctree) is not clean, please run 'make mrproper'"; \
		echo >&2 "  in the '$(srctree)' directory.";\
		/bin/false; \
	fi;
endif

# prepare2 creates a makefile if using a separate output directory.
# From this point forward, .config has been reprocessed, so any rules
# that need to depend on updated CONFIG_* values can be checked here.
prepare2: prepare3 outputmakefile asm-generic

prepare1: prepare2 $(version_h) $(autoksyms_h) include/generated/utsrelease.h \
                   include/config/auto.conf
	$(cmd_crmodverdir)

archprepare: archheaders archscripts prepare1 scripts_basic

prepare0: archprepare gcc-plugins
	$(Q)$(MAKE) $(build)=.

# All the preparing..
prepare: prepare0 prepare-objtool

# Support for using generic headers in asm-generic
PHONY += asm-generic uapi-asm-generic
asm-generic: uapi-asm-generic
	$(Q)$(MAKE) -f $(srctree)/scripts/Makefile.asm-generic \
	            src=asm obj=arch/$(SRCARCH)/include/generated/asm
uapi-asm-generic:
	$(Q)$(MAKE) -f $(srctree)/scripts/Makefile.asm-generic \
	            src=uapi/asm obj=arch/$(SRCARCH)/include/generated/uapi/asm

PHONY += prepare-objtool
prepare-objtool: $(objtool_target)

# Generate some files
# ---------------------------------------------------------------------------

# KERNELRELEASE can change from a few different places, meaning version.h
# needs to be updated, so this check is forced on all builds

uts_len := 64
define filechk_utsrelease.h
	if [ `echo -n "$(KERNELRELEASE)" | wc -c ` -gt $(uts_len) ]; then \
	  echo '"$(KERNELRELEASE)" exceeds $(uts_len) characters' >&2;    \
	  exit 1;                                                         \
	fi;                                                               \
	(echo \#define UTS_RELEASE \"$(KERNELRELEASE)\";)
endef

define filechk_version.h
	(echo \#define LINUX_VERSION_CODE $(shell                         \
	expr $(VERSION) \* 65536 + 0$(PATCHLEVEL) \* 256 + 0$(SUBLEVEL)); \
	echo '#define KERNEL_VERSION(a,b,c) (((a) << 16) + ((b) << 8) + (c))';)
endef

$(version_h): $(srctree)/Makefile FORCE
	$(call filechk,version.h)
	$(Q)rm -f $(old_version_h)

include/generated/utsrelease.h: include/config/kernel.release FORCE
	$(call filechk,utsrelease.h)

PHONY += headerdep
headerdep:
	$(Q)find $(srctree)/include/ -name '*.h' | xargs --max-args 1 \
	$(srctree)/scripts/headerdep.pl -I$(srctree)/include

# ---------------------------------------------------------------------------
# Kernel headers

#Default location for installed headers
export INSTALL_HDR_PATH = $(objtree)/usr

# If we do an all arch process set dst to include/arch-$(SRCARCH)
hdr-dst = $(if $(KBUILD_HEADERS), dst=include/arch-$(SRCARCH), dst=include)

PHONY += archheaders
archheaders:

PHONY += archscripts
archscripts:

PHONY += __headers
__headers: $(version_h) scripts_basic uapi-asm-generic archheaders archscripts
	$(Q)$(MAKE) $(build)=scripts build_unifdef

PHONY += headers_install_all
headers_install_all:
	$(Q)$(CONFIG_SHELL) $(srctree)/scripts/headers.sh install

PHONY += headers_install
headers_install: __headers
	$(if $(wildcard $(srctree)/arch/$(SRCARCH)/include/uapi/asm/Kbuild),, \
	  $(error Headers not exportable for the $(SRCARCH) architecture))
	$(Q)$(MAKE) $(hdr-inst)=include/uapi dst=include
	$(Q)$(MAKE) $(hdr-inst)=arch/$(SRCARCH)/include/uapi $(hdr-dst)

PHONY += headers_check_all
headers_check_all: headers_install_all
	$(Q)$(CONFIG_SHELL) $(srctree)/scripts/headers.sh check

PHONY += headers_check
headers_check: headers_install
	$(Q)$(MAKE) $(hdr-inst)=include/uapi dst=include HDRCHECK=1
	$(Q)$(MAKE) $(hdr-inst)=arch/$(SRCARCH)/include/uapi $(hdr-dst) HDRCHECK=1

# ---------------------------------------------------------------------------
# Kernel selftest

PHONY += kselftest
kselftest:
	$(Q)$(MAKE) -C $(srctree)/tools/testing/selftests run_tests

PHONY += kselftest-clean
kselftest-clean:
	$(Q)$(MAKE) -C $(srctree)/tools/testing/selftests clean

PHONY += kselftest-merge
kselftest-merge:
	$(if $(wildcard $(objtree)/.config),, $(error No .config exists, config your kernel first!))
	$(Q)$(CONFIG_SHELL) $(srctree)/scripts/kconfig/merge_config.sh \
		-m $(objtree)/.config \
		$(srctree)/tools/testing/selftests/*/config
	+$(Q)$(MAKE) -f $(srctree)/Makefile olddefconfig

# ---------------------------------------------------------------------------
# Modules

ifdef CONFIG_MODULES

# By default, build modules as well

all: modules

# Build modules
#
# A module can be listed more than once in obj-m resulting in
# duplicate lines in modules.order files.  Those are removed
# using awk while concatenating to the final file.

PHONY += modules
modules: $(vmlinux-dirs) $(if $(KBUILD_BUILTIN),vmlinux) modules.builtin
	$(Q)$(AWK) '!x[$$0]++' $(vmlinux-dirs:%=$(objtree)/%/modules.order) > $(objtree)/modules.order
	@$(kecho) '  Building modules, stage 2.';
	$(Q)$(MAKE) -f $(srctree)/scripts/Makefile.modpost

modules.builtin: $(vmlinux-dirs:%=%/modules.builtin)
	$(Q)$(AWK) '!x[$$0]++' $^ > $(objtree)/modules.builtin

%/modules.builtin: include/config/auto.conf
	$(Q)$(MAKE) $(modbuiltin)=$*


# Target to prepare building external modules
PHONY += modules_prepare
modules_prepare: prepare scripts

# Target to install modules
PHONY += modules_install
modules_install: _modinst_ _modinst_post

PHONY += _modinst_
_modinst_:
	@rm -rf $(MODLIB)/kernel
	@rm -f $(MODLIB)/source
	@mkdir -p $(MODLIB)/kernel
	@ln -s $(abspath $(srctree)) $(MODLIB)/source
	@if [ ! $(objtree) -ef  $(MODLIB)/build ]; then \
		rm -f $(MODLIB)/build ; \
		ln -s $(CURDIR) $(MODLIB)/build ; \
	fi
	@cp -f $(objtree)/modules.order $(MODLIB)/
	@cp -f $(objtree)/modules.builtin $(MODLIB)/
	$(Q)$(MAKE) -f $(srctree)/scripts/Makefile.modinst

# This depmod is only for convenience to give the initial
# boot a modules.dep even before / is mounted read-write.  However the
# boot script depmod is the master version.
PHONY += _modinst_post
_modinst_post: _modinst_
	$(call cmd,depmod)

ifeq ($(CONFIG_MODULE_SIG), y)
PHONY += modules_sign
modules_sign:
	$(Q)$(MAKE) -f $(srctree)/scripts/Makefile.modsign
endif

else # CONFIG_MODULES

# Modules not configured
# ---------------------------------------------------------------------------

PHONY += modules modules_install
modules modules_install:
	@echo >&2
	@echo >&2 "The present kernel configuration has modules disabled."
	@echo >&2 "Type 'make config' and enable loadable module support."
	@echo >&2 "Then build a kernel with module support enabled."
	@echo >&2
	@exit 1

endif # CONFIG_MODULES

###
# Cleaning is done on three levels.
# make clean     Delete most generated files
#                Leave enough to build external modules
# make mrproper  Delete the current configuration, and all generated files
# make distclean Remove editor backup files, patch leftover files and the like

# Directories & files removed with 'make clean'
CLEAN_DIRS  += $(MODVERDIR) include/ksym

# Directories & files removed with 'make mrproper'
MRPROPER_DIRS  += include/config usr/include include/generated          \
		  arch/*/include/generated .tmp_objdiff
MRPROPER_FILES += .config .config.old .version \
		  Module.symvers tags TAGS cscope* GPATH GTAGS GRTAGS GSYMS \
		  signing_key.pem signing_key.priv signing_key.x509	\
		  x509.genkey extra_certificates signing_key.x509.keyid	\
		  signing_key.x509.signer vmlinux-gdb.py

# clean - Delete most, but leave enough to build external modules
#
clean: rm-dirs  := $(CLEAN_DIRS)
clean: rm-files := $(CLEAN_FILES)
clean-dirs      := $(addprefix _clean_, . $(vmlinux-alldirs) Documentation samples)

PHONY += $(clean-dirs) clean archclean vmlinuxclean
$(clean-dirs):
	$(Q)$(MAKE) $(clean)=$(patsubst _clean_%,%,$@)

vmlinuxclean:
	$(Q)$(CONFIG_SHELL) $(srctree)/scripts/link-vmlinux.sh clean
	$(Q)$(if $(ARCH_POSTLINK), $(MAKE) -f $(ARCH_POSTLINK) clean)

clean: archclean vmlinuxclean

# mrproper - Delete all generated files, including .config
#
mrproper: rm-dirs  := $(wildcard $(MRPROPER_DIRS))
mrproper: rm-files := $(wildcard $(MRPROPER_FILES))
mrproper-dirs      := $(addprefix _mrproper_,scripts)

PHONY += $(mrproper-dirs) mrproper archmrproper
$(mrproper-dirs):
	$(Q)$(MAKE) $(clean)=$(patsubst _mrproper_%,%,$@)

mrproper: clean archmrproper $(mrproper-dirs)
	$(call cmd,rmdirs)
	$(call cmd,rmfiles)

# distclean
#
PHONY += distclean

distclean: mrproper
	@find $(srctree) $(RCS_FIND_IGNORE) \
		\( -name '*.orig' -o -name '*.rej' -o -name '*~' \
		-o -name '*.bak' -o -name '#*#' -o -name '*%' \
		-o -name 'core' \) \
		-type f -print | xargs rm -f


# Packaging of the kernel to various formats
# ---------------------------------------------------------------------------
# rpm target kept for backward compatibility
package-dir	:= scripts/package

%src-pkg: FORCE
	$(Q)$(MAKE) $(build)=$(package-dir) $@
%pkg: include/config/kernel.release FORCE
	$(Q)$(MAKE) $(build)=$(package-dir) $@
rpm: rpm-pkg
	@echo "  WARNING: \"rpm\" target will be removed after Linux 4.18"
	@echo "           Please use \"rpm-pkg\" instead."


# Brief documentation of the typical targets used
# ---------------------------------------------------------------------------

boards := $(wildcard $(srctree)/arch/$(SRCARCH)/configs/*_defconfig)
boards := $(sort $(notdir $(boards)))
board-dirs := $(dir $(wildcard $(srctree)/arch/$(SRCARCH)/configs/*/*_defconfig))
board-dirs := $(sort $(notdir $(board-dirs:/=)))

PHONY += help
help:
	@echo  'Cleaning targets:'
	@echo  '  clean		  - Remove most generated files but keep the config and'
	@echo  '                    enough build support to build external modules'
	@echo  '  mrproper	  - Remove all generated files + config + various backup files'
	@echo  '  distclean	  - mrproper + remove editor backup and patch files'
	@echo  ''
	@echo  'Configuration targets:'
	@$(MAKE) -f $(srctree)/scripts/kconfig/Makefile help
	@echo  ''
	@echo  'Other generic targets:'
	@echo  '  all		  - Build all targets marked with [*]'
	@echo  '* vmlinux	  - Build the bare kernel'
	@echo  '* modules	  - Build all modules'
	@echo  '  modules_install - Install all modules to INSTALL_MOD_PATH (default: /)'
	@echo  '  dir/            - Build all files in dir and below'
	@echo  '  dir/file.[ois]  - Build specified target only'
	@echo  '  dir/file.ll     - Build the LLVM assembly file'
	@echo  '                    (requires compiler support for LLVM assembly generation)'
	@echo  '  dir/file.lst    - Build specified mixed source/assembly target only'
	@echo  '                    (requires a recent binutils and recent build (System.map))'
	@echo  '  dir/file.ko     - Build module including final link'
	@echo  '  modules_prepare - Set up for building external modules'
	@echo  '  tags/TAGS	  - Generate tags file for editors'
	@echo  '  cscope	  - Generate cscope index'
	@echo  '  gtags           - Generate GNU GLOBAL index'
	@echo  '  kernelrelease	  - Output the release version string (use with make -s)'
	@echo  '  kernelversion	  - Output the version stored in Makefile (use with make -s)'
	@echo  '  image_name	  - Output the image name (use with make -s)'
	@echo  '  headers_install - Install sanitised kernel headers to INSTALL_HDR_PATH'; \
	 echo  '                    (default: $(INSTALL_HDR_PATH))'; \
	 echo  ''
	@echo  'Static analysers:'
	@echo  '  checkstack      - Generate a list of stack hogs'
	@echo  '  namespacecheck  - Name space analysis on compiled kernel'
	@echo  '  versioncheck    - Sanity check on version.h usage'
	@echo  '  includecheck    - Check for duplicate included header files'
	@echo  '  export_report   - List the usages of all exported symbols'
	@echo  '  headers_check   - Sanity check on exported headers'
	@echo  '  headerdep       - Detect inclusion cycles in headers'
	@echo  '  coccicheck      - Check with Coccinelle'
	@echo  ''
	@echo  'Kernel selftest:'
	@echo  '  kselftest       - Build and run kernel selftest (run as root)'
	@echo  '                    Build, install, and boot kernel before'
	@echo  '                    running kselftest on it'
	@echo  '  kselftest-clean - Remove all generated kselftest files'
	@echo  '  kselftest-merge - Merge all the config dependencies of kselftest to existing'
	@echo  '                    .config.'
	@echo  ''
	@echo 'Userspace tools targets:'
	@echo '  use "make tools/help"'
	@echo '  or  "cd tools; make help"'
	@echo  ''
	@echo  'Kernel packaging:'
	@$(MAKE) $(build)=$(package-dir) help
	@echo  ''
	@echo  'Documentation targets:'
	@$(MAKE) -f $(srctree)/Documentation/Makefile dochelp
	@echo  ''
	@echo  'Architecture specific targets ($(SRCARCH)):'
	@$(if $(archhelp),$(archhelp),\
		echo '  No architecture specific help defined for $(SRCARCH)')
	@echo  ''
	@$(if $(boards), \
		$(foreach b, $(boards), \
		printf "  %-24s - Build for %s\\n" $(b) $(subst _defconfig,,$(b));) \
		echo '')
	@$(if $(board-dirs), \
		$(foreach b, $(board-dirs), \
		printf "  %-16s - Show %s-specific targets\\n" help-$(b) $(b);) \
		printf "  %-16s - Show all of the above\\n" help-boards; \
		echo '')

	@echo  '  make V=0|1 [targets] 0 => quiet build (default), 1 => verbose build'
	@echo  '  make V=2   [targets] 2 => give reason for rebuild of target'
	@echo  '  make O=dir [targets] Locate all output files in "dir", including .config'
	@echo  '  make C=1   [targets] Check re-compiled c source with $$CHECK (sparse by default)'
	@echo  '  make C=2   [targets] Force check of all c source with $$CHECK'
	@echo  '  make RECORDMCOUNT_WARN=1 [targets] Warn about ignored mcount sections'
	@echo  '  make W=n   [targets] Enable extra gcc checks, n=1,2,3 where'
	@echo  '		1: warnings which may be relevant and do not occur too often'
	@echo  '		2: warnings which occur quite often but may still be relevant'
	@echo  '		3: more obscure warnings, can most likely be ignored'
	@echo  '		Multiple levels can be combined with W=12 or W=123'
	@echo  ''
	@echo  'Execute "make" or "make all" to build all targets marked with [*] '
	@echo  'For further info see the ./README file'


help-board-dirs := $(addprefix help-,$(board-dirs))

help-boards: $(help-board-dirs)

boards-per-dir = $(sort $(notdir $(wildcard $(srctree)/arch/$(SRCARCH)/configs/$*/*_defconfig)))

$(help-board-dirs): help-%:
	@echo  'Architecture specific targets ($(SRCARCH) $*):'
	@$(if $(boards-per-dir), \
		$(foreach b, $(boards-per-dir), \
		printf "  %-24s - Build for %s\\n" $*/$(b) $(subst _defconfig,,$(b));) \
		echo '')


# Documentation targets
# ---------------------------------------------------------------------------
DOC_TARGETS := xmldocs latexdocs pdfdocs htmldocs epubdocs cleandocs \
	       linkcheckdocs dochelp refcheckdocs
PHONY += $(DOC_TARGETS)
$(DOC_TARGETS): scripts_basic FORCE
	$(Q)$(MAKE) $(build)=Documentation $@

else # KBUILD_EXTMOD

###
# External module support.
# When building external modules the kernel used as basis is considered
# read-only, and no consistency checks are made and the make
# system is not used on the basis kernel. If updates are required
# in the basis kernel ordinary make commands (without M=...) must
# be used.
#
# The following are the only valid targets when building external
# modules.
# make M=dir clean     Delete all automatically generated files
# make M=dir modules   Make all modules in specified dir
# make M=dir	       Same as 'make M=dir modules'
# make M=dir modules_install
#                      Install the modules built in the module directory
#                      Assumes install directory is already created

# We are always building modules
KBUILD_MODULES := 1
PHONY += crmodverdir
crmodverdir:
	$(cmd_crmodverdir)

PHONY += $(objtree)/Module.symvers
$(objtree)/Module.symvers:
	@test -e $(objtree)/Module.symvers || ( \
	echo; \
	echo "  WARNING: Symbol version dump $(objtree)/Module.symvers"; \
	echo "           is missing; modules will have no dependencies and modversions."; \
	echo )

module-dirs := $(addprefix _module_,$(KBUILD_EXTMOD))
PHONY += $(module-dirs) modules
$(module-dirs): crmodverdir $(objtree)/Module.symvers
	$(Q)$(MAKE) $(build)=$(patsubst _module_%,%,$@)

modules: $(module-dirs)
	@$(kecho) '  Building modules, stage 2.';
	$(Q)$(MAKE) -f $(srctree)/scripts/Makefile.modpost

PHONY += modules_install
modules_install: _emodinst_ _emodinst_post

install-dir := $(if $(INSTALL_MOD_DIR),$(INSTALL_MOD_DIR),extra)
PHONY += _emodinst_
_emodinst_:
	$(Q)mkdir -p $(MODLIB)/$(install-dir)
	$(Q)$(MAKE) -f $(srctree)/scripts/Makefile.modinst

PHONY += _emodinst_post
_emodinst_post: _emodinst_
	$(call cmd,depmod)

clean-dirs := $(addprefix _clean_,$(KBUILD_EXTMOD))

PHONY += $(clean-dirs) clean
$(clean-dirs):
	$(Q)$(MAKE) $(clean)=$(patsubst _clean_%,%,$@)

clean:	rm-dirs := $(MODVERDIR)
clean: rm-files := $(KBUILD_EXTMOD)/Module.symvers

PHONY += help
help:
	@echo  '  Building external modules.'
	@echo  '  Syntax: make -C path/to/kernel/src M=$$PWD target'
	@echo  ''
	@echo  '  modules         - default target, build the module(s)'
	@echo  '  modules_install - install the module'
	@echo  '  clean           - remove generated files in module directory only'
	@echo  ''

# Dummies...
PHONY += prepare scripts
prepare: ;
scripts: ;
endif # KBUILD_EXTMOD

clean: $(clean-dirs)
	$(call cmd,rmdirs)
	$(call cmd,rmfiles)
	@find $(if $(KBUILD_EXTMOD), $(KBUILD_EXTMOD), .) $(RCS_FIND_IGNORE) \
		\( -name '*.[aios]' -o -name '*.ko' -o -name '.*.cmd' \
		-o -name '*.ko.*' -o -name '*.dtb' -o -name '*.dtb.S' \
		-o -name '*.dwo' -o -name '*.lst' \
		-o -name '*.su'  \
		-o -name '.*.d' -o -name '.*.tmp' -o -name '*.mod.c' \
		-o -name '*.lex.c' -o -name '*.tab.[ch]' \
		-o -name '*.asn1.[ch]' \
		-o -name '*.symtypes' -o -name 'modules.order' \
		-o -name modules.builtin -o -name '.tmp_*.o.*' \
		-o -name '*.c.[012]*.*' \
		-o -name '*.ll' \
		-o -name '*.gcno' \) -type f -print | xargs rm -f

# Generate tags for editors
# ---------------------------------------------------------------------------
quiet_cmd_tags = GEN     $@
      cmd_tags = $(CONFIG_SHELL) $(srctree)/scripts/tags.sh $@

tags TAGS cscope gtags: FORCE
	$(call cmd,tags)

# Scripts to check various things for consistency
# ---------------------------------------------------------------------------

PHONY += includecheck versioncheck coccicheck namespacecheck export_report

includecheck:
	find $(srctree)/* $(RCS_FIND_IGNORE) \
		-name '*.[hcS]' -type f -print | sort \
		| xargs $(PERL) -w $(srctree)/scripts/checkincludes.pl

versioncheck:
	find $(srctree)/* $(RCS_FIND_IGNORE) \
		-name '*.[hcS]' -type f -print | sort \
		| xargs $(PERL) -w $(srctree)/scripts/checkversion.pl

coccicheck:
	$(Q)$(CONFIG_SHELL) $(srctree)/scripts/$@

namespacecheck:
	$(PERL) $(srctree)/scripts/namespace.pl

export_report:
	$(PERL) $(srctree)/scripts/export_report.pl

endif #ifeq ($(config-targets),1)
endif #ifeq ($(mixed-targets),1)

PHONY += checkstack kernelrelease kernelversion image_name

# UML needs a little special treatment here.  It wants to use the host
# toolchain, so needs $(SUBARCH) passed to checkstack.pl.  Everyone
# else wants $(ARCH), including people doing cross-builds, which means
# that $(SUBARCH) doesn't work here.
ifeq ($(ARCH), um)
CHECKSTACK_ARCH := $(SUBARCH)
else
CHECKSTACK_ARCH := $(ARCH)
endif
checkstack:
	$(OBJDUMP) -d vmlinux $$(find . -name '*.ko') | \
	$(PERL) $(src)/scripts/checkstack.pl $(CHECKSTACK_ARCH)

kernelrelease:
	@echo "$(KERNELVERSION)$$($(CONFIG_SHELL) $(srctree)/scripts/setlocalversion $(srctree))"

kernelversion:
	@echo $(KERNELVERSION)

image_name:
	@echo $(KBUILD_IMAGE)

# Clear a bunch of variables before executing the submake
tools/: FORCE
	$(Q)mkdir -p $(objtree)/tools
	$(Q)$(MAKE) LDFLAGS= MAKEFLAGS="$(tools_silent) $(filter --j% -j,$(MAKEFLAGS))" O=$(abspath $(objtree)) subdir=tools -C $(src)/tools/

tools/%: FORCE
	$(Q)mkdir -p $(objtree)/tools
	$(Q)$(MAKE) LDFLAGS= MAKEFLAGS="$(tools_silent) $(filter --j% -j,$(MAKEFLAGS))" O=$(abspath $(objtree)) subdir=tools -C $(src)/tools/ $*

# Single targets
# ---------------------------------------------------------------------------
# Single targets are compatible with:
# - build with mixed source and output
# - build with separate output dir 'make O=...'
# - external modules
#
#  target-dir => where to store outputfile
#  build-dir  => directory in kernel source tree to use

ifeq ($(KBUILD_EXTMOD),)
        build-dir  = $(patsubst %/,%,$(dir $@))
        target-dir = $(dir $@)
else
        zap-slash=$(filter-out .,$(patsubst %/,%,$(dir $@)))
        build-dir  = $(KBUILD_EXTMOD)$(if $(zap-slash),/$(zap-slash))
        target-dir = $(if $(KBUILD_EXTMOD),$(dir $<),$(dir $@))
endif

%.s: %.c prepare scripts FORCE
	$(Q)$(MAKE) $(build)=$(build-dir) $(target-dir)$(notdir $@)
%.i: %.c prepare scripts FORCE
	$(Q)$(MAKE) $(build)=$(build-dir) $(target-dir)$(notdir $@)
%.o: %.c prepare scripts FORCE
	$(Q)$(MAKE) $(build)=$(build-dir) $(target-dir)$(notdir $@)
%.lst: %.c prepare scripts FORCE
	$(Q)$(MAKE) $(build)=$(build-dir) $(target-dir)$(notdir $@)
%.s: %.S prepare scripts FORCE
	$(Q)$(MAKE) $(build)=$(build-dir) $(target-dir)$(notdir $@)
%.o: %.S prepare scripts FORCE
	$(Q)$(MAKE) $(build)=$(build-dir) $(target-dir)$(notdir $@)
%.symtypes: %.c prepare scripts FORCE
	$(Q)$(MAKE) $(build)=$(build-dir) $(target-dir)$(notdir $@)
%.ll: %.c prepare scripts FORCE
	$(Q)$(MAKE) $(build)=$(build-dir) $(target-dir)$(notdir $@)

# Modules
/: prepare scripts FORCE
	$(cmd_crmodverdir)
	$(Q)$(MAKE) KBUILD_MODULES=$(if $(CONFIG_MODULES),1) \
	$(build)=$(build-dir)
# Make sure the latest headers are built for Documentation
Documentation/ samples/: headers_install
%/: prepare scripts FORCE
	$(cmd_crmodverdir)
	$(Q)$(MAKE) KBUILD_MODULES=$(if $(CONFIG_MODULES),1) \
	$(build)=$(build-dir)
%.ko: prepare scripts FORCE
	$(cmd_crmodverdir)
	$(Q)$(MAKE) KBUILD_MODULES=$(if $(CONFIG_MODULES),1)   \
	$(build)=$(build-dir) $(@:.ko=.o)
	$(Q)$(MAKE) -f $(srctree)/scripts/Makefile.modpost

# FIXME Should go into a make.lib or something
# ===========================================================================

quiet_cmd_rmdirs = $(if $(wildcard $(rm-dirs)),CLEAN   $(wildcard $(rm-dirs)))
      cmd_rmdirs = rm -rf $(rm-dirs)

quiet_cmd_rmfiles = $(if $(wildcard $(rm-files)),CLEAN   $(wildcard $(rm-files)))
      cmd_rmfiles = rm -f $(rm-files)

# Run depmod only if we have System.map and depmod is executable
quiet_cmd_depmod = DEPMOD  $(KERNELRELEASE)
      cmd_depmod = $(CONFIG_SHELL) $(srctree)/scripts/depmod.sh $(DEPMOD) \
                   $(KERNELRELEASE)

# Create temporary dir for module support files
# clean it up only when building all modules
cmd_crmodverdir = $(Q)mkdir -p $(MODVERDIR) \
                  $(if $(KBUILD_MODULES),; rm -f $(MODVERDIR)/*)

# read all saved command lines

cmd_files := $(wildcard .*.cmd $(foreach f,$(sort $(targets)),$(dir $(f)).$(notdir $(f)).cmd))

ifneq ($(cmd_files),)
  $(cmd_files): ;	# Do not try to update included dependency files
  include $(cmd_files)
endif

endif	# skip-makefile

PHONY += FORCE
FORCE:

# Declare the contents of the PHONY variable as phony.  We keep that
# information in a variable so we can use it in if_changed and friends.
.PHONY: $(PHONY)<|MERGE_RESOLUTION|>--- conflicted
+++ resolved
@@ -1,15 +1,9 @@
 # SPDX-License-Identifier: GPL-2.0
 VERSION = 4
 PATCHLEVEL = 18
-<<<<<<< HEAD
-SUBLEVEL = 2
+SUBLEVEL = 3
 EXTRAVERSION = -zen1
 NAME = Short and Stout
-=======
-SUBLEVEL = 3
-EXTRAVERSION =
-NAME = Merciless Moray
->>>>>>> 8a8c540d
 
 # *DOCUMENTATION*
 # To see a list of typical targets execute "make help"
