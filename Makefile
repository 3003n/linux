# SPDX-License-Identifier: GPL-2.0
VERSION = 4
PATCHLEVEL = 18
<<<<<<< HEAD
SUBLEVEL = 1
EXTRAVERSION = -zen1
NAME = Short and Stout
=======
SUBLEVEL = 2
EXTRAVERSION =
NAME = Merciless Moray
>>>>>>> e8c3aced

# *DOCUMENTATION*
# To see a list of typical targets execute "make help"
# More info can be located in ./README
# Comments in this file are targeted only to the developer, do not
# expect to learn how to build the kernel reading this file.

# That's our default target when none is given on the command line
PHONY := _all
_all:

# o Do not use make's built-in rules and variables
#   (this increases performance and avoids hard-to-debug behaviour);
# o Look for make include files relative to root of kernel src
MAKEFLAGS += -rR --include-dir=$(CURDIR)

# Avoid funny character set dependencies
unexport LC_ALL
LC_COLLATE=C
LC_NUMERIC=C
export LC_COLLATE LC_NUMERIC

# Avoid interference with shell env settings
unexport GREP_OPTIONS

# We are using a recursive build, so we need to do a little thinking
# to get the ordering right.
#
# Most importantly: sub-Makefiles should only ever modify files in
# their own directory. If in some directory we have a dependency on
# a file in another dir (which doesn't happen often, but it's often
# unavoidable when linking the built-in.a targets which finally
# turn into vmlinux), we will call a sub make in that other dir, and
# after that we are sure that everything which is in that other dir
# is now up to date.
#
# The only cases where we need to modify files which have global
# effects are thus separated out and done before the recursive
# descending is started. They are now explicitly listed as the
# prepare rule.

# Beautify output
# ---------------------------------------------------------------------------
#
# Normally, we echo the whole command before executing it. By making
# that echo $($(quiet)$(cmd)), we now have the possibility to set
# $(quiet) to choose other forms of output instead, e.g.
#
#         quiet_cmd_cc_o_c = Compiling $(RELDIR)/$@
#         cmd_cc_o_c       = $(CC) $(c_flags) -c -o $@ $<
#
# If $(quiet) is empty, the whole command will be printed.
# If it is set to "quiet_", only the short version will be printed.
# If it is set to "silent_", nothing will be printed at all, since
# the variable $(silent_cmd_cc_o_c) doesn't exist.
#
# A simple variant is to prefix commands with $(Q) - that's useful
# for commands that shall be hidden in non-verbose mode.
#
#	$(Q)ln $@ :<
#
# If KBUILD_VERBOSE equals 0 then the above command will be hidden.
# If KBUILD_VERBOSE equals 1 then the above command is displayed.
#
# To put more focus on warnings, be less verbose as default
# Use 'make V=1' to see the full commands

ifeq ("$(origin V)", "command line")
  KBUILD_VERBOSE = $(V)
endif
ifndef KBUILD_VERBOSE
  KBUILD_VERBOSE = 0
endif

ifeq ($(KBUILD_VERBOSE),1)
  quiet =
  Q =
else
  quiet=quiet_
  Q = @
endif

# If the user is running make -s (silent mode), suppress echoing of
# commands

ifneq ($(findstring s,$(filter-out --%,$(MAKEFLAGS))),)
  quiet=silent_
  tools_silent=s
endif

export quiet Q KBUILD_VERBOSE

# kbuild supports saving output files in a separate directory.
# To locate output files in a separate directory two syntaxes are supported.
# In both cases the working directory must be the root of the kernel src.
# 1) O=
# Use "make O=dir/to/store/output/files/"
#
# 2) Set KBUILD_OUTPUT
# Set the environment variable KBUILD_OUTPUT to point to the directory
# where the output files shall be placed.
# export KBUILD_OUTPUT=dir/to/store/output/files/
# make
#
# The O= assignment takes precedence over the KBUILD_OUTPUT environment
# variable.

# KBUILD_SRC is not intended to be used by the regular user (for now),
# it is set on invocation of make with KBUILD_OUTPUT or O= specified.
ifeq ($(KBUILD_SRC),)

# OK, Make called in directory where kernel src resides
# Do we want to locate output files in a separate directory?
ifeq ("$(origin O)", "command line")
  KBUILD_OUTPUT := $(O)
endif

# Cancel implicit rules on top Makefile
$(CURDIR)/Makefile Makefile: ;

ifneq ($(words $(subst :, ,$(CURDIR))), 1)
  $(error main directory cannot contain spaces nor colons)
endif

ifneq ($(KBUILD_OUTPUT),)
# check that the output directory actually exists
saved-output := $(KBUILD_OUTPUT)
KBUILD_OUTPUT := $(shell mkdir -p $(KBUILD_OUTPUT) && cd $(KBUILD_OUTPUT) \
								&& pwd)
$(if $(KBUILD_OUTPUT),, \
     $(error failed to create output directory "$(saved-output)"))

PHONY += $(MAKECMDGOALS) sub-make

$(filter-out _all sub-make $(CURDIR)/Makefile, $(MAKECMDGOALS)) _all: sub-make
	@:

# Invoke a second make in the output directory, passing relevant variables
sub-make:
	$(Q)$(MAKE) -C $(KBUILD_OUTPUT) KBUILD_SRC=$(CURDIR) \
	-f $(CURDIR)/Makefile $(filter-out _all sub-make,$(MAKECMDGOALS))

# Leave processing to above invocation of make
skip-makefile := 1
endif # ifneq ($(KBUILD_OUTPUT),)
endif # ifeq ($(KBUILD_SRC),)

# We process the rest of the Makefile if this is the final invocation of make
ifeq ($(skip-makefile),)

# Do not print "Entering directory ...",
# but we want to display it when entering to the output directory
# so that IDEs/editors are able to understand relative filenames.
MAKEFLAGS += --no-print-directory

# Call a source code checker (by default, "sparse") as part of the
# C compilation.
#
# Use 'make C=1' to enable checking of only re-compiled files.
# Use 'make C=2' to enable checking of *all* source files, regardless
# of whether they are re-compiled or not.
#
# See the file "Documentation/dev-tools/sparse.rst" for more details,
# including where to get the "sparse" utility.

ifeq ("$(origin C)", "command line")
  KBUILD_CHECKSRC = $(C)
endif
ifndef KBUILD_CHECKSRC
  KBUILD_CHECKSRC = 0
endif

# Use make M=dir to specify directory of external module to build
# Old syntax make ... SUBDIRS=$PWD is still supported
# Setting the environment variable KBUILD_EXTMOD take precedence
ifdef SUBDIRS
  KBUILD_EXTMOD ?= $(SUBDIRS)
endif

ifeq ("$(origin M)", "command line")
  KBUILD_EXTMOD := $(M)
endif

ifeq ($(KBUILD_SRC),)
        # building in the source tree
        srctree := .
else
        ifeq ($(KBUILD_SRC)/,$(dir $(CURDIR)))
                # building in a subdirectory of the source tree
                srctree := ..
        else
                srctree := $(KBUILD_SRC)
        endif
endif

export KBUILD_CHECKSRC KBUILD_EXTMOD KBUILD_SRC

objtree		:= .
src		:= $(srctree)
obj		:= $(objtree)

VPATH		:= $(srctree)$(if $(KBUILD_EXTMOD),:$(KBUILD_EXTMOD))

export srctree objtree VPATH

# To make sure we do not include .config for any of the *config targets
# catch them early, and hand them over to scripts/kconfig/Makefile
# It is allowed to specify more targets when calling make, including
# mixing *config targets and build targets.
# For example 'make oldconfig all'.
# Detect when mixed targets is specified, and make a second invocation
# of make so .config is not included in this case either (for *config).

version_h := include/generated/uapi/linux/version.h
old_version_h := include/linux/version.h

clean-targets := %clean mrproper cleandocs
no-dot-config-targets := $(clean-targets) \
			 cscope gtags TAGS tags help% %docs check% coccicheck \
			 $(version_h) headers_% archheaders archscripts \
			 kernelversion %src-pkg

config-targets := 0
mixed-targets  := 0
dot-config     := 1

ifneq ($(filter $(no-dot-config-targets), $(MAKECMDGOALS)),)
	ifeq ($(filter-out $(no-dot-config-targets), $(MAKECMDGOALS)),)
		dot-config := 0
	endif
endif

ifeq ($(KBUILD_EXTMOD),)
        ifneq ($(filter config %config,$(MAKECMDGOALS)),)
                config-targets := 1
                ifneq ($(words $(MAKECMDGOALS)),1)
                        mixed-targets := 1
                endif
        endif
endif

# For "make -j clean all", "make -j mrproper defconfig all", etc.
ifneq ($(filter $(clean-targets),$(MAKECMDGOALS)),)
        ifneq ($(filter-out $(clean-targets),$(MAKECMDGOALS)),)
                mixed-targets := 1
        endif
endif

# install and modules_install need also be processed one by one
ifneq ($(filter install,$(MAKECMDGOALS)),)
        ifneq ($(filter modules_install,$(MAKECMDGOALS)),)
	        mixed-targets := 1
        endif
endif

ifeq ($(mixed-targets),1)
# ===========================================================================
# We're called with mixed targets (*config and build targets).
# Handle them one by one.

PHONY += $(MAKECMDGOALS) __build_one_by_one

$(filter-out __build_one_by_one, $(MAKECMDGOALS)): __build_one_by_one
	@:

__build_one_by_one:
	$(Q)set -e; \
	for i in $(MAKECMDGOALS); do \
		$(MAKE) -f $(srctree)/Makefile $$i; \
	done

else

# We need some generic definitions (do not try to remake the file).
scripts/Kbuild.include: ;
include scripts/Kbuild.include

# Read KERNELRELEASE from include/config/kernel.release (if it exists)
KERNELRELEASE = $(shell cat include/config/kernel.release 2> /dev/null)
KERNELVERSION = $(VERSION)$(if $(PATCHLEVEL),.$(PATCHLEVEL)$(if $(SUBLEVEL),.$(SUBLEVEL)))$(EXTRAVERSION)
export VERSION PATCHLEVEL SUBLEVEL KERNELRELEASE KERNELVERSION

# SUBARCH tells the usermode build what the underlying arch is.  That is set
# first, and if a usermode build is happening, the "ARCH=um" on the command
# line overrides the setting of ARCH below.  If a native build is happening,
# then ARCH is assigned, getting whatever value it gets normally, and
# SUBARCH is subsequently ignored.

SUBARCH := $(shell uname -m | sed -e s/i.86/x86/ -e s/x86_64/x86/ \
				  -e s/sun4u/sparc64/ \
				  -e s/arm.*/arm/ -e s/sa110/arm/ \
				  -e s/s390x/s390/ -e s/parisc64/parisc/ \
				  -e s/ppc.*/powerpc/ -e s/mips.*/mips/ \
				  -e s/sh[234].*/sh/ -e s/aarch64.*/arm64/ \
				  -e s/riscv.*/riscv/)

# Cross compiling and selecting different set of gcc/bin-utils
# ---------------------------------------------------------------------------
#
# When performing cross compilation for other architectures ARCH shall be set
# to the target architecture. (See arch/* for the possibilities).
# ARCH can be set during invocation of make:
# make ARCH=ia64
# Another way is to have ARCH set in the environment.
# The default ARCH is the host where make is executed.

# CROSS_COMPILE specify the prefix used for all executables used
# during compilation. Only gcc and related bin-utils executables
# are prefixed with $(CROSS_COMPILE).
# CROSS_COMPILE can be set on the command line
# make CROSS_COMPILE=ia64-linux-
# Alternatively CROSS_COMPILE can be set in the environment.
# Default value for CROSS_COMPILE is not to prefix executables
# Note: Some architectures assign CROSS_COMPILE in their arch/*/Makefile
ARCH		?= $(SUBARCH)

# Architecture as present in compile.h
UTS_MACHINE 	:= $(ARCH)
SRCARCH 	:= $(ARCH)

# Additional ARCH settings for x86
ifeq ($(ARCH),i386)
        SRCARCH := x86
endif
ifeq ($(ARCH),x86_64)
        SRCARCH := x86
endif

# Additional ARCH settings for sparc
ifeq ($(ARCH),sparc32)
       SRCARCH := sparc
endif
ifeq ($(ARCH),sparc64)
       SRCARCH := sparc
endif

# Additional ARCH settings for sh
ifeq ($(ARCH),sh64)
       SRCARCH := sh
endif

KCONFIG_CONFIG	?= .config
export KCONFIG_CONFIG

# SHELL used by kbuild
CONFIG_SHELL := $(shell if [ -x "$$BASH" ]; then echo $$BASH; \
	  else if [ -x /bin/bash ]; then echo /bin/bash; \
	  else echo sh; fi ; fi)

HOST_LFS_CFLAGS := $(shell getconf LFS_CFLAGS 2>/dev/null)
HOST_LFS_LDFLAGS := $(shell getconf LFS_LDFLAGS 2>/dev/null)
HOST_LFS_LIBS := $(shell getconf LFS_LIBS 2>/dev/null)

HOSTCC       = gcc
HOSTCXX      = g++
HOSTCFLAGS   := -Wall -Wmissing-prototypes -Wstrict-prototypes -O2 \
		-fomit-frame-pointer -std=gnu89 $(HOST_LFS_CFLAGS)
HOSTCXXFLAGS := -O2 $(HOST_LFS_CFLAGS)
HOSTLDFLAGS  := $(HOST_LFS_LDFLAGS)
HOST_LOADLIBES := $(HOST_LFS_LIBS)

# Make variables (CC, etc...)
AS		= $(CROSS_COMPILE)as
LD		= $(CROSS_COMPILE)ld
CC		= $(CROSS_COMPILE)gcc
CPP		= $(CC) -E
AR		= $(CROSS_COMPILE)ar
NM		= $(CROSS_COMPILE)nm
STRIP		= $(CROSS_COMPILE)strip
OBJCOPY		= $(CROSS_COMPILE)objcopy
OBJDUMP		= $(CROSS_COMPILE)objdump
LEX		= flex
YACC		= bison
AWK		= awk
GENKSYMS	= scripts/genksyms/genksyms
INSTALLKERNEL  := installkernel
DEPMOD		= /sbin/depmod
PERL		= perl
PYTHON		= python
PYTHON2		= python2
PYTHON3		= python3
CHECK		= sparse

CHECKFLAGS     := -D__linux__ -Dlinux -D__STDC__ -Dunix -D__unix__ \
		  -Wbitwise -Wno-return-void -Wno-unknown-attribute $(CF)
NOSTDINC_FLAGS  =
CFLAGS_MODULE   =
AFLAGS_MODULE   =
LDFLAGS_MODULE  =
CFLAGS_KERNEL	=
AFLAGS_KERNEL	=
LDFLAGS_vmlinux =

# Use USERINCLUDE when you must reference the UAPI directories only.
USERINCLUDE    := \
		-I$(srctree)/arch/$(SRCARCH)/include/uapi \
		-I$(objtree)/arch/$(SRCARCH)/include/generated/uapi \
		-I$(srctree)/include/uapi \
		-I$(objtree)/include/generated/uapi \
                -include $(srctree)/include/linux/kconfig.h

# Use LINUXINCLUDE when you must reference the include/ directory.
# Needed to be compatible with the O= option
LINUXINCLUDE    := \
		-I$(srctree)/arch/$(SRCARCH)/include \
		-I$(objtree)/arch/$(SRCARCH)/include/generated \
		$(if $(KBUILD_SRC), -I$(srctree)/include) \
		-I$(objtree)/include \
		$(USERINCLUDE)

KBUILD_AFLAGS   := -D__ASSEMBLY__
KBUILD_CFLAGS   := -Wall -Wundef -Wstrict-prototypes -Wno-trigraphs \
		   -fno-strict-aliasing -fno-common -fshort-wchar \
		   -Werror-implicit-function-declaration \
		   -Wno-format-security \
		   -std=gnu89
KBUILD_CPPFLAGS := -D__KERNEL__
KBUILD_AFLAGS_KERNEL :=
KBUILD_CFLAGS_KERNEL :=
KBUILD_AFLAGS_MODULE  := -DMODULE
KBUILD_CFLAGS_MODULE  := -DMODULE
KBUILD_LDFLAGS_MODULE := -T $(srctree)/scripts/module-common.lds
LDFLAGS :=
GCC_PLUGINS_CFLAGS :=

export ARCH SRCARCH CONFIG_SHELL HOSTCC HOSTCFLAGS CROSS_COMPILE AS LD CC
export CPP AR NM STRIP OBJCOPY OBJDUMP HOSTLDFLAGS HOST_LOADLIBES
export MAKE LEX YACC AWK GENKSYMS INSTALLKERNEL PERL PYTHON PYTHON2 PYTHON3 UTS_MACHINE
export HOSTCXX HOSTCXXFLAGS LDFLAGS_MODULE CHECK CHECKFLAGS

export KBUILD_CPPFLAGS NOSTDINC_FLAGS LINUXINCLUDE OBJCOPYFLAGS LDFLAGS
export KBUILD_CFLAGS CFLAGS_KERNEL CFLAGS_MODULE
export CFLAGS_KASAN CFLAGS_KASAN_NOSANITIZE CFLAGS_UBSAN
export KBUILD_AFLAGS AFLAGS_KERNEL AFLAGS_MODULE
export KBUILD_AFLAGS_MODULE KBUILD_CFLAGS_MODULE KBUILD_LDFLAGS_MODULE
export KBUILD_AFLAGS_KERNEL KBUILD_CFLAGS_KERNEL
export KBUILD_ARFLAGS

# When compiling out-of-tree modules, put MODVERDIR in the module
# tree rather than in the kernel tree. The kernel tree might
# even be read-only.
export MODVERDIR := $(if $(KBUILD_EXTMOD),$(firstword $(KBUILD_EXTMOD))/).tmp_versions

# Files to ignore in find ... statements

export RCS_FIND_IGNORE := \( -name SCCS -o -name BitKeeper -o -name .svn -o    \
			  -name CVS -o -name .pc -o -name .hg -o -name .git \) \
			  -prune -o
export RCS_TAR_IGNORE := --exclude SCCS --exclude BitKeeper --exclude .svn \
			 --exclude CVS --exclude .pc --exclude .hg --exclude .git

# ===========================================================================
# Rules shared between *config targets and build targets

# Basic helpers built in scripts/basic/
PHONY += scripts_basic
scripts_basic:
	$(Q)$(MAKE) $(build)=scripts/basic
	$(Q)rm -f .tmp_quiet_recordmcount

# To avoid any implicit rule to kick in, define an empty command.
scripts/basic/%: scripts_basic ;

PHONY += outputmakefile
# outputmakefile generates a Makefile in the output directory, if using a
# separate output directory. This allows convenient use of make in the
# output directory.
outputmakefile:
ifneq ($(KBUILD_SRC),)
	$(Q)ln -fsn $(srctree) source
	$(Q)$(CONFIG_SHELL) $(srctree)/scripts/mkmakefile \
	    $(srctree) $(objtree) $(VERSION) $(PATCHLEVEL)
endif

ifeq ($(cc-name),clang)
ifneq ($(CROSS_COMPILE),)
CLANG_TARGET	:= --target=$(notdir $(CROSS_COMPILE:%-=%))
GCC_TOOLCHAIN	:= $(realpath $(dir $(shell which $(LD)))/..)
endif
ifneq ($(GCC_TOOLCHAIN),)
CLANG_GCC_TC	:= --gcc-toolchain=$(GCC_TOOLCHAIN)
endif
KBUILD_CFLAGS += $(CLANG_TARGET) $(CLANG_GCC_TC)
KBUILD_AFLAGS += $(CLANG_TARGET) $(CLANG_GCC_TC)
KBUILD_CFLAGS += $(call cc-option, -no-integrated-as)
KBUILD_AFLAGS += $(call cc-option, -no-integrated-as)
endif

RETPOLINE_CFLAGS_GCC := -mindirect-branch=thunk-extern -mindirect-branch-register
RETPOLINE_CFLAGS_CLANG := -mretpoline-external-thunk
RETPOLINE_CFLAGS := $(call cc-option,$(RETPOLINE_CFLAGS_GCC),$(call cc-option,$(RETPOLINE_CFLAGS_CLANG)))
export RETPOLINE_CFLAGS

KBUILD_CFLAGS	+= $(call cc-option,-fno-PIE)
KBUILD_AFLAGS	+= $(call cc-option,-fno-PIE)

# check for 'asm goto'
ifeq ($(shell $(CONFIG_SHELL) $(srctree)/scripts/gcc-goto.sh $(CC) $(KBUILD_CFLAGS)), y)
  CC_HAVE_ASM_GOTO := 1
  KBUILD_CFLAGS += -DCC_HAVE_ASM_GOTO
  KBUILD_AFLAGS += -DCC_HAVE_ASM_GOTO
endif

# The expansion should be delayed until arch/$(SRCARCH)/Makefile is included.
# Some architectures define CROSS_COMPILE in arch/$(SRCARCH)/Makefile.
# CC_VERSION_TEXT is referenced from Kconfig (so it needs export),
# and from include/config/auto.conf.cmd to detect the compiler upgrade.
CC_VERSION_TEXT = $(shell $(CC) --version | head -n 1)

ifeq ($(config-targets),1)
# ===========================================================================
# *config targets only - make sure prerequisites are updated, and descend
# in scripts/kconfig to make the *config target

# Read arch specific Makefile to set KBUILD_DEFCONFIG as needed.
# KBUILD_DEFCONFIG may point out an alternative default configuration
# used for 'make defconfig'
include arch/$(SRCARCH)/Makefile
export KBUILD_DEFCONFIG KBUILD_KCONFIG CC_VERSION_TEXT

config: scripts_basic outputmakefile FORCE
	$(Q)$(MAKE) $(build)=scripts/kconfig $@

%config: scripts_basic outputmakefile FORCE
	$(Q)$(MAKE) $(build)=scripts/kconfig $@

else
# ===========================================================================
# Build targets only - this includes vmlinux, arch specific targets, clean
# targets and others. In general all targets except *config targets.

# If building an external module we do not care about the all: rule
# but instead _all depend on modules
PHONY += all
ifeq ($(KBUILD_EXTMOD),)
_all: all
else
_all: modules
endif

# Decide whether to build built-in, modular, or both.
# Normally, just do built-in.

KBUILD_MODULES :=
KBUILD_BUILTIN := 1

# If we have only "make modules", don't compile built-in objects.
# When we're building modules with modversions, we need to consider
# the built-in objects during the descend as well, in order to
# make sure the checksums are up to date before we record them.

ifeq ($(MAKECMDGOALS),modules)
  KBUILD_BUILTIN := $(if $(CONFIG_MODVERSIONS),1)
endif

# If we have "make <whatever> modules", compile modules
# in addition to whatever we do anyway.
# Just "make" or "make all" shall build modules as well

ifneq ($(filter all _all modules,$(MAKECMDGOALS)),)
  KBUILD_MODULES := 1
endif

ifeq ($(MAKECMDGOALS),)
  KBUILD_MODULES := 1
endif

export KBUILD_MODULES KBUILD_BUILTIN

ifeq ($(KBUILD_EXTMOD),)
# Objects we will link into vmlinux / subdirs we need to visit
init-y		:= init/
drivers-y	:= drivers/ sound/ firmware/
net-y		:= net/
libs-y		:= lib/
core-y		:= usr/
virt-y		:= virt/
endif # KBUILD_EXTMOD

ifeq ($(dot-config),1)
-include include/config/auto.conf
endif

# The all: target is the default when no target is given on the
# command line.
# This allow a user to issue only 'make' to build a kernel including modules
# Defaults to vmlinux, but the arch makefile usually adds further targets
all: vmlinux

CFLAGS_GCOV	:= -fprofile-arcs -ftest-coverage \
	$(call cc-option,-fno-tree-loop-im) \
	$(call cc-disable-warning,maybe-uninitialized,)
export CFLAGS_GCOV

# The arch Makefile can set ARCH_{CPP,A,C}FLAGS to override the default
# values of the respective KBUILD_* variables
ARCH_CPPFLAGS :=
ARCH_AFLAGS :=
ARCH_CFLAGS :=
include arch/$(SRCARCH)/Makefile

ifeq ($(dot-config),1)
ifeq ($(KBUILD_EXTMOD),)
# Read in dependencies to all Kconfig* files, make sure to run syncconfig if
# changes are detected. This should be included after arch/$(SRCARCH)/Makefile
# because some architectures define CROSS_COMPILE there.
-include include/config/auto.conf.cmd

# To avoid any implicit rule to kick in, define an empty command
$(KCONFIG_CONFIG) include/config/auto.conf.cmd: ;

# The actual configuration files used during the build are stored in
# include/generated/ and include/config/. Update them if .config is newer than
# include/config/auto.conf (which mirrors .config).
include/config/%.conf: $(KCONFIG_CONFIG) include/config/auto.conf.cmd
	$(Q)$(MAKE) -f $(srctree)/Makefile syncconfig
else
# external modules needs include/generated/autoconf.h and include/config/auto.conf
# but do not care if they are up-to-date. Use auto.conf to trigger the test
PHONY += include/config/auto.conf

include/config/auto.conf:
	$(Q)test -e include/generated/autoconf.h -a -e $@ || (		\
	echo >&2;							\
	echo >&2 "  ERROR: Kernel configuration is invalid.";		\
	echo >&2 "         include/generated/autoconf.h or $@ are missing.";\
	echo >&2 "         Run 'make oldconfig && make prepare' on kernel src to fix it.";	\
	echo >&2 ;							\
	/bin/false)

endif # KBUILD_EXTMOD

else
# Dummy target needed, because used as prerequisite
include/config/auto.conf: ;
endif # $(dot-config)

KBUILD_CFLAGS	+= $(call cc-option,-fno-delete-null-pointer-checks,)
KBUILD_CFLAGS	+= $(call cc-disable-warning,frame-address,)
KBUILD_CFLAGS	+= $(call cc-disable-warning, format-truncation)
KBUILD_CFLAGS	+= $(call cc-disable-warning, format-overflow)
KBUILD_CFLAGS	+= $(call cc-disable-warning, int-in-bool-context)

ifdef CONFIG_CC_OPTIMIZE_FOR_SIZE
KBUILD_CFLAGS	+= $(call cc-option,-Oz,-Os)
KBUILD_CFLAGS	+= $(call cc-disable-warning,maybe-uninitialized,)
else
ifdef CONFIG_CC_OPTIMIZE_HARDER
KBUILD_CFLAGS	+= -O3 $(call cc-disable-warning,maybe-uninitialized,)
else
ifdef CONFIG_PROFILE_ALL_BRANCHES
KBUILD_CFLAGS	+= -O2 $(call cc-disable-warning,maybe-uninitialized,)
else
KBUILD_CFLAGS   += -O2
endif
endif
endif

KBUILD_CFLAGS += $(call cc-ifversion, -lt, 0409, \
			$(call cc-disable-warning,maybe-uninitialized,))

# Tell gcc to never replace conditional load with a non-conditional one
KBUILD_CFLAGS	+= $(call cc-option,--param=allow-store-data-races=0)

include scripts/Makefile.kcov
include scripts/Makefile.gcc-plugins

ifdef CONFIG_READABLE_ASM
# Disable optimizations that make assembler listings hard to read.
# reorder blocks reorders the control in the function
# ipa clone creates specialized cloned functions
# partial inlining inlines only parts of functions
KBUILD_CFLAGS += $(call cc-option,-fno-reorder-blocks,) \
                 $(call cc-option,-fno-ipa-cp-clone,) \
                 $(call cc-option,-fno-partial-inlining)
endif

ifneq ($(CONFIG_FRAME_WARN),0)
KBUILD_CFLAGS += $(call cc-option,-Wframe-larger-than=${CONFIG_FRAME_WARN})
endif

stackp-flags-$(CONFIG_CC_HAS_STACKPROTECTOR_NONE) := -fno-stack-protector
stackp-flags-$(CONFIG_STACKPROTECTOR)             := -fstack-protector
stackp-flags-$(CONFIG_STACKPROTECTOR_STRONG)      := -fstack-protector-strong

KBUILD_CFLAGS += $(stackp-flags-y)

ifeq ($(cc-name),clang)
KBUILD_CPPFLAGS += $(call cc-option,-Qunused-arguments,)
KBUILD_CFLAGS += $(call cc-disable-warning, format-invalid-specifier)
KBUILD_CFLAGS += $(call cc-disable-warning, gnu)
KBUILD_CFLAGS += $(call cc-disable-warning, address-of-packed-member)
# Quiet clang warning: comparison of unsigned expression < 0 is always false
KBUILD_CFLAGS += $(call cc-disable-warning, tautological-compare)
# CLANG uses a _MergedGlobals as optimization, but this breaks modpost, as the
# source of a reference will be _MergedGlobals and not on of the whitelisted names.
# See modpost pattern 2
KBUILD_CFLAGS += $(call cc-option, -mno-global-merge,)
KBUILD_CFLAGS += $(call cc-option, -fcatch-undefined-behavior)
else

# These warnings generated too much noise in a regular build.
# Use make W=1 to enable them (see scripts/Makefile.extrawarn)
KBUILD_CFLAGS += $(call cc-disable-warning, unused-but-set-variable)
endif

KBUILD_CFLAGS += $(call cc-disable-warning, unused-const-variable)
ifdef CONFIG_FRAME_POINTER
KBUILD_CFLAGS	+= -fno-omit-frame-pointer -fno-optimize-sibling-calls
else
# Some targets (ARM with Thumb2, for example), can't be built with frame
# pointers.  For those, we don't have FUNCTION_TRACER automatically
# select FRAME_POINTER.  However, FUNCTION_TRACER adds -pg, and this is
# incompatible with -fomit-frame-pointer with current GCC, so we don't use
# -fomit-frame-pointer with FUNCTION_TRACER.
ifndef CONFIG_FUNCTION_TRACER
KBUILD_CFLAGS	+= -fomit-frame-pointer
endif
endif

KBUILD_CFLAGS   += $(call cc-option, -fno-var-tracking-assignments)

ifdef CONFIG_DEBUG_INFO
ifdef CONFIG_DEBUG_INFO_SPLIT
KBUILD_CFLAGS   += $(call cc-option, -gsplit-dwarf, -g)
else
KBUILD_CFLAGS	+= -g
endif
KBUILD_AFLAGS	+= -Wa,-gdwarf-2
endif
ifdef CONFIG_DEBUG_INFO_DWARF4
KBUILD_CFLAGS	+= $(call cc-option, -gdwarf-4,)
endif

ifdef CONFIG_DEBUG_INFO_REDUCED
KBUILD_CFLAGS 	+= $(call cc-option, -femit-struct-debug-baseonly) \
		   $(call cc-option,-fno-var-tracking)
endif

ifdef CONFIG_FUNCTION_TRACER
ifndef CC_FLAGS_FTRACE
CC_FLAGS_FTRACE := -pg
endif
export CC_FLAGS_FTRACE
ifdef CONFIG_HAVE_FENTRY
CC_USING_FENTRY	:= $(call cc-option, -mfentry -DCC_USING_FENTRY)
endif
KBUILD_CFLAGS	+= $(CC_FLAGS_FTRACE) $(CC_USING_FENTRY)
KBUILD_AFLAGS	+= $(CC_USING_FENTRY)
ifdef CONFIG_DYNAMIC_FTRACE
	ifdef CONFIG_HAVE_C_RECORDMCOUNT
		BUILD_C_RECORDMCOUNT := y
		export BUILD_C_RECORDMCOUNT
	endif
endif
endif

# We trigger additional mismatches with less inlining
ifdef CONFIG_DEBUG_SECTION_MISMATCH
KBUILD_CFLAGS += $(call cc-option, -fno-inline-functions-called-once)
endif

ifdef CONFIG_LD_DEAD_CODE_DATA_ELIMINATION
KBUILD_CFLAGS_KERNEL	+= $(call cc-option,-ffunction-sections,)
KBUILD_CFLAGS_KERNEL	+= $(call cc-option,-fdata-sections,)
endif

# arch Makefile may override CC so keep this after arch Makefile is included
NOSTDINC_FLAGS += -nostdinc -isystem $(shell $(CC) -print-file-name=include)

# warn about C99 declaration after statement
KBUILD_CFLAGS += $(call cc-option,-Wdeclaration-after-statement,)

# disable pointer signed / unsigned warnings in gcc 4.0
KBUILD_CFLAGS += $(call cc-disable-warning, pointer-sign)

# disable invalid "can't wrap" optimizations for signed / pointers
KBUILD_CFLAGS	+= $(call cc-option,-fno-strict-overflow)

# clang sets -fmerge-all-constants by default as optimization, but this
# is non-conforming behavior for C and in fact breaks the kernel, so we
# need to disable it here generally.
KBUILD_CFLAGS	+= $(call cc-option,-fno-merge-all-constants)

# for gcc -fno-merge-all-constants disables everything, but it is fine
# to have actual conforming behavior enabled.
KBUILD_CFLAGS	+= $(call cc-option,-fmerge-constants)

# Make sure -fstack-check isn't enabled (like gentoo apparently did)
KBUILD_CFLAGS  += $(call cc-option,-fno-stack-check,)

# conserve stack if available
KBUILD_CFLAGS   += $(call cc-option,-fconserve-stack)

# disallow errors like 'EXPORT_GPL(foo);' with missing header
KBUILD_CFLAGS   += $(call cc-option,-Werror=implicit-int)

# require functions to have arguments in prototypes, not empty 'int foo()'
KBUILD_CFLAGS   += $(call cc-option,-Werror=strict-prototypes)

# Prohibit date/time macros, which would make the build non-deterministic
KBUILD_CFLAGS   += $(call cc-option,-Werror=date-time)

# enforce correct pointer usage
KBUILD_CFLAGS   += $(call cc-option,-Werror=incompatible-pointer-types)

# Require designated initializers for all marked structures
KBUILD_CFLAGS   += $(call cc-option,-Werror=designated-init)

# change __FILE__ to the relative path from the srctree
KBUILD_CFLAGS	+= $(call cc-option,-fmacro-prefix-map=$(srctree)/=)

# use the deterministic mode of AR if available
KBUILD_ARFLAGS := $(call ar-option,D)

include scripts/Makefile.kasan
include scripts/Makefile.extrawarn
include scripts/Makefile.ubsan

# Add any arch overrides and user supplied CPPFLAGS, AFLAGS and CFLAGS as the
# last assignments
KBUILD_CPPFLAGS += $(ARCH_CPPFLAGS) $(KCPPFLAGS)
KBUILD_AFLAGS   += $(ARCH_AFLAGS)   $(KAFLAGS)
KBUILD_CFLAGS   += $(ARCH_CFLAGS)   $(KCFLAGS)

# Use --build-id when available.
LDFLAGS_BUILD_ID := $(call ld-option, --build-id)
KBUILD_LDFLAGS_MODULE += $(LDFLAGS_BUILD_ID)
LDFLAGS_vmlinux += $(LDFLAGS_BUILD_ID)

ifdef CONFIG_LD_DEAD_CODE_DATA_ELIMINATION
LDFLAGS_vmlinux	+= $(call ld-option, --gc-sections,)
endif

ifeq ($(CONFIG_STRIP_ASM_SYMS),y)
LDFLAGS_vmlinux	+= $(call ld-option, -X,)
endif

# insure the checker run with the right endianness
CHECKFLAGS += $(if $(CONFIG_CPU_BIG_ENDIAN),-mbig-endian,-mlittle-endian)

# the checker needs the correct machine size
CHECKFLAGS += $(if $(CONFIG_64BIT),-m64,-m32)

# Default kernel image to build when no specific target is given.
# KBUILD_IMAGE may be overruled on the command line or
# set in the environment
# Also any assignments in arch/$(ARCH)/Makefile take precedence over
# this default value
export KBUILD_IMAGE ?= vmlinux

#
# INSTALL_PATH specifies where to place the updated kernel and system map
# images. Default is /boot, but you can set it to other values
export	INSTALL_PATH ?= /boot

#
# INSTALL_DTBS_PATH specifies a prefix for relocations required by build roots.
# Like INSTALL_MOD_PATH, it isn't defined in the Makefile, but can be passed as
# an argument if needed. Otherwise it defaults to the kernel install path
#
export INSTALL_DTBS_PATH ?= $(INSTALL_PATH)/dtbs/$(KERNELRELEASE)

#
# INSTALL_MOD_PATH specifies a prefix to MODLIB for module directory
# relocations required by build roots.  This is not defined in the
# makefile but the argument can be passed to make if needed.
#

MODLIB	= $(INSTALL_MOD_PATH)/lib/modules/$(KERNELRELEASE)
export MODLIB

#
# INSTALL_MOD_STRIP, if defined, will cause modules to be
# stripped after they are installed.  If INSTALL_MOD_STRIP is '1', then
# the default option --strip-debug will be used.  Otherwise,
# INSTALL_MOD_STRIP value will be used as the options to the strip command.

ifdef INSTALL_MOD_STRIP
ifeq ($(INSTALL_MOD_STRIP),1)
mod_strip_cmd = $(STRIP) --strip-debug
else
mod_strip_cmd = $(STRIP) $(INSTALL_MOD_STRIP)
endif # INSTALL_MOD_STRIP=1
else
mod_strip_cmd = true
endif # INSTALL_MOD_STRIP
export mod_strip_cmd

# CONFIG_MODULE_COMPRESS, if defined, will cause module to be compressed
# after they are installed in agreement with CONFIG_MODULE_COMPRESS_GZIP
# or CONFIG_MODULE_COMPRESS_XZ.

mod_compress_cmd = true
ifdef CONFIG_MODULE_COMPRESS
  ifdef CONFIG_MODULE_COMPRESS_GZIP
    mod_compress_cmd = gzip -n -f
  endif # CONFIG_MODULE_COMPRESS_GZIP
  ifdef CONFIG_MODULE_COMPRESS_XZ
    mod_compress_cmd = xz -f
  endif # CONFIG_MODULE_COMPRESS_XZ
endif # CONFIG_MODULE_COMPRESS
export mod_compress_cmd

# Select initial ramdisk compression format, default is gzip(1).
# This shall be used by the dracut(8) tool while creating an initramfs image.
#
INITRD_COMPRESS-y                  := gzip
INITRD_COMPRESS-$(CONFIG_RD_BZIP2) := bzip2
INITRD_COMPRESS-$(CONFIG_RD_LZMA)  := lzma
INITRD_COMPRESS-$(CONFIG_RD_XZ)    := xz
INITRD_COMPRESS-$(CONFIG_RD_LZO)   := lzo
INITRD_COMPRESS-$(CONFIG_RD_LZ4)   := lz4
# do not export INITRD_COMPRESS, since we didn't actually
# choose a sane default compression above.
# export INITRD_COMPRESS := $(INITRD_COMPRESS-y)

ifdef CONFIG_MODULE_SIG_ALL
$(eval $(call config_filename,MODULE_SIG_KEY))

mod_sign_cmd = scripts/sign-file $(CONFIG_MODULE_SIG_HASH) $(MODULE_SIG_KEY_SRCPREFIX)$(CONFIG_MODULE_SIG_KEY) certs/signing_key.x509
else
mod_sign_cmd = true
endif
export mod_sign_cmd

ifdef CONFIG_STACK_VALIDATION
  has_libelf := $(call try-run,\
		echo "int main() {}" | $(HOSTCC) -xc -o /dev/null -lelf -,1,0)
  ifeq ($(has_libelf),1)
    objtool_target := tools/objtool FORCE
  else
    ifdef CONFIG_UNWINDER_ORC
      $(error "Cannot generate ORC metadata for CONFIG_UNWINDER_ORC=y, please install libelf-dev, libelf-devel or elfutils-libelf-devel")
    else
      $(warning "Cannot use CONFIG_STACK_VALIDATION=y, please install libelf-dev, libelf-devel or elfutils-libelf-devel")
    endif
    SKIP_STACK_VALIDATION := 1
    export SKIP_STACK_VALIDATION
  endif
endif


ifeq ($(KBUILD_EXTMOD),)
core-y		+= kernel/ certs/ mm/ fs/ ipc/ security/ crypto/ block/

vmlinux-dirs	:= $(patsubst %/,%,$(filter %/, $(init-y) $(init-m) \
		     $(core-y) $(core-m) $(drivers-y) $(drivers-m) \
		     $(net-y) $(net-m) $(libs-y) $(libs-m) $(virt-y)))

vmlinux-alldirs	:= $(sort $(vmlinux-dirs) $(patsubst %/,%,$(filter %/, \
		     $(init-) $(core-) $(drivers-) $(net-) $(libs-) $(virt-))))

init-y		:= $(patsubst %/, %/built-in.a, $(init-y))
core-y		:= $(patsubst %/, %/built-in.a, $(core-y))
drivers-y	:= $(patsubst %/, %/built-in.a, $(drivers-y))
net-y		:= $(patsubst %/, %/built-in.a, $(net-y))
libs-y1		:= $(patsubst %/, %/lib.a, $(libs-y))
libs-y2		:= $(patsubst %/, %/built-in.a, $(filter-out %.a, $(libs-y)))
virt-y		:= $(patsubst %/, %/built-in.a, $(virt-y))

# Externally visible symbols (used by link-vmlinux.sh)
export KBUILD_VMLINUX_INIT := $(head-y) $(init-y)
export KBUILD_VMLINUX_MAIN := $(core-y) $(libs-y2) $(drivers-y) $(net-y) $(virt-y)
export KBUILD_VMLINUX_LIBS := $(libs-y1)
export KBUILD_LDS          := arch/$(SRCARCH)/kernel/vmlinux.lds
export LDFLAGS_vmlinux
# used by scripts/package/Makefile
export KBUILD_ALLDIRS := $(sort $(filter-out arch/%,$(vmlinux-alldirs)) arch Documentation include samples scripts tools)

vmlinux-deps := $(KBUILD_LDS) $(KBUILD_VMLINUX_INIT) $(KBUILD_VMLINUX_MAIN) $(KBUILD_VMLINUX_LIBS)

# Recurse until adjust_autoksyms.sh is satisfied
PHONY += autoksyms_recursive
autoksyms_recursive: $(vmlinux-deps)
ifdef CONFIG_TRIM_UNUSED_KSYMS
	$(Q)$(CONFIG_SHELL) $(srctree)/scripts/adjust_autoksyms.sh \
	  "$(MAKE) -f $(srctree)/Makefile vmlinux"
endif

# For the kernel to actually contain only the needed exported symbols,
# we have to build modules as well to determine what those symbols are.
# (this can be evaluated only once include/config/auto.conf has been included)
ifdef CONFIG_TRIM_UNUSED_KSYMS
  KBUILD_MODULES := 1
endif

autoksyms_h := $(if $(CONFIG_TRIM_UNUSED_KSYMS), include/generated/autoksyms.h)

$(autoksyms_h):
	$(Q)mkdir -p $(dir $@)
	$(Q)touch $@

ARCH_POSTLINK := $(wildcard $(srctree)/arch/$(SRCARCH)/Makefile.postlink)

# Final link of vmlinux with optional arch pass after final link
cmd_link-vmlinux =                                                 \
	$(CONFIG_SHELL) $< $(LD) $(LDFLAGS) $(LDFLAGS_vmlinux) ;    \
	$(if $(ARCH_POSTLINK), $(MAKE) -f $(ARCH_POSTLINK) $@, true)

vmlinux: scripts/link-vmlinux.sh autoksyms_recursive $(vmlinux-deps) FORCE
ifdef CONFIG_HEADERS_CHECK
	$(Q)$(MAKE) -f $(srctree)/Makefile headers_check
endif
ifdef CONFIG_GDB_SCRIPTS
	$(Q)ln -fsn $(abspath $(srctree)/scripts/gdb/vmlinux-gdb.py)
endif
	+$(call if_changed,link-vmlinux)

# Build samples along the rest of the kernel
ifdef CONFIG_SAMPLES
vmlinux-dirs += samples
endif

# The actual objects are generated when descending,
# make sure no implicit rule kicks in
$(sort $(vmlinux-deps)): $(vmlinux-dirs) ;

# Handle descending into subdirectories listed in $(vmlinux-dirs)
# Preset locale variables to speed up the build process. Limit locale
# tweaks to this spot to avoid wrong language settings when running
# make menuconfig etc.
# Error messages still appears in the original language

PHONY += $(vmlinux-dirs)
$(vmlinux-dirs): prepare scripts
	$(Q)$(MAKE) $(build)=$@ need-builtin=1

define filechk_kernel.release
	echo "$(KERNELVERSION)$$($(CONFIG_SHELL) $(srctree)/scripts/setlocalversion $(srctree))"
endef

# Store (new) KERNELRELEASE string in include/config/kernel.release
include/config/kernel.release: include/config/auto.conf FORCE
	$(call filechk,kernel.release)

# Additional helpers built in scripts/
# Carefully list dependencies so we do not try to build scripts twice
# in parallel
PHONY += scripts
scripts: scripts_basic include/config/auto.conf include/config/tristate.conf \
	 asm-generic gcc-plugins $(autoksyms_h)
	$(Q)$(MAKE) $(build)=$(@)

# Things we need to do before we recursively start building the kernel
# or the modules are listed in "prepare".
# A multi level approach is used. prepareN is processed before prepareN-1.
# archprepare is used in arch Makefiles and when processed asm symlink,
# version.h and scripts_basic is processed / created.

# Listed in dependency order
PHONY += prepare archprepare prepare0 prepare1 prepare2 prepare3

# prepare3 is used to check if we are building in a separate output directory,
# and if so do:
# 1) Check that make has not been executed in the kernel src $(srctree)
prepare3: include/config/kernel.release
ifneq ($(KBUILD_SRC),)
	@$(kecho) '  Using $(srctree) as source for kernel'
	$(Q)if [ -f $(srctree)/.config -o -d $(srctree)/include/config ]; then \
		echo >&2 "  $(srctree) is not clean, please run 'make mrproper'"; \
		echo >&2 "  in the '$(srctree)' directory.";\
		/bin/false; \
	fi;
endif

# prepare2 creates a makefile if using a separate output directory.
# From this point forward, .config has been reprocessed, so any rules
# that need to depend on updated CONFIG_* values can be checked here.
prepare2: prepare3 outputmakefile asm-generic

prepare1: prepare2 $(version_h) $(autoksyms_h) include/generated/utsrelease.h \
                   include/config/auto.conf
	$(cmd_crmodverdir)

archprepare: archheaders archscripts prepare1 scripts_basic

prepare0: archprepare gcc-plugins
	$(Q)$(MAKE) $(build)=.

# All the preparing..
prepare: prepare0 prepare-objtool

# Support for using generic headers in asm-generic
PHONY += asm-generic uapi-asm-generic
asm-generic: uapi-asm-generic
	$(Q)$(MAKE) -f $(srctree)/scripts/Makefile.asm-generic \
	            src=asm obj=arch/$(SRCARCH)/include/generated/asm
uapi-asm-generic:
	$(Q)$(MAKE) -f $(srctree)/scripts/Makefile.asm-generic \
	            src=uapi/asm obj=arch/$(SRCARCH)/include/generated/uapi/asm

PHONY += prepare-objtool
prepare-objtool: $(objtool_target)

# Generate some files
# ---------------------------------------------------------------------------

# KERNELRELEASE can change from a few different places, meaning version.h
# needs to be updated, so this check is forced on all builds

uts_len := 64
define filechk_utsrelease.h
	if [ `echo -n "$(KERNELRELEASE)" | wc -c ` -gt $(uts_len) ]; then \
	  echo '"$(KERNELRELEASE)" exceeds $(uts_len) characters' >&2;    \
	  exit 1;                                                         \
	fi;                                                               \
	(echo \#define UTS_RELEASE \"$(KERNELRELEASE)\";)
endef

define filechk_version.h
	(echo \#define LINUX_VERSION_CODE $(shell                         \
	expr $(VERSION) \* 65536 + 0$(PATCHLEVEL) \* 256 + 0$(SUBLEVEL)); \
	echo '#define KERNEL_VERSION(a,b,c) (((a) << 16) + ((b) << 8) + (c))';)
endef

$(version_h): $(srctree)/Makefile FORCE
	$(call filechk,version.h)
	$(Q)rm -f $(old_version_h)

include/generated/utsrelease.h: include/config/kernel.release FORCE
	$(call filechk,utsrelease.h)

PHONY += headerdep
headerdep:
	$(Q)find $(srctree)/include/ -name '*.h' | xargs --max-args 1 \
	$(srctree)/scripts/headerdep.pl -I$(srctree)/include

# ---------------------------------------------------------------------------
# Kernel headers

#Default location for installed headers
export INSTALL_HDR_PATH = $(objtree)/usr

# If we do an all arch process set dst to include/arch-$(SRCARCH)
hdr-dst = $(if $(KBUILD_HEADERS), dst=include/arch-$(SRCARCH), dst=include)

PHONY += archheaders
archheaders:

PHONY += archscripts
archscripts:

PHONY += __headers
__headers: $(version_h) scripts_basic uapi-asm-generic archheaders archscripts
	$(Q)$(MAKE) $(build)=scripts build_unifdef

PHONY += headers_install_all
headers_install_all:
	$(Q)$(CONFIG_SHELL) $(srctree)/scripts/headers.sh install

PHONY += headers_install
headers_install: __headers
	$(if $(wildcard $(srctree)/arch/$(SRCARCH)/include/uapi/asm/Kbuild),, \
	  $(error Headers not exportable for the $(SRCARCH) architecture))
	$(Q)$(MAKE) $(hdr-inst)=include/uapi dst=include
	$(Q)$(MAKE) $(hdr-inst)=arch/$(SRCARCH)/include/uapi $(hdr-dst)

PHONY += headers_check_all
headers_check_all: headers_install_all
	$(Q)$(CONFIG_SHELL) $(srctree)/scripts/headers.sh check

PHONY += headers_check
headers_check: headers_install
	$(Q)$(MAKE) $(hdr-inst)=include/uapi dst=include HDRCHECK=1
	$(Q)$(MAKE) $(hdr-inst)=arch/$(SRCARCH)/include/uapi $(hdr-dst) HDRCHECK=1

# ---------------------------------------------------------------------------
# Kernel selftest

PHONY += kselftest
kselftest:
	$(Q)$(MAKE) -C $(srctree)/tools/testing/selftests run_tests

PHONY += kselftest-clean
kselftest-clean:
	$(Q)$(MAKE) -C $(srctree)/tools/testing/selftests clean

PHONY += kselftest-merge
kselftest-merge:
	$(if $(wildcard $(objtree)/.config),, $(error No .config exists, config your kernel first!))
	$(Q)$(CONFIG_SHELL) $(srctree)/scripts/kconfig/merge_config.sh \
		-m $(objtree)/.config \
		$(srctree)/tools/testing/selftests/*/config
	+$(Q)$(MAKE) -f $(srctree)/Makefile olddefconfig

# ---------------------------------------------------------------------------
# Modules

ifdef CONFIG_MODULES

# By default, build modules as well

all: modules

# Build modules
#
# A module can be listed more than once in obj-m resulting in
# duplicate lines in modules.order files.  Those are removed
# using awk while concatenating to the final file.

PHONY += modules
modules: $(vmlinux-dirs) $(if $(KBUILD_BUILTIN),vmlinux) modules.builtin
	$(Q)$(AWK) '!x[$$0]++' $(vmlinux-dirs:%=$(objtree)/%/modules.order) > $(objtree)/modules.order
	@$(kecho) '  Building modules, stage 2.';
	$(Q)$(MAKE) -f $(srctree)/scripts/Makefile.modpost

modules.builtin: $(vmlinux-dirs:%=%/modules.builtin)
	$(Q)$(AWK) '!x[$$0]++' $^ > $(objtree)/modules.builtin

%/modules.builtin: include/config/auto.conf
	$(Q)$(MAKE) $(modbuiltin)=$*


# Target to prepare building external modules
PHONY += modules_prepare
modules_prepare: prepare scripts

# Target to install modules
PHONY += modules_install
modules_install: _modinst_ _modinst_post

PHONY += _modinst_
_modinst_:
	@rm -rf $(MODLIB)/kernel
	@rm -f $(MODLIB)/source
	@mkdir -p $(MODLIB)/kernel
	@ln -s $(abspath $(srctree)) $(MODLIB)/source
	@if [ ! $(objtree) -ef  $(MODLIB)/build ]; then \
		rm -f $(MODLIB)/build ; \
		ln -s $(CURDIR) $(MODLIB)/build ; \
	fi
	@cp -f $(objtree)/modules.order $(MODLIB)/
	@cp -f $(objtree)/modules.builtin $(MODLIB)/
	$(Q)$(MAKE) -f $(srctree)/scripts/Makefile.modinst

# This depmod is only for convenience to give the initial
# boot a modules.dep even before / is mounted read-write.  However the
# boot script depmod is the master version.
PHONY += _modinst_post
_modinst_post: _modinst_
	$(call cmd,depmod)

ifeq ($(CONFIG_MODULE_SIG), y)
PHONY += modules_sign
modules_sign:
	$(Q)$(MAKE) -f $(srctree)/scripts/Makefile.modsign
endif

else # CONFIG_MODULES

# Modules not configured
# ---------------------------------------------------------------------------

PHONY += modules modules_install
modules modules_install:
	@echo >&2
	@echo >&2 "The present kernel configuration has modules disabled."
	@echo >&2 "Type 'make config' and enable loadable module support."
	@echo >&2 "Then build a kernel with module support enabled."
	@echo >&2
	@exit 1

endif # CONFIG_MODULES

###
# Cleaning is done on three levels.
# make clean     Delete most generated files
#                Leave enough to build external modules
# make mrproper  Delete the current configuration, and all generated files
# make distclean Remove editor backup files, patch leftover files and the like

# Directories & files removed with 'make clean'
CLEAN_DIRS  += $(MODVERDIR) include/ksym

# Directories & files removed with 'make mrproper'
MRPROPER_DIRS  += include/config usr/include include/generated          \
		  arch/*/include/generated .tmp_objdiff
MRPROPER_FILES += .config .config.old .version \
		  Module.symvers tags TAGS cscope* GPATH GTAGS GRTAGS GSYMS \
		  signing_key.pem signing_key.priv signing_key.x509	\
		  x509.genkey extra_certificates signing_key.x509.keyid	\
		  signing_key.x509.signer vmlinux-gdb.py

# clean - Delete most, but leave enough to build external modules
#
clean: rm-dirs  := $(CLEAN_DIRS)
clean: rm-files := $(CLEAN_FILES)
clean-dirs      := $(addprefix _clean_, . $(vmlinux-alldirs) Documentation samples)

PHONY += $(clean-dirs) clean archclean vmlinuxclean
$(clean-dirs):
	$(Q)$(MAKE) $(clean)=$(patsubst _clean_%,%,$@)

vmlinuxclean:
	$(Q)$(CONFIG_SHELL) $(srctree)/scripts/link-vmlinux.sh clean
	$(Q)$(if $(ARCH_POSTLINK), $(MAKE) -f $(ARCH_POSTLINK) clean)

clean: archclean vmlinuxclean

# mrproper - Delete all generated files, including .config
#
mrproper: rm-dirs  := $(wildcard $(MRPROPER_DIRS))
mrproper: rm-files := $(wildcard $(MRPROPER_FILES))
mrproper-dirs      := $(addprefix _mrproper_,scripts)

PHONY += $(mrproper-dirs) mrproper archmrproper
$(mrproper-dirs):
	$(Q)$(MAKE) $(clean)=$(patsubst _mrproper_%,%,$@)

mrproper: clean archmrproper $(mrproper-dirs)
	$(call cmd,rmdirs)
	$(call cmd,rmfiles)

# distclean
#
PHONY += distclean

distclean: mrproper
	@find $(srctree) $(RCS_FIND_IGNORE) \
		\( -name '*.orig' -o -name '*.rej' -o -name '*~' \
		-o -name '*.bak' -o -name '#*#' -o -name '*%' \
		-o -name 'core' \) \
		-type f -print | xargs rm -f


# Packaging of the kernel to various formats
# ---------------------------------------------------------------------------
# rpm target kept for backward compatibility
package-dir	:= scripts/package

%src-pkg: FORCE
	$(Q)$(MAKE) $(build)=$(package-dir) $@
%pkg: include/config/kernel.release FORCE
	$(Q)$(MAKE) $(build)=$(package-dir) $@
rpm: rpm-pkg
	@echo "  WARNING: \"rpm\" target will be removed after Linux 4.18"
	@echo "           Please use \"rpm-pkg\" instead."


# Brief documentation of the typical targets used
# ---------------------------------------------------------------------------

boards := $(wildcard $(srctree)/arch/$(SRCARCH)/configs/*_defconfig)
boards := $(sort $(notdir $(boards)))
board-dirs := $(dir $(wildcard $(srctree)/arch/$(SRCARCH)/configs/*/*_defconfig))
board-dirs := $(sort $(notdir $(board-dirs:/=)))

PHONY += help
help:
	@echo  'Cleaning targets:'
	@echo  '  clean		  - Remove most generated files but keep the config and'
	@echo  '                    enough build support to build external modules'
	@echo  '  mrproper	  - Remove all generated files + config + various backup files'
	@echo  '  distclean	  - mrproper + remove editor backup and patch files'
	@echo  ''
	@echo  'Configuration targets:'
	@$(MAKE) -f $(srctree)/scripts/kconfig/Makefile help
	@echo  ''
	@echo  'Other generic targets:'
	@echo  '  all		  - Build all targets marked with [*]'
	@echo  '* vmlinux	  - Build the bare kernel'
	@echo  '* modules	  - Build all modules'
	@echo  '  modules_install - Install all modules to INSTALL_MOD_PATH (default: /)'
	@echo  '  dir/            - Build all files in dir and below'
	@echo  '  dir/file.[ois]  - Build specified target only'
	@echo  '  dir/file.ll     - Build the LLVM assembly file'
	@echo  '                    (requires compiler support for LLVM assembly generation)'
	@echo  '  dir/file.lst    - Build specified mixed source/assembly target only'
	@echo  '                    (requires a recent binutils and recent build (System.map))'
	@echo  '  dir/file.ko     - Build module including final link'
	@echo  '  modules_prepare - Set up for building external modules'
	@echo  '  tags/TAGS	  - Generate tags file for editors'
	@echo  '  cscope	  - Generate cscope index'
	@echo  '  gtags           - Generate GNU GLOBAL index'
	@echo  '  kernelrelease	  - Output the release version string (use with make -s)'
	@echo  '  kernelversion	  - Output the version stored in Makefile (use with make -s)'
	@echo  '  image_name	  - Output the image name (use with make -s)'
	@echo  '  headers_install - Install sanitised kernel headers to INSTALL_HDR_PATH'; \
	 echo  '                    (default: $(INSTALL_HDR_PATH))'; \
	 echo  ''
	@echo  'Static analysers:'
	@echo  '  checkstack      - Generate a list of stack hogs'
	@echo  '  namespacecheck  - Name space analysis on compiled kernel'
	@echo  '  versioncheck    - Sanity check on version.h usage'
	@echo  '  includecheck    - Check for duplicate included header files'
	@echo  '  export_report   - List the usages of all exported symbols'
	@echo  '  headers_check   - Sanity check on exported headers'
	@echo  '  headerdep       - Detect inclusion cycles in headers'
	@echo  '  coccicheck      - Check with Coccinelle'
	@echo  ''
	@echo  'Kernel selftest:'
	@echo  '  kselftest       - Build and run kernel selftest (run as root)'
	@echo  '                    Build, install, and boot kernel before'
	@echo  '                    running kselftest on it'
	@echo  '  kselftest-clean - Remove all generated kselftest files'
	@echo  '  kselftest-merge - Merge all the config dependencies of kselftest to existing'
	@echo  '                    .config.'
	@echo  ''
	@echo 'Userspace tools targets:'
	@echo '  use "make tools/help"'
	@echo '  or  "cd tools; make help"'
	@echo  ''
	@echo  'Kernel packaging:'
	@$(MAKE) $(build)=$(package-dir) help
	@echo  ''
	@echo  'Documentation targets:'
	@$(MAKE) -f $(srctree)/Documentation/Makefile dochelp
	@echo  ''
	@echo  'Architecture specific targets ($(SRCARCH)):'
	@$(if $(archhelp),$(archhelp),\
		echo '  No architecture specific help defined for $(SRCARCH)')
	@echo  ''
	@$(if $(boards), \
		$(foreach b, $(boards), \
		printf "  %-24s - Build for %s\\n" $(b) $(subst _defconfig,,$(b));) \
		echo '')
	@$(if $(board-dirs), \
		$(foreach b, $(board-dirs), \
		printf "  %-16s - Show %s-specific targets\\n" help-$(b) $(b);) \
		printf "  %-16s - Show all of the above\\n" help-boards; \
		echo '')

	@echo  '  make V=0|1 [targets] 0 => quiet build (default), 1 => verbose build'
	@echo  '  make V=2   [targets] 2 => give reason for rebuild of target'
	@echo  '  make O=dir [targets] Locate all output files in "dir", including .config'
	@echo  '  make C=1   [targets] Check re-compiled c source with $$CHECK (sparse by default)'
	@echo  '  make C=2   [targets] Force check of all c source with $$CHECK'
	@echo  '  make RECORDMCOUNT_WARN=1 [targets] Warn about ignored mcount sections'
	@echo  '  make W=n   [targets] Enable extra gcc checks, n=1,2,3 where'
	@echo  '		1: warnings which may be relevant and do not occur too often'
	@echo  '		2: warnings which occur quite often but may still be relevant'
	@echo  '		3: more obscure warnings, can most likely be ignored'
	@echo  '		Multiple levels can be combined with W=12 or W=123'
	@echo  ''
	@echo  'Execute "make" or "make all" to build all targets marked with [*] '
	@echo  'For further info see the ./README file'


help-board-dirs := $(addprefix help-,$(board-dirs))

help-boards: $(help-board-dirs)

boards-per-dir = $(sort $(notdir $(wildcard $(srctree)/arch/$(SRCARCH)/configs/$*/*_defconfig)))

$(help-board-dirs): help-%:
	@echo  'Architecture specific targets ($(SRCARCH) $*):'
	@$(if $(boards-per-dir), \
		$(foreach b, $(boards-per-dir), \
		printf "  %-24s - Build for %s\\n" $*/$(b) $(subst _defconfig,,$(b));) \
		echo '')


# Documentation targets
# ---------------------------------------------------------------------------
DOC_TARGETS := xmldocs latexdocs pdfdocs htmldocs epubdocs cleandocs \
	       linkcheckdocs dochelp refcheckdocs
PHONY += $(DOC_TARGETS)
$(DOC_TARGETS): scripts_basic FORCE
	$(Q)$(MAKE) $(build)=Documentation $@

else # KBUILD_EXTMOD

###
# External module support.
# When building external modules the kernel used as basis is considered
# read-only, and no consistency checks are made and the make
# system is not used on the basis kernel. If updates are required
# in the basis kernel ordinary make commands (without M=...) must
# be used.
#
# The following are the only valid targets when building external
# modules.
# make M=dir clean     Delete all automatically generated files
# make M=dir modules   Make all modules in specified dir
# make M=dir	       Same as 'make M=dir modules'
# make M=dir modules_install
#                      Install the modules built in the module directory
#                      Assumes install directory is already created

# We are always building modules
KBUILD_MODULES := 1
PHONY += crmodverdir
crmodverdir:
	$(cmd_crmodverdir)

PHONY += $(objtree)/Module.symvers
$(objtree)/Module.symvers:
	@test -e $(objtree)/Module.symvers || ( \
	echo; \
	echo "  WARNING: Symbol version dump $(objtree)/Module.symvers"; \
	echo "           is missing; modules will have no dependencies and modversions."; \
	echo )

module-dirs := $(addprefix _module_,$(KBUILD_EXTMOD))
PHONY += $(module-dirs) modules
$(module-dirs): crmodverdir $(objtree)/Module.symvers
	$(Q)$(MAKE) $(build)=$(patsubst _module_%,%,$@)

modules: $(module-dirs)
	@$(kecho) '  Building modules, stage 2.';
	$(Q)$(MAKE) -f $(srctree)/scripts/Makefile.modpost

PHONY += modules_install
modules_install: _emodinst_ _emodinst_post

install-dir := $(if $(INSTALL_MOD_DIR),$(INSTALL_MOD_DIR),extra)
PHONY += _emodinst_
_emodinst_:
	$(Q)mkdir -p $(MODLIB)/$(install-dir)
	$(Q)$(MAKE) -f $(srctree)/scripts/Makefile.modinst

PHONY += _emodinst_post
_emodinst_post: _emodinst_
	$(call cmd,depmod)

clean-dirs := $(addprefix _clean_,$(KBUILD_EXTMOD))

PHONY += $(clean-dirs) clean
$(clean-dirs):
	$(Q)$(MAKE) $(clean)=$(patsubst _clean_%,%,$@)

clean:	rm-dirs := $(MODVERDIR)
clean: rm-files := $(KBUILD_EXTMOD)/Module.symvers

PHONY += help
help:
	@echo  '  Building external modules.'
	@echo  '  Syntax: make -C path/to/kernel/src M=$$PWD target'
	@echo  ''
	@echo  '  modules         - default target, build the module(s)'
	@echo  '  modules_install - install the module'
	@echo  '  clean           - remove generated files in module directory only'
	@echo  ''

# Dummies...
PHONY += prepare scripts
prepare: ;
scripts: ;
endif # KBUILD_EXTMOD

clean: $(clean-dirs)
	$(call cmd,rmdirs)
	$(call cmd,rmfiles)
	@find $(if $(KBUILD_EXTMOD), $(KBUILD_EXTMOD), .) $(RCS_FIND_IGNORE) \
		\( -name '*.[aios]' -o -name '*.ko' -o -name '.*.cmd' \
		-o -name '*.ko.*' -o -name '*.dtb' -o -name '*.dtb.S' \
		-o -name '*.dwo' -o -name '*.lst' \
		-o -name '*.su'  \
		-o -name '.*.d' -o -name '.*.tmp' -o -name '*.mod.c' \
		-o -name '*.lex.c' -o -name '*.tab.[ch]' \
		-o -name '*.asn1.[ch]' \
		-o -name '*.symtypes' -o -name 'modules.order' \
		-o -name modules.builtin -o -name '.tmp_*.o.*' \
		-o -name '*.c.[012]*.*' \
		-o -name '*.ll' \
		-o -name '*.gcno' \) -type f -print | xargs rm -f

# Generate tags for editors
# ---------------------------------------------------------------------------
quiet_cmd_tags = GEN     $@
      cmd_tags = $(CONFIG_SHELL) $(srctree)/scripts/tags.sh $@

tags TAGS cscope gtags: FORCE
	$(call cmd,tags)

# Scripts to check various things for consistency
# ---------------------------------------------------------------------------

PHONY += includecheck versioncheck coccicheck namespacecheck export_report

includecheck:
	find $(srctree)/* $(RCS_FIND_IGNORE) \
		-name '*.[hcS]' -type f -print | sort \
		| xargs $(PERL) -w $(srctree)/scripts/checkincludes.pl

versioncheck:
	find $(srctree)/* $(RCS_FIND_IGNORE) \
		-name '*.[hcS]' -type f -print | sort \
		| xargs $(PERL) -w $(srctree)/scripts/checkversion.pl

coccicheck:
	$(Q)$(CONFIG_SHELL) $(srctree)/scripts/$@

namespacecheck:
	$(PERL) $(srctree)/scripts/namespace.pl

export_report:
	$(PERL) $(srctree)/scripts/export_report.pl

endif #ifeq ($(config-targets),1)
endif #ifeq ($(mixed-targets),1)

PHONY += checkstack kernelrelease kernelversion image_name

# UML needs a little special treatment here.  It wants to use the host
# toolchain, so needs $(SUBARCH) passed to checkstack.pl.  Everyone
# else wants $(ARCH), including people doing cross-builds, which means
# that $(SUBARCH) doesn't work here.
ifeq ($(ARCH), um)
CHECKSTACK_ARCH := $(SUBARCH)
else
CHECKSTACK_ARCH := $(ARCH)
endif
checkstack:
	$(OBJDUMP) -d vmlinux $$(find . -name '*.ko') | \
	$(PERL) $(src)/scripts/checkstack.pl $(CHECKSTACK_ARCH)

kernelrelease:
	@echo "$(KERNELVERSION)$$($(CONFIG_SHELL) $(srctree)/scripts/setlocalversion $(srctree))"

kernelversion:
	@echo $(KERNELVERSION)

image_name:
	@echo $(KBUILD_IMAGE)

# Clear a bunch of variables before executing the submake
tools/: FORCE
	$(Q)mkdir -p $(objtree)/tools
	$(Q)$(MAKE) LDFLAGS= MAKEFLAGS="$(tools_silent) $(filter --j% -j,$(MAKEFLAGS))" O=$(abspath $(objtree)) subdir=tools -C $(src)/tools/

tools/%: FORCE
	$(Q)mkdir -p $(objtree)/tools
	$(Q)$(MAKE) LDFLAGS= MAKEFLAGS="$(tools_silent) $(filter --j% -j,$(MAKEFLAGS))" O=$(abspath $(objtree)) subdir=tools -C $(src)/tools/ $*

# Single targets
# ---------------------------------------------------------------------------
# Single targets are compatible with:
# - build with mixed source and output
# - build with separate output dir 'make O=...'
# - external modules
#
#  target-dir => where to store outputfile
#  build-dir  => directory in kernel source tree to use

ifeq ($(KBUILD_EXTMOD),)
        build-dir  = $(patsubst %/,%,$(dir $@))
        target-dir = $(dir $@)
else
        zap-slash=$(filter-out .,$(patsubst %/,%,$(dir $@)))
        build-dir  = $(KBUILD_EXTMOD)$(if $(zap-slash),/$(zap-slash))
        target-dir = $(if $(KBUILD_EXTMOD),$(dir $<),$(dir $@))
endif

%.s: %.c prepare scripts FORCE
	$(Q)$(MAKE) $(build)=$(build-dir) $(target-dir)$(notdir $@)
%.i: %.c prepare scripts FORCE
	$(Q)$(MAKE) $(build)=$(build-dir) $(target-dir)$(notdir $@)
%.o: %.c prepare scripts FORCE
	$(Q)$(MAKE) $(build)=$(build-dir) $(target-dir)$(notdir $@)
%.lst: %.c prepare scripts FORCE
	$(Q)$(MAKE) $(build)=$(build-dir) $(target-dir)$(notdir $@)
%.s: %.S prepare scripts FORCE
	$(Q)$(MAKE) $(build)=$(build-dir) $(target-dir)$(notdir $@)
%.o: %.S prepare scripts FORCE
	$(Q)$(MAKE) $(build)=$(build-dir) $(target-dir)$(notdir $@)
%.symtypes: %.c prepare scripts FORCE
	$(Q)$(MAKE) $(build)=$(build-dir) $(target-dir)$(notdir $@)
%.ll: %.c prepare scripts FORCE
	$(Q)$(MAKE) $(build)=$(build-dir) $(target-dir)$(notdir $@)

# Modules
/: prepare scripts FORCE
	$(cmd_crmodverdir)
	$(Q)$(MAKE) KBUILD_MODULES=$(if $(CONFIG_MODULES),1) \
	$(build)=$(build-dir)
# Make sure the latest headers are built for Documentation
Documentation/ samples/: headers_install
%/: prepare scripts FORCE
	$(cmd_crmodverdir)
	$(Q)$(MAKE) KBUILD_MODULES=$(if $(CONFIG_MODULES),1) \
	$(build)=$(build-dir)
%.ko: prepare scripts FORCE
	$(cmd_crmodverdir)
	$(Q)$(MAKE) KBUILD_MODULES=$(if $(CONFIG_MODULES),1)   \
	$(build)=$(build-dir) $(@:.ko=.o)
	$(Q)$(MAKE) -f $(srctree)/scripts/Makefile.modpost

# FIXME Should go into a make.lib or something
# ===========================================================================

quiet_cmd_rmdirs = $(if $(wildcard $(rm-dirs)),CLEAN   $(wildcard $(rm-dirs)))
      cmd_rmdirs = rm -rf $(rm-dirs)

quiet_cmd_rmfiles = $(if $(wildcard $(rm-files)),CLEAN   $(wildcard $(rm-files)))
      cmd_rmfiles = rm -f $(rm-files)

# Run depmod only if we have System.map and depmod is executable
quiet_cmd_depmod = DEPMOD  $(KERNELRELEASE)
      cmd_depmod = $(CONFIG_SHELL) $(srctree)/scripts/depmod.sh $(DEPMOD) \
                   $(KERNELRELEASE)

# Create temporary dir for module support files
# clean it up only when building all modules
cmd_crmodverdir = $(Q)mkdir -p $(MODVERDIR) \
                  $(if $(KBUILD_MODULES),; rm -f $(MODVERDIR)/*)

# read all saved command lines

cmd_files := $(wildcard .*.cmd $(foreach f,$(sort $(targets)),$(dir $(f)).$(notdir $(f)).cmd))

ifneq ($(cmd_files),)
  $(cmd_files): ;	# Do not try to update included dependency files
  include $(cmd_files)
endif

endif	# skip-makefile

PHONY += FORCE
FORCE:

# Declare the contents of the PHONY variable as phony.  We keep that
# information in a variable so we can use it in if_changed and friends.
.PHONY: $(PHONY)<|MERGE_RESOLUTION|>--- conflicted
+++ resolved
@@ -1,15 +1,9 @@
 # SPDX-License-Identifier: GPL-2.0
 VERSION = 4
 PATCHLEVEL = 18
-<<<<<<< HEAD
-SUBLEVEL = 1
+SUBLEVEL = 2
 EXTRAVERSION = -zen1
 NAME = Short and Stout
-=======
-SUBLEVEL = 2
-EXTRAVERSION =
-NAME = Merciless Moray
->>>>>>> e8c3aced
 
 # *DOCUMENTATION*
 # To see a list of typical targets execute "make help"
