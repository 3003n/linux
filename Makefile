--- conflicted
+++ resolved
@@ -1,15 +1,9 @@
 # SPDX-License-Identifier: GPL-2.0
 VERSION = 5
 PATCHLEVEL = 8
-<<<<<<< HEAD
-SUBLEVEL = 16
+SUBLEVEL = 17
 EXTRAVERSION = -zen
 NAME = Tea Storm
-=======
-SUBLEVEL = 17
-EXTRAVERSION =
-NAME = Kleptomaniac Octopus
->>>>>>> 33156ccb
 
 # *DOCUMENTATION*
 # To see a list of typical targets execute "make help"
